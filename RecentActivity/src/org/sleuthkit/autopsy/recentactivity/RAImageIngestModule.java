/*
 *
 * Autopsy Forensic Browser
 *
<<<<<<< HEAD
 * Copyright 2012-2018 Basis Technology Corp.
=======
 * Copyright 2012-2019 Basis Technology Corp.
>>>>>>> 0ba9b769
 *
 * Copyright 2012 42six Solutions.
 * Contact: aebadirad <at> 42six <dot> com
 * Project Contact/Architect: carrier <at> sleuthkit <dot> org
 *
 * Licensed under the Apache License, Version 2.0 (the "License");
 * you may not use this file except in compliance with the License.
 * You may obtain a copy of the License at
 *
 *     http://www.apache.org/licenses/LICENSE-2.0
 *
 * Unless required by applicable law or agreed to in writing, software
 * distributed under the License is distributed on an "AS IS" BASIS,
 * WITHOUT WARRANTIES OR CONDITIONS OF ANY KIND, either express or implied.
 * See the License for the specific language governing permissions and
 * limitations under the License.
 */
package org.sleuthkit.autopsy.recentactivity;

import java.io.File;
import java.util.ArrayList;
import java.util.List;
import java.util.logging.Level;
import org.openide.util.NbBundle;
import org.sleuthkit.autopsy.casemodule.Case;
import org.sleuthkit.autopsy.casemodule.NoCurrentCaseException;
import org.sleuthkit.autopsy.coreutils.Logger;
import org.sleuthkit.autopsy.ingest.DataSourceIngestModule;
import org.sleuthkit.autopsy.ingest.DataSourceIngestModuleProgress;
import org.sleuthkit.autopsy.ingest.IngestJobContext;
import org.sleuthkit.autopsy.ingest.IngestMessage;
import org.sleuthkit.autopsy.ingest.IngestMessage.MessageType;
import org.sleuthkit.autopsy.ingest.IngestModule.ProcessResult;
import org.sleuthkit.autopsy.ingest.IngestServices;
import org.sleuthkit.datamodel.Content;

/**
 * Recent activity image ingest module
 */
public final class RAImageIngestModule implements DataSourceIngestModule {

    private static final Logger logger = Logger.getLogger(RAImageIngestModule.class.getName());
<<<<<<< HEAD
    private final List<Extract> extracters = new ArrayList<>();
    private final List<Extract> browserExtracters = new ArrayList<>();
    private final IngestServices services = IngestServices.getInstance();
=======
    private final List<Extract> extractors = new ArrayList<>();
    private final List<Extract> browserExtractors = new ArrayList<>();
    private IngestServices services = IngestServices.getInstance();
>>>>>>> 0ba9b769
    private IngestJobContext context;

    @Override
    public void startUp(IngestJobContext context) throws IngestModuleException {
        this.context = context;

        Extract iexplore;
        try {
            iexplore = new ExtractIE();
        } catch (NoCurrentCaseException ex) {
            throw new IngestModuleException(ex.getMessage(), ex);
        }

        Extract registry = new ExtractRegistry();
        Extract recentDocuments = new RecentDocumentsLnkExtractor();
        Extract chrome = new Chrome();
<<<<<<< HEAD
        Extract firefox = new FirefoxExtractor();
        Extract SEUQA = new SearchEngineURLQueryExtractor();

        extracters.add(chrome);
        extracters.add(firefox);
        extracters.add(iexplore);
        extracters.add(recentDocuments);
        extracters.add(SEUQA); // this needs to run after the web browser modules
        extracters.add(registry); // this runs last because it is slowest

        browserExtracters.add(chrome);
        browserExtracters.add(firefox);
        browserExtracters.add(iexplore);

        for (Extract extracter : extracters) {
            extracter.init();
=======
        Extract firefox = new Firefox();
        Extract SEUQA = new SearchEngineURLQueryAnalyzer();
        Extract osExtract = new ExtractOs();
        Extract dataSourceAnalyzer = new DataSourceUsageAnalyzer();

        extractors.add(chrome);
        extractors.add(firefox);
        extractors.add(iexplore);
        extractors.add(recentDocuments);
        extractors.add(SEUQA); // this needs to run after the web browser modules
        extractors.add(registry); // this should run after quicker modules like the browser modules and needs to run before the DataSourceUsageAnalyzer
        extractors.add(osExtract); // this needs to run before the DataSourceUsageAnalyzer
        extractors.add(dataSourceAnalyzer); //this needs to run after ExtractRegistry and ExtractOs

        browserExtractors.add(chrome);
        browserExtractors.add(firefox);
        browserExtractors.add(iexplore);

        for (Extract extractor : extractors) {
            extractor.init();
>>>>>>> 0ba9b769
        }
    }

    @Override
    public ProcessResult process(Content dataSource, DataSourceIngestModuleProgress progressBar) {
        services.postMessage(IngestMessage.createMessage(MessageType.INFO, RecentActivityExtracterModuleFactory.getModuleName(),
                NbBundle.getMessage(this.getClass(),
                        "RAImageIngestModule.process.started",
                        dataSource.getName())));

        progressBar.switchToDeterminate(extractors.size());

        ArrayList<String> errors = new ArrayList<>();

        for (int i = 0; i < extractors.size(); i++) {
            Extract extracter = extractors.get(i);
            if (context.dataSourceIngestIsCancelled()) {
                logger.log(Level.INFO, "Recent Activity has been canceled, quitting before {0}", extracter.getModuleName()); //NON-NLS
                break;
            }

            progressBar.progress(extracter.getModuleName(), i);

            try {
                extracter.process(dataSource, context);
            } catch (Exception ex) {
                logger.log(Level.SEVERE, "Exception occurred in " + extracter.getModuleName(), ex); //NON-NLS
                errors.add(
                        NbBundle.getMessage(this.getClass(), "RAImageIngestModule.process.errModErrs", RecentActivityExtracterModuleFactory.getModuleName()));
            }
            progressBar.progress(i + 1);
            errors.addAll(extracter.getErrorMessages());
        }

        // create the final message for inbox
        StringBuilder errorMessage = new StringBuilder();
        String errorMsgSubject;
        MessageType msgLevel = MessageType.INFO;
        if (errors.isEmpty() == false) {
            msgLevel = MessageType.ERROR;
            errorMessage.append(
                    NbBundle.getMessage(this.getClass(), "RAImageIngestModule.process.errMsg.errsEncountered"));
            for (String msg : errors) {
                errorMessage.append("<li>").append(msg).append("</li>\n"); //NON-NLS
            }
            errorMessage.append("</ul>\n"); //NON-NLS

            if (errors.size() == 1) {
                errorMsgSubject = NbBundle.getMessage(this.getClass(), "RAImageIngestModule.process.errMsgSub.oneErr");
            } else {
                errorMsgSubject = NbBundle.getMessage(this.getClass(),
                        "RAImageIngestModule.process.errMsgSub.nErrs", errors.size());
            }
        } else {
            errorMessage.append(NbBundle.getMessage(this.getClass(), "RAImageIngestModule.process.errMsg.noErrs"));
            errorMsgSubject = NbBundle.getMessage(this.getClass(), "RAImageIngestModule.process.errMsgSub.noErrs");
        }
        final IngestMessage msg = IngestMessage.createMessage(msgLevel, RecentActivityExtracterModuleFactory.getModuleName(),
                NbBundle.getMessage(this.getClass(),
                        "RAImageIngestModule.process.ingestMsg.finished",
                        dataSource.getName(), errorMsgSubject),
                errorMessage.toString());
        services.postMessage(msg);

        StringBuilder historyMsg = new StringBuilder();
        historyMsg.append(
                NbBundle.getMessage(this.getClass(), "RAImageIngestModule.process.histMsg.title", dataSource.getName()));
<<<<<<< HEAD
        for (Extract module : browserExtracters) {
            historyMsg.append("<li>").append(module.getModuleName()); //NON-NLS
=======
        for (Extract module : browserExtractors) {
            historyMsg.append("<li>").append(module.getName()); //NON-NLS
>>>>>>> 0ba9b769
            historyMsg.append(": ").append((module.foundData()) ? NbBundle
                    .getMessage(this.getClass(), "RAImageIngestModule.process.histMsg.found") : NbBundle
                    .getMessage(this.getClass(), "RAImageIngestModule.process.histMsg.notFnd"));
            historyMsg.append("</li>"); //NON-NLS
        }
        historyMsg.append("</ul>"); //NON-NLS
        final IngestMessage inboxMsg = IngestMessage.createMessage(MessageType.INFO, RecentActivityExtracterModuleFactory.getModuleName(),
                NbBundle.getMessage(this.getClass(),
                        "RAImageIngestModule.process.ingestMsg.results",
                        dataSource.getName()),
                historyMsg.toString());
        services.postMessage(inboxMsg);

        if (context.dataSourceIngestIsCancelled()) {
            return ProcessResult.OK;
        }

<<<<<<< HEAD
=======
        for (int i = 0; i < extractors.size(); i++) {
            Extract extracter = extractors.get(i);
            try {
                extracter.complete();
            } catch (Exception ex) {
                logger.log(Level.SEVERE, "Exception occurred when completing " + extracter.getName(), ex); //NON-NLS
                subCompleted.append(NbBundle.getMessage(this.getClass(), "RAImageIngestModule.complete.errMsg.failed",
                        extracter.getName()));
            }
        }

>>>>>>> 0ba9b769
        return ProcessResult.OK;
    }

    /**
     * Get the temp path for a specific sub-module in recent activity. Will
     * create the dir if it doesn't exist.
     *
     * @param a_case Case that directory is for
     * @param mod    Module name that will be used for a sub folder in the temp
     *               folder to prevent name collisions
     *
     * @return Path to directory
     */
    protected static String getRATempPath(Case a_case, String mod) {
        String tmpDir = a_case.getTempDirectory() + File.separator + "RecentActivity" + File.separator + mod; //NON-NLS
        File dir = new File(tmpDir);
        if (dir.exists() == false) {
            dir.mkdirs();
        }
        return tmpDir;
    }

    /**
     * Get the output path for a specific sub-module in recent activity. Will
     * create the dir if it doesn't exist.
     *
     * @param a_case Case that directory is for
     * @param mod    Module name that will be used for a sub folder in the temp
     *               folder to prevent name collisions
     *
     * @return Path to directory
     */
    protected static String getRAOutputPath(Case a_case, String mod) {
        String tmpDir = a_case.getModuleDirectory() + File.separator + "RecentActivity" + File.separator + mod; //NON-NLS
        File dir = new File(tmpDir);
        if (dir.exists() == false) {
            dir.mkdirs();
        }
        return tmpDir;
    }
}<|MERGE_RESOLUTION|>--- conflicted
+++ resolved
@@ -2,11 +2,7 @@
  *
  * Autopsy Forensic Browser
  *
-<<<<<<< HEAD
- * Copyright 2012-2018 Basis Technology Corp.
-=======
  * Copyright 2012-2019 Basis Technology Corp.
->>>>>>> 0ba9b769
  *
  * Copyright 2012 42six Solutions.
  * Contact: aebadirad <at> 42six <dot> com
@@ -49,15 +45,9 @@
 public final class RAImageIngestModule implements DataSourceIngestModule {
 
     private static final Logger logger = Logger.getLogger(RAImageIngestModule.class.getName());
-<<<<<<< HEAD
-    private final List<Extract> extracters = new ArrayList<>();
-    private final List<Extract> browserExtracters = new ArrayList<>();
-    private final IngestServices services = IngestServices.getInstance();
-=======
     private final List<Extract> extractors = new ArrayList<>();
     private final List<Extract> browserExtractors = new ArrayList<>();
-    private IngestServices services = IngestServices.getInstance();
->>>>>>> 0ba9b769
+    private final IngestServices services = IngestServices.getInstance();
     private IngestJobContext context;
 
     @Override
@@ -74,26 +64,8 @@
         Extract registry = new ExtractRegistry();
         Extract recentDocuments = new RecentDocumentsLnkExtractor();
         Extract chrome = new Chrome();
-<<<<<<< HEAD
         Extract firefox = new FirefoxExtractor();
         Extract SEUQA = new SearchEngineURLQueryExtractor();
-
-        extracters.add(chrome);
-        extracters.add(firefox);
-        extracters.add(iexplore);
-        extracters.add(recentDocuments);
-        extracters.add(SEUQA); // this needs to run after the web browser modules
-        extracters.add(registry); // this runs last because it is slowest
-
-        browserExtracters.add(chrome);
-        browserExtracters.add(firefox);
-        browserExtracters.add(iexplore);
-
-        for (Extract extracter : extracters) {
-            extracter.init();
-=======
-        Extract firefox = new Firefox();
-        Extract SEUQA = new SearchEngineURLQueryAnalyzer();
         Extract osExtract = new ExtractOs();
         Extract dataSourceAnalyzer = new DataSourceUsageAnalyzer();
 
@@ -112,7 +84,6 @@
 
         for (Extract extractor : extractors) {
             extractor.init();
->>>>>>> 0ba9b769
         }
     }
 
@@ -180,13 +151,8 @@
         StringBuilder historyMsg = new StringBuilder();
         historyMsg.append(
                 NbBundle.getMessage(this.getClass(), "RAImageIngestModule.process.histMsg.title", dataSource.getName()));
-<<<<<<< HEAD
-        for (Extract module : browserExtracters) {
+        for (Extract module : browserExtractors) {
             historyMsg.append("<li>").append(module.getModuleName()); //NON-NLS
-=======
-        for (Extract module : browserExtractors) {
-            historyMsg.append("<li>").append(module.getName()); //NON-NLS
->>>>>>> 0ba9b769
             historyMsg.append(": ").append((module.foundData()) ? NbBundle
                     .getMessage(this.getClass(), "RAImageIngestModule.process.histMsg.found") : NbBundle
                     .getMessage(this.getClass(), "RAImageIngestModule.process.histMsg.notFnd"));
@@ -204,20 +170,8 @@
             return ProcessResult.OK;
         }
 
-<<<<<<< HEAD
-=======
         for (int i = 0; i < extractors.size(); i++) {
             Extract extracter = extractors.get(i);
-            try {
-                extracter.complete();
-            } catch (Exception ex) {
-                logger.log(Level.SEVERE, "Exception occurred when completing " + extracter.getName(), ex); //NON-NLS
-                subCompleted.append(NbBundle.getMessage(this.getClass(), "RAImageIngestModule.complete.errMsg.failed",
-                        extracter.getName()));
-            }
-        }
-
->>>>>>> 0ba9b769
         return ProcessResult.OK;
     }
 
