--- conflicted
+++ resolved
@@ -840,12 +840,6 @@
                         break;
                 }
             } // for
-<<<<<<< HEAD
-
-            postArtifacts(usbBBartifacts);
-            postArtifacts(wifiBBartifacts);
-=======
->>>>>>> db7be40d
             return true;
         } catch (FileNotFoundException ex) {
             logger.log(Level.SEVERE, "Error finding the registry file.", ex); //NON-NLS
