/*
 *
 * Autopsy Forensic Browser
 *
 * Copyright 2019 Basis Technology Corp.
 *
 * Copyright 2012 42six Solutions.
 * Contact: aebadirad <at> 42six <dot> com
 * Project Contact/Architect: carrier <at> sleuthkit <dot> org
 *
 * Licensed under the Apache License, Version 2.0 (the "License");
 * you may not use this file except in compliance with the License.
 * You may obtain a copy of the License at
 *
 *     http://www.apache.org/licenses/LICENSE-2.0
 *
 * Unless required by applicable law or agreed to in writing, software
 * distributed under the License is distributed on an "AS IS" BASIS,
 * WITHOUT WARRANTIES OR CONDITIONS OF ANY KIND, either express or implied.
 * See the License for the specific language governing permissions and
 * limitations under the License.
 */
package org.sleuthkit.autopsy.recentactivity;

import java.io.File;
import java.io.FileNotFoundException;
import java.io.IOException;
import java.nio.ByteBuffer;
import java.nio.ByteOrder;
import java.nio.file.Files;
import java.nio.file.Path;
import java.nio.file.Paths;
import java.util.ArrayList;
import java.util.Arrays;
import java.util.HashMap;
import java.util.List;
import java.util.Map;
import java.util.logging.Level;
import org.joda.time.Instant;
import org.openide.util.NbBundle.Messages;
import org.sleuthkit.autopsy.casemodule.Case;
import org.sleuthkit.autopsy.casemodule.services.FileManager;
import org.sleuthkit.autopsy.coreutils.Logger;
import org.sleuthkit.autopsy.datamodel.ContentUtils;
import org.sleuthkit.autopsy.ingest.DataSourceIngestModuleProgress;
import org.sleuthkit.autopsy.ingest.IngestJobContext;
import org.sleuthkit.datamodel.AbstractFile;
import org.sleuthkit.datamodel.BlackboardArtifact;
import static org.sleuthkit.datamodel.BlackboardArtifact.ARTIFACT_TYPE.TSK_OS_ACCOUNT;
import org.sleuthkit.datamodel.BlackboardAttribute;
import static org.sleuthkit.datamodel.BlackboardAttribute.ATTRIBUTE_TYPE.TSK_DATETIME_DELETED;
import static org.sleuthkit.datamodel.BlackboardAttribute.ATTRIBUTE_TYPE.TSK_PATH;
import static org.sleuthkit.datamodel.BlackboardAttribute.ATTRIBUTE_TYPE.TSK_USER_ID;
import static org.sleuthkit.datamodel.BlackboardAttribute.ATTRIBUTE_TYPE.TSK_USER_NAME;
import org.sleuthkit.datamodel.Content;
import org.sleuthkit.datamodel.FsContent;
import org.sleuthkit.datamodel.SleuthkitCase;
import org.sleuthkit.datamodel.TskCoreException;
import org.sleuthkit.datamodel.TskData;
import org.sleuthkit.datamodel.TskDataException;

/**
 * This module is based on the RecycleBin python module from Mark McKinnon.
 *
 * @see
 * <a href="https://github.com/markmckinnon/Autopsy-Plugins/blob/master/Recycle_Bin/Recycle_Bin.py">Recycle_Bin.py</a>
 *
 */
final class ExtractRecycleBin extends Extract {

    private static final Logger logger = Logger.getLogger(ExtractRecycleBin.class.getName());

    private static final String RECYCLE_BIN_ARTIFACT_NAME = "TSK_RECYCLE_BIN"; //NON-NLS

    private static final int V1_FILE_NAME_OFFSET = 24;
    private static final int V2_FILE_NAME_OFFSET = 28;

    @Messages({
        "ExtractRecycleBin_module_name=Recycle Bin"
    })
    ExtractRecycleBin() {
        this.moduleName = Bundle.ExtractRecycleBin_module_name();
    }

    @Override
    void process(Content dataSource, IngestJobContext context, DataSourceIngestModuleProgress progressBar) {
        // At this time it was decided that we would not include TSK_RECYCLE_BIN
        // in the default list of BlackboardArtifact types.
        try {
            createRecycleBinArtifactType();
        } catch (TskCoreException ex) {
            logger.log(Level.WARNING, String.format("%s may not have been created.", RECYCLE_BIN_ARTIFACT_NAME), ex);
        }

        BlackboardArtifact.Type recycleBinArtifactType;

        try {
            recycleBinArtifactType = tskCase.getArtifactType(RECYCLE_BIN_ARTIFACT_NAME);
        } catch (TskCoreException ex) {
            logger.log(Level.WARNING, String.format("Unable to retrive custom artifact type %s", RECYCLE_BIN_ARTIFACT_NAME), ex); // NON-NLS
            // If this doesn't work bail.
            return;
        }
        
        // map SIDs to user names so that we can include that in the artifact
        Map<String, String> userNameMap;
        try {
            userNameMap = makeUserNameMap(dataSource);
        } catch (TskCoreException ex) {
            logger.log(Level.WARNING, "Unable to create OS Account user name map", ex);
            // This is not the end of the world we will just continue without 
            // user names
            userNameMap = new HashMap<>();
        }

        FileManager fileManager = Case.getCurrentCase().getServices().getFileManager();

        // Collect all of the $R files so that we can later easily map them to corresponding $I file
        Map<String, List<AbstractFile>> rFileMap;
        try {
            rFileMap = makeRFileMap(dataSource);
        } catch (TskCoreException ex) {
            logger.log(Level.WARNING, String.format("Unable to create $R file map for dataSource: %s", dataSource.getName()), ex);
            return; // No $R files, no need to continue;
        }

        // Get the $I files
        List<AbstractFile> iFiles;
        try {
            iFiles = fileManager.findFiles(dataSource, "$I%"); //NON-NLS            
        } catch (TskCoreException ex) {
            logger.log(Level.WARNING, "Unable to find recycle bin I files.", ex); //NON-NLS
            return;  // No need to continue
        }

        String tempRARecycleBinPath = RAImageIngestModule.getRATempPath(Case.getCurrentCase(), "recyclebin"); //NON-NLS

        // cycle through the $I files and process each. 
        for (AbstractFile iFile : iFiles) {

            if (context.dataSourceIngestIsCancelled()) {
                return;
            }

            processIFile(context, recycleBinArtifactType, iFile, userNameMap, rFileMap, tempRARecycleBinPath);
        }

        (new File(tempRARecycleBinPath)).delete();
    }

    /**
     * Process each individual iFile.
     *
     * @param context
     * @param recycleBinArtifactType Module created artifact type
     * @param iFile                  The AbstractFile to process
     * @param userNameMap            Map of user ids to names
     * @param tempRARecycleBinPath   Temp directory path
     */
    private void processIFile(IngestJobContext context, BlackboardArtifact.Type recycleBinArtifactType, AbstractFile iFile, Map<String, String> userNameMap, Map<String, List<AbstractFile>> rFileMap, String tempRARecycleBinPath) {
        String tempFilePath = tempRARecycleBinPath + File.separator + Instant.now().toString() + iFile.getName();
        try {
            try {
                ContentUtils.writeToFile(iFile, new File(tempFilePath));
            } catch (IOException ex) {
                logger.log(Level.WARNING, String.format("Unable to write %s to temp directory. File name: %s", iFile.getName(), tempFilePath), ex); //NON-NLS
                // if we cannot make a copy of the $I file for later processing
                // move onto the next file
                return;
            }

            // get the original name, dates, etc. from the $I file
            RecycledFileMetaData metaData;
            try {
                metaData = parseIFile(tempFilePath);
            } catch (IOException ex) {
                logger.log(Level.WARNING, String.format("Unable to parse iFile %s", iFile.getName()), ex); //NON-NLS
                // Unable to parse the $I file move onto the next file
                return;
            }

            // each user has its own Recyle Bin folder.  Figure out the user name based on its name .
            String userID = getUserIDFromPath(iFile.getParentPath());
            String userName = "";
            if (!userID.isEmpty()) {
                userName = userNameMap.get(userID);
            } else {
                // If the iFile doesn't have a user ID in its parent 
                // directory structure then it is not from the recyle bin
                return;
            }

            // get the corresponding $R file, which is in the same folder and has the file content
            String rFileName = iFile.getName().replace("$I", "$R"); //NON-NLS
            List<AbstractFile> rFiles = rFileMap.get(rFileName);
            if (rFiles == null) {
                return;
            }
            SleuthkitCase skCase = Case.getCurrentCase().getSleuthkitCase();
            for (AbstractFile rFile : rFiles) {
                if (context.dataSourceIngestIsCancelled()) {
                    return;
                }

                if (iFile.getParentPath().equals(rFile.getParentPath())
                        && iFile.getMetaFlagsAsString().equals(rFile.getMetaFlagsAsString())) {
                    try {
<<<<<<< HEAD
                        postArtifact(createArtifact(rFile, recycleBinArtifactType, metaData.getFullWindowsPath(), userName, metaData.getDeletedTimeStamp()));
=======
                        postArtifact(createArtifact(rFile, recycleBinArtifactType, metaData.getFileName(), userName, metaData.getDeletedTimeStamp()));
                        
                        // If we are processing a disk image, we will also make a deleted file entry so that the user
                        // sees the deleted file in its original folder.  We re-use the metadata address so that the user 
                        // can see the content. 
>>>>>>> a9109436
                        if (rFile instanceof FsContent) {
                            // if the user deleted a folder, then we need to recusively go into it.  Note the contents of the $R folder
                            // do not have corresponding $I files anymore.  Only the $R folder does.
                            if (rFile.isDir()) {
                                AbstractFile directory = getOrMakeFolder(Case.getCurrentCase().getSleuthkitCase(), (FsContent) rFile, metaData.getFullWindowsPath());
                                popuplateDeletedDirectory(Case.getCurrentCase().getSleuthkitCase(), directory, rFile.getChildren(), metaData.getFullWindowsPath(), metaData.getDeletedTimeStamp());

                            } else {
                                AbstractFile folder = getOrMakeFolder(Case.getCurrentCase().getSleuthkitCase(), (FsContent) rFile.getParent(), Paths.get(metaData.getFullWindowsPath()).getParent().toString());
                                addFileSystemFile(skCase, (FsContent)rFile, folder, Paths.get(metaData.getFullWindowsPath()).getFileName().toString(), metaData.getDeletedTimeStamp());
                            }
                        }
                    } catch (TskCoreException ex) {
                        logger.log(Level.WARNING, String.format("Unable to add attributes to artifact %s", rFile.getName()), ex); //NON-NLS
                    }
                }
            }
        } finally {
            (new File(tempFilePath)).delete();
        }
    }

    /**
     * Add the children of recycled $R folder to the folder.
     *
     * @param skCase           The current Sleuthkit case
     * @param parentFolder     The folder to folder the deleted files are to be
     *                         added.
     * @param children         The recycled children of the $R folder
     * @param parentPath       String path to the directory the children were
     *                         deleted from
     * @param deletedTimeStamp The time at which the files were deleted,
     *                         inherited from the $R file.
     *
     * @throws TskCoreException
     */
    private void popuplateDeletedDirectory(SleuthkitCase skCase, AbstractFile parentFolder, List<Content> recycledChildren, String parentPath, long deletedTimeStamp) throws TskCoreException {
        if (recycledChildren == null) {
            return;
        }

        for (Content child : recycledChildren) {
            if (child instanceof FsContent) {
                FsContent fsContent = (FsContent) child;
                if (fsContent.isFile()) {
                    addFileSystemFile(skCase, fsContent, parentFolder, fsContent.getName(), deletedTimeStamp);
                } else if (fsContent.isDir()) {
                    String newPath = parentPath + "\\" + fsContent.getName();
                    AbstractFile childFolder = getOrMakeFolder(skCase, (FsContent) fsContent, parentPath);
                    popuplateDeletedDirectory(skCase, childFolder, fsContent.getChildren(), newPath, deletedTimeStamp);
                }
            }
        }
    }

    /**
     * Parse the $I file.
     *
     * File format prior to Windows 10:
     * <table>
     * <tr><th>Offset</th><th>Size</th><th>Description</th></tr>
     * <tr><td>0</td><td>8</td><td>Header</td></tr>
     * <tr><td>8</td><td>8</td><td>File Size</td></tr>
     * <tr><td>16</td><td>8</td><td>Deleted Timestamp</td></tr>
     * <tr><td>24</td><td>520</td><td>File Name</td></tr>
     * </table>
     *
     * File format Windows 10+
     * <table>
     * <tr><th>Offset</th><th>Size</th><th>Description</th></tr>
     * <tr><td>0</td><td>8</td><td>Header</td></tr>
     * <tr><td>8</td><td>8</td><td>File Size</td></tr>
     * <tr><td>16</td><td>8</td><td>Deleted TimeStamp</td></tr>
     * <tr><td>24</td><td>4</td><td>File Name Length</td></tr>
     * <tr><td>28</td><td>var</td><td>File Name</td></tr>
     * </table>
     *
     * For versions of Windows prior to 10, header = 0x01. Windows 10+ header ==
     * 0x02
     *
     * @param iFilePath Path to local copy of file in temp folder
     *
     * @throws FileNotFoundException
     * @throws IOException
     */
    private RecycledFileMetaData parseIFile(String iFilePath) throws FileNotFoundException, IOException {
        byte[] allBytes = Files.readAllBytes(Paths.get(iFilePath));

        ByteBuffer byteBuffer = ByteBuffer.wrap(allBytes);
        byteBuffer.order(ByteOrder.LITTLE_ENDIAN);

        long version = byteBuffer.getLong();
        long fileSize = byteBuffer.getLong();
        long timestamp = byteBuffer.getLong();

        // Convert from windows FILETIME to Unix Epoch seconds
        timestamp = Util.filetimeToMillis(timestamp) / 1000;

        byte[] stringBytes;

        if (version == 1) {
            stringBytes = Arrays.copyOfRange(allBytes, V1_FILE_NAME_OFFSET, allBytes.length);
        } else {
            int fileNameLength = byteBuffer.getInt() * 2; //Twice the bytes for unicode
            stringBytes = Arrays.copyOfRange(allBytes, V2_FILE_NAME_OFFSET, V2_FILE_NAME_OFFSET + fileNameLength);
        }

        String fileName = new String(stringBytes, "UTF-16LE"); //NON-NLS

        return new RecycledFileMetaData(fileSize, timestamp, fileName);
    }

    /**
     * Create a map of userids to usernames from the OS Accounts.
     *
     * @param dataSource
     *
     * @return A Map of userIDs and userNames
     *
     * @throws TskCoreException
     */
    private Map<String, String> makeUserNameMap(Content dataSource) throws TskCoreException {
        Map<String, String> userNameMap = new HashMap<>();

        List<BlackboardArtifact> accounts = blackboard.getArtifacts(TSK_OS_ACCOUNT.getTypeID(), dataSource.getId());

        for (BlackboardArtifact account : accounts) {
            BlackboardAttribute nameAttribute = getAttributeForArtifact(account, TSK_USER_NAME);
            BlackboardAttribute idAttribute = getAttributeForArtifact(account, TSK_USER_ID);

            String userName = nameAttribute != null ? nameAttribute.getDisplayString() : "";
            String userID = idAttribute != null ? idAttribute.getDisplayString() : "";

            if (!userID.isEmpty()) {
                userNameMap.put(userID, userName);
            }
        }

        return userNameMap;
    }

    /**
     * Get a list of files that start with $R and create a map of the file to
     * their name.
     *
     * @param dataSource
     *
     * @return File map
     *
     * @throws TskCoreException
     */
    private Map<String, List<AbstractFile>> makeRFileMap(Content dataSource) throws TskCoreException {
        FileManager fileManager = Case.getCurrentCase().getServices().getFileManager();
        List<AbstractFile> rFiles = fileManager.findFiles(dataSource, "$R%");
        Map<String, List<AbstractFile>> fileMap = new HashMap<>();

        for (AbstractFile rFile : rFiles) {
            String fileName = rFile.getName();
            List<AbstractFile> fileList = fileMap.get(fileName);

            if (fileList == null) {
                fileList = new ArrayList<>();
                fileMap.put(fileName, fileList);
            }

            fileList.add(rFile);
        }

        return fileMap;
    }

    /**
     * Helper functions to get the user ID from the iFile parent path. User ids
     * will be of the form S-<more characters>.
     *
     * @param iFileParentPath String parent path of the iFile
     *
     * @return String user id
     */
    private String getUserIDFromPath(String iFileParentPath) {
        int index = iFileParentPath.indexOf('-') - 1;
        if (index >= 0) {
            return (iFileParentPath.substring(index)).replace("/", "");
        } else {
            return "";
        }
    }

    /**
     * Gets the attribute for the given type from the given artifact.
     *
     * @param artifact BlackboardArtifact to get the attribute from
     * @param type     The BlackboardAttribute Type to get
     *
     * @return BlackboardAttribute for given artifact and type
     *
     * @throws TskCoreException
     */
    private BlackboardAttribute getAttributeForArtifact(BlackboardArtifact artifact, BlackboardAttribute.ATTRIBUTE_TYPE type) throws TskCoreException {
        return artifact.getAttribute(new BlackboardAttribute.Type(BlackboardAttribute.ATTRIBUTE_TYPE.fromID(type.getTypeID())));
    }

    /**
     * Create TSK_RECYCLE_BIN artifact type.
     *
     * @throws TskCoreException
     */
    private void createRecycleBinArtifactType() throws TskCoreException {
        try {
            tskCase.addBlackboardArtifactType(RECYCLE_BIN_ARTIFACT_NAME, "Recycle Bin"); //NON-NLS
        } catch (TskDataException ex) {
            logger.log(Level.INFO, String.format("%s may have already been defined for this case", RECYCLE_BIN_ARTIFACT_NAME));
        }

    }

    /**
     * Create the new artifact for the give rFile
     *
     * @param rFile    AbstractFile to create the artifact for
     * @param type     Type of artifact to create
     * @param fileName The original path of the deleted file
     * @param userName The name of the user that deleted the file
     * @param dateTime The time in epoch seconds that the file was deleted
     *
     * @return Newly created artifact
     *
     * @throws TskCoreException
     */
    private BlackboardArtifact createArtifact(AbstractFile rFile, BlackboardArtifact.Type type, String fileName, String userName, long dateTime) throws TskCoreException {
        BlackboardArtifact bba = rFile.newArtifact(type.getTypeID());
        bba.addAttribute(new BlackboardAttribute(TSK_PATH, getName(), fileName));
        bba.addAttribute(new BlackboardAttribute(TSK_DATETIME_DELETED, getName(), dateTime));
        bba.addAttribute(new BlackboardAttribute(TSK_USER_NAME, getName(), userName == null || userName.isEmpty() ? "" : userName));

        return bba;
    }

    /**
     * Returns a folder for the given path.  If the path does not exist the
     * the folder is created.  Recursively makes as many parent folders as needed.
     * 
     * @param skCase
     * @param dataSource
     * @param path
     *
     * @return AbstractFile for the given path.
     *
     * @throws TskCoreException
     */
    private AbstractFile getOrMakeFolder(SleuthkitCase skCase, FsContent dataSource, String path) throws TskCoreException {

        String parentPath = getParentPath(path);
        String folderName = getFileName(path);

        List<AbstractFile> files = null;
        if (parentPath != null) {
            if (!parentPath.equals("/")) {
                parentPath = parentPath + "/";
            }
            
            files = skCase.findAllFilesWhere(String.format("fs_obj_id=%s AND parent_path='%s' AND name='%s'", 
                    dataSource.getFileSystemId(), SleuthkitCase.escapeSingleQuotes(parentPath), folderName != null ? SleuthkitCase.escapeSingleQuotes(folderName) : ""));
        } else {
            files = skCase.findAllFilesWhere(String.format("fs_obj_id=%s AND parent_path='/' AND name=''", dataSource.getFileSystemId()));
        }

        if (files == null || files.isEmpty()) {
            AbstractFile parent = getOrMakeFolder(skCase, dataSource, parentPath);
            return skCase.addVirtualDirectory(parent.getId(), folderName);
        } else {
            return files.get(0);
        }
    }

    /**
     * Adds a new file system file that is unallocated and maps to the original 
     * file in recycle bin directory.
     * 
     * @param skCase         The current case.
     * @param recycleBinFile The file from the recycle bin.
     * @param parentDir      The directory that the recycled file was deleted.
     * @param fileName       The name of the file.
     * @param deletedTime    The time the file was deleted.
     *
     * @throws TskCoreException
     */
    private void addFileSystemFile(SleuthkitCase skCase, FsContent recycleBinFile, Content parentDir, String fileName, long deletedTime) throws TskCoreException {
        skCase.addFileSystemFile(recycleBinFile.getFileSystemId(),
                recycleBinFile.getDataSourceObjectId(),
                recycleBinFile.getAttrType(),
                recycleBinFile.getAttributeId(),
                fileName,
                TskData.TSK_FS_NAME_FLAG_ENUM.UNALLOC,
                recycleBinFile.getSize(),
                0, 0, 0, deletedTime,
                recycleBinFile.getMetaAddr(),
                (int) recycleBinFile.getMetaSeq(),
                true, parentDir);
    }

    /**
     * Clean up the windows path string to match what the autopsy db uses.
     *
     * @param path The file\folder path to normalize
     *
     * @return New path string with the root removed (ie X:) and the slashes
     *         changed from windows to unix.
     */
    String normalizeFilePath(String pathString) {
        if (pathString == null || pathString.isEmpty()) {
            return null;
        }

        Path path = Paths.get(pathString);
        int nameCount = path.getNameCount();
        if(nameCount > 0) {
            String rootless = "/" + path.subpath(0, nameCount);
            return rootless.replace("\\", "/");
        } else {
            return "/";
        }
    }

    /**
     * Helper function get from the given path either the file name or
     * the last directory in the path.
     * 
     * @param filePath The file\directory path
     *
     * @return  If file path, returns the file name.  If directory path the 
     *          The last directory in the path is returned.
     */
    String getFileName(String filePath) {
        Path fileNamePath = Paths.get(filePath).getFileName();
        if (fileNamePath != null) {
            return fileNamePath.toString();
        }
        return filePath;
    }

    /**
     * Returns the parent path for the given path.
     * 
     * @param path Path string
     * 
     * @return The parent path for the given path. 
     */
    String getParentPath(String path) {
        Path parentPath = Paths.get(path).getParent();
        if (parentPath != null) {
            return normalizeFilePath(parentPath.toString());
        }
        return null;
    }

    /**
     * Stores the data from the $I files.
     */
    final class RecycledFileMetaData {

        private final long fileSize;
        private final long deletedTimeStamp;
        private final String fileName;

        /**
         * Constructs a new instance.
         *
         * @param fileSize         Size of the deleted file.
         * @param deletedTimeStamp Time the file was deleted.
         * @param fileName         Name of the deleted file.
         */
        RecycledFileMetaData(Long fileSize, long deletedTimeStamp, String fileName) {
            this.fileSize = fileSize;
            this.deletedTimeStamp = deletedTimeStamp;
            this.fileName = fileName;
        }

        /**
         * Returns the size of the recycled file.
         *
         * @return Size of deleted file
         */
        long getFileSize() {
            return fileSize;
        }

        /**
         * Returns the time the file was deleted.
         *
         * @return deleted time in epoch seconds.
         */
        long getDeletedTimeStamp() {
            return deletedTimeStamp;
        }

        /**
         * Returns the full path to the deleted file or folder.  This path will 
         * include the drive letter, ie C:\
         *
         * @return String name of the deleted file
         */
        String  getFullWindowsPath() {
            return fileName.trim();
        }
    }
}<|MERGE_RESOLUTION|>--- conflicted
+++ resolved
@@ -158,7 +158,7 @@
      * @param tempRARecycleBinPath   Temp directory path
      */
     private void processIFile(IngestJobContext context, BlackboardArtifact.Type recycleBinArtifactType, AbstractFile iFile, Map<String, String> userNameMap, Map<String, List<AbstractFile>> rFileMap, String tempRARecycleBinPath) {
-        String tempFilePath = tempRARecycleBinPath + File.separator + Instant.now().toString() + iFile.getName();
+        String tempFilePath = tempRARecycleBinPath + File.separator + Instant.now().getMillis() + iFile.getName();
         try {
             try {
                 ContentUtils.writeToFile(iFile, new File(tempFilePath));
@@ -205,15 +205,11 @@
                 if (iFile.getParentPath().equals(rFile.getParentPath())
                         && iFile.getMetaFlagsAsString().equals(rFile.getMetaFlagsAsString())) {
                     try {
-<<<<<<< HEAD
                         postArtifact(createArtifact(rFile, recycleBinArtifactType, metaData.getFullWindowsPath(), userName, metaData.getDeletedTimeStamp()));
-=======
-                        postArtifact(createArtifact(rFile, recycleBinArtifactType, metaData.getFileName(), userName, metaData.getDeletedTimeStamp()));
-                        
+
                         // If we are processing a disk image, we will also make a deleted file entry so that the user
                         // sees the deleted file in its original folder.  We re-use the metadata address so that the user 
                         // can see the content. 
->>>>>>> a9109436
                         if (rFile instanceof FsContent) {
                             // if the user deleted a folder, then we need to recusively go into it.  Note the contents of the $R folder
                             // do not have corresponding $I files anymore.  Only the $R folder does.
