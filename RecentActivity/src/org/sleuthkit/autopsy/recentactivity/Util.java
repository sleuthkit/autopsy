--- conflicted
+++ resolved
@@ -190,12 +190,6 @@
         int index = parent_path.lastIndexOf('/');
         String name = parent_path.substring(++index);
         parent_path = parent_path.substring(0, index);
-<<<<<<< HEAD
-        //String query = "SELECT * from tsk_files where parent_path like \"" + parent_path + "\" AND name like \"" + name + "\"";
-=======
-        //String query = "select * from tsk_files where parent_path like \"" + parent_path + "\" AND name like \"" + name + "\"";
->>>>>>> c517eb4e
-
         FileManager fileManager = Case.getCurrentCase().getServices().getFileManager();
         List<AbstractFile> files = null;
         try {
