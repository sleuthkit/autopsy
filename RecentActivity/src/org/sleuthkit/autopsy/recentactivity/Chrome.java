--- conflicted
+++ resolved
@@ -117,18 +117,9 @@
             }
         }
         
-<<<<<<< HEAD
-        // we should have only one allocated history file. Log a warning if we
-        // have more, but process them all
-        if (allocatedHistoryFiles.size() > 1) {
-            logger.log(Level.INFO, "Found more than one allocated Chrome history file. Processing them all.");
-        } else if (allocatedHistoryFiles.size() == 0) {
-            logger.log(Level.INFO, "Could not find an allocated Chrome history file.");
-=======
         // log a message if we don't have any allocated history files
         if (allocatedHistoryFiles.size() == 0) {
             logger.log(Level.INFO, "Could not find any allocated Chrome history files.");
->>>>>>> 9c1e61a5
             return;
         }
 
