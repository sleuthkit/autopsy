--- conflicted
+++ resolved
@@ -67,8 +67,7 @@
      * @param node Node to check for support
      * @return True if supported, else false
      */
-<<<<<<< HEAD
-    public boolean isSupported(ContentNode node);
+    public boolean isSupported(Node node);
     
      /**
      * Checks whether the given viewer is preferred for the Node
@@ -78,8 +77,5 @@
      * @return True if viewer preferred, else false
      */
     public boolean isPreferred(ContentNode node, boolean isSupported);
-=======
-    public boolean isSupported(Node node);
->>>>>>> ed32b62a
 
 }