--- conflicted
+++ resolved
@@ -298,13 +298,8 @@
                     long filesDownloaded = resultSet.getLong("fileDownloads");
                     long totalPageViews = resultSet.getLong("totalPageViews");
                     long pageViewsInLast60 = resultSet.getLong("pageViewsInLast60");
-<<<<<<< HEAD
-                    long dataSourceID = resultSet.getLong("dataSource");
-
-=======
                     long countOfKnownAccountTypes = resultSet.getLong("countOfKnownAccountTypes");
                     long dataSourceID = resultSet.getLong("dataSource");
->>>>>>> 746d9635
                     Content dataSource = skc.getContentById(dataSourceID);
 
                     resultDomains.add(new ResultDomain(domain, activityStart,
