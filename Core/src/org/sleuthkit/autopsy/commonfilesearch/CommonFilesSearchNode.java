/*
 * Autopsy Forensic Browser
 *
 * Copyright 2018 Basis Technology Corp.
 * Contact: carrier <at> sleuthkit <dot> org
 *
 * Licensed under the Apache License, Version 2.0 (the "License");
 * you may not use this file except in compliance with the License.
 * You may obtain a copy of the License at
 *
 *     http://www.apache.org/licenses/LICENSE-2.0
 *
 * Unless required by applicable law or agreed to in writing, software
 * distributed under the License is distributed on an "AS IS" BASIS,
 * WITHOUT WARRANTIES OR CONDITIONS OF ANY KIND, either express or implied.
 * See the License for the specific language governing permissions and
 * limitations under the License.
 */
package org.sleuthkit.autopsy.commonfilesearch;

import java.util.List;
import org.openide.nodes.AbstractNode;
import org.openide.nodes.Children;
import org.openide.util.NbBundle;
import org.openide.util.lookup.AbstractLookup;
import org.openide.util.lookup.Lookups;
import org.sleuthkit.datamodel.AbstractFile;

/**
 * Encapsulates data used to display common files search results in the top
 * right pane.
 */
final class CommonFilesSearchNode extends AbstractNode {

<<<<<<< HEAD
    CommonFilesSearchNode(CommonFilesMetaData metaData) {
        super(Children.create(new CommonFilesChildren(metaData), true), Lookups.singleton(metaData));
}
=======
    private final CommonFilesChildren children;

    CommonFilesSearchNode(List<AbstractFile> keys, java.util.Map<String, Integer> instanceCountMap, java.util.Map<String, String> dataSourceMap) {
        super(new CommonFilesChildren(true, keys, instanceCountMap, dataSourceMap));
        this.children = (CommonFilesChildren) this.getChildren();
    }
>>>>>>> 96dad25e

    @NbBundle.Messages({
        "CommonFilesNode.getName.text=Common Files"})
    @Override
    public String getName() {
        return Bundle.CommonFilesNode_getName_text();
    }
}<|MERGE_RESOLUTION|>--- conflicted
+++ resolved
@@ -32,18 +32,9 @@
  */
 final class CommonFilesSearchNode extends AbstractNode {
 
-<<<<<<< HEAD
     CommonFilesSearchNode(CommonFilesMetaData metaData) {
         super(Children.create(new CommonFilesChildren(metaData), true), Lookups.singleton(metaData));
 }
-=======
-    private final CommonFilesChildren children;
-
-    CommonFilesSearchNode(List<AbstractFile> keys, java.util.Map<String, Integer> instanceCountMap, java.util.Map<String, String> dataSourceMap) {
-        super(new CommonFilesChildren(true, keys, instanceCountMap, dataSourceMap));
-        this.children = (CommonFilesChildren) this.getChildren();
-    }
->>>>>>> 96dad25e
 
     @NbBundle.Messages({
         "CommonFilesNode.getName.text=Common Files"})
