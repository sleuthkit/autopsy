--- conflicted
+++ resolved
@@ -20,13 +20,7 @@
 
 import java.awt.event.ActionListener;
 import java.sql.SQLException;
-<<<<<<< HEAD
-=======
-import java.util.HashMap;
-import java.util.List;
-import java.util.Map;
 import java.util.Map.Entry;
->>>>>>> 9bfccf2c
 import java.util.concurrent.ExecutionException;
 import java.util.logging.Level;
 import javax.swing.AbstractListModel;
@@ -133,26 +127,9 @@
 
             @Override
             @SuppressWarnings("FinallyDiscardsException")
-<<<<<<< HEAD
             protected CommonFilesMetaData doInBackground() throws TskCoreException, NoCurrentCaseException, SQLException {
 
-                return new CommonFilesMetaData();
-=======
-            protected List<AbstractFile> doInBackground() throws TskCoreException, NoCurrentCaseException, SQLException { //return type should be CommonFilesMetaData - done will be adjusted accordingly
-                
-                //contents of this whole function should be wrapped in a business logic class for the sake of testing
-                
-                /*
-                
-                Use this query to grab mapping of object_id to datasourcename:
-                    select name, obj_id from tsk_files where obj_id in (SELECT obj_id FROM tsk_objects WHERE obj_id in (select obj_id from data_source_info));
-                
-                Use SleuthkitCase.executeSql to run the query and get back a result set which can be iterated like a regular old jdbc object.
-                
-                Use file.getDataSourceID() to get datasourceid and map it to the appropriate row from above
-                */
-
-                Case currentCase = Case.getOpenCase();
+                /*Case currentCase = Case.getOpenCase();
                 SleuthkitCase tskDb = currentCase.getSleuthkitCase();
                 
                 if(singleDataSource) {
@@ -165,8 +142,8 @@
                    }
                    return tskDb.findAllFilesWhere("md5 in (select md5 from tsk_files where data_source_obj_id="+ selectedObjId +" and (known != 1 OR known IS NULL) GROUP BY  md5 HAVING  COUNT(*) > 1) AND data_source_obj_id="+ selectedObjId +" order by md5");
                 }   
-                return tskDb.findAllFilesWhere("md5 in (select md5 from tsk_files where (known != 1 OR known IS NULL) GROUP BY  md5 HAVING  COUNT(*) > 1) order by md5");
->>>>>>> 9bfccf2c
+                return tskDb.findAllFilesWhere("md5 in (select md5 from tsk_files where (known != 1 OR known IS NULL) GROUP BY  md5 HAVING  COUNT(*) > 1) order by md5");*/
+                return new CommonFilesMetaData();
             }
 
             @Override
