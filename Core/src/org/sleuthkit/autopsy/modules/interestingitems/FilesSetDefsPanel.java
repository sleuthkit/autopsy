--- conflicted
+++ resolved
@@ -278,7 +278,7 @@
             FilesSetDefsPanel.this.newSetButton.setEnabled(canBeEnabled);
             FilesSetDefsPanel.this.importSetButton.setEnabled(canBeEnabled);
             // Get the selected interesting files set and populate the set
-            // components.       
+            // components.
             FilesSet selectedSet = FilesSetDefsPanel.this.setsList.getSelectedValue();
 
             if (selectedSet != null) {
@@ -405,7 +405,7 @@
         // Create a files set defintion panle.
         FilesSetPanel panel;
         if (selectedSet != null) {
-            // Editing an existing set definition.            
+            // Editing an existing set definition.
             panel = new FilesSetPanel(selectedSet, panelType);
         } else {
             // Creating a new set definition.
@@ -707,6 +707,11 @@
         fileNameRegexCheckbox.setFont(fileNameRegexCheckbox.getFont().deriveFont(fileNameRegexCheckbox.getFont().getStyle() & ~java.awt.Font.BOLD, 11));
         org.openide.awt.Mnemonics.setLocalizedText(fileNameRegexCheckbox, org.openide.util.NbBundle.getMessage(FilesSetDefsPanel.class, "FilesSetDefsPanel.fileNameRegexCheckbox.text")); // NOI18N
         fileNameRegexCheckbox.setEnabled(false);
+        fileNameRegexCheckbox.addActionListener(new java.awt.event.ActionListener() {
+            public void actionPerformed(java.awt.event.ActionEvent evt) {
+                fileNameRegexCheckboxActionPerformed(evt);
+            }
+        });
 
         separator.setOrientation(javax.swing.SwingConstants.VERTICAL);
 
@@ -894,7 +899,6 @@
                             .addComponent(rulesListScrollPane, javax.swing.GroupLayout.Alignment.TRAILING)
                             .addComponent(setDescScrollPanel, javax.swing.GroupLayout.Alignment.TRAILING, javax.swing.GroupLayout.DEFAULT_SIZE, javax.swing.GroupLayout.DEFAULT_SIZE, Short.MAX_VALUE)
                             .addGroup(jPanel1Layout.createSequentialGroup()
-<<<<<<< HEAD
                                 .addGap(16, 16, 16)
                                 .addGroup(jPanel1Layout.createParallelGroup(javax.swing.GroupLayout.Alignment.LEADING, false)
                                     .addComponent(jLabel7)
@@ -903,10 +907,6 @@
                                     .addComponent(jLabel4)
                                     .addComponent(modifiedDateLabel, javax.swing.GroupLayout.DEFAULT_SIZE, javax.swing.GroupLayout.DEFAULT_SIZE, Short.MAX_VALUE)
                                     .addComponent(jLabel3, javax.swing.GroupLayout.DEFAULT_SIZE, javax.swing.GroupLayout.DEFAULT_SIZE, Short.MAX_VALUE))
-=======
-                                .addGap(101, 101, 101)
-                                .addComponent(filesRadioButton)
->>>>>>> a6eaf7b3
                                 .addPreferredGap(javax.swing.LayoutStyle.ComponentPlacement.UNRELATED)
                                 .addGroup(jPanel1Layout.createParallelGroup(javax.swing.GroupLayout.Alignment.LEADING)
                                     .addComponent(rulePathConditionTextField)
@@ -920,18 +920,23 @@
                                         .addComponent(fileSizeUnitComboBox, javax.swing.GroupLayout.PREFERRED_SIZE, 79, javax.swing.GroupLayout.PREFERRED_SIZE))
                                     .addGroup(jPanel1Layout.createSequentialGroup()
                                         .addGroup(jPanel1Layout.createParallelGroup(javax.swing.GroupLayout.Alignment.LEADING)
-                                            .addComponent(fileNameRadioButton)
                                             .addComponent(rulePathConditionRegexCheckBox)
                                             .addGroup(jPanel1Layout.createSequentialGroup()
                                                 .addComponent(daysIncludedTextField, javax.swing.GroupLayout.PREFERRED_SIZE, javax.swing.GroupLayout.DEFAULT_SIZE, javax.swing.GroupLayout.PREFERRED_SIZE)
                                                 .addPreferredGap(javax.swing.LayoutStyle.ComponentPlacement.RELATED)
                                                 .addComponent(daysIncludedLabel))
                                             .addGroup(jPanel1Layout.createSequentialGroup()
-                                                .addComponent(filesRadioButton, javax.swing.GroupLayout.PREFERRED_SIZE, 47, javax.swing.GroupLayout.PREFERRED_SIZE)
+                                                .addComponent(filesRadioButton)
                                                 .addPreferredGap(javax.swing.LayoutStyle.ComponentPlacement.UNRELATED)
                                                 .addComponent(dirsRadioButton)
                                                 .addPreferredGap(javax.swing.LayoutStyle.ComponentPlacement.RELATED)
-                                                .addComponent(allRadioButton)))
+                                                .addComponent(allRadioButton))
+                                            .addGroup(jPanel1Layout.createSequentialGroup()
+                                                .addComponent(fileNameRadioButton)
+                                                .addPreferredGap(javax.swing.LayoutStyle.ComponentPlacement.RELATED)
+                                                .addComponent(fileNameExtensionRadioButton)
+                                                .addPreferredGap(javax.swing.LayoutStyle.ComponentPlacement.RELATED)
+                                                .addComponent(fileNameRegexCheckbox)))
                                         .addGap(0, 0, Short.MAX_VALUE)))))
                         .addGap(8, 8, 8))
                     .addGroup(jPanel1Layout.createSequentialGroup()
@@ -947,11 +952,6 @@
                                     .addComponent(jLabel6))
                                 .addPreferredGap(javax.swing.LayoutStyle.ComponentPlacement.RELATED)
                                 .addComponent(ingestWarningLabel))
-                            .addGroup(jPanel1Layout.createSequentialGroup()
-                                .addGap(174, 174, 174)
-                                .addComponent(fileNameExtensionRadioButton)
-                                .addPreferredGap(javax.swing.LayoutStyle.ComponentPlacement.UNRELATED)
-                                .addComponent(fileNameRegexCheckbox))
                             .addComponent(jLabel1)
                             .addGroup(jPanel1Layout.createSequentialGroup()
                                 .addComponent(newRuleButton)
@@ -959,7 +959,7 @@
                                 .addComponent(editRuleButton)
                                 .addGap(18, 18, 18)
                                 .addComponent(deleteRuleButton)))
-                        .addGap(24, 28, Short.MAX_VALUE))))
+                        .addGap(24, 47, Short.MAX_VALUE))))
         );
 
         jPanel1Layout.linkSize(javax.swing.SwingConstants.HORIZONTAL, new java.awt.Component[] {copySetButton, deleteSetButton, editSetButton, exportSetButton, importSetButton, newSetButton});
@@ -1146,7 +1146,7 @@
         "FilesSetDefsPanel.interesting.importButtonAction.featureName=Interesting Files Set Import"
     })
     private void importSetButtonActionPerformed(java.awt.event.ActionEvent evt) {//GEN-FIRST:event_importSetButtonActionPerformed
-        //save currently selected value as default value to select     
+        //save currently selected value as default value to select
         FilesSet selectedSet = this.setsList.getSelectedValue();
         JFileChooser chooser = new JFileChooser();
         final String EXTENSION = "xml"; //NON-NLS
@@ -1168,7 +1168,7 @@
             }
             Collection<FilesSet> importedSets;
             try {
-                importedSets = InterestingItemsFilesSetSettings.readDefinitionsXML(selFile).values(); //read the xml from that path            
+                importedSets = InterestingItemsFilesSetSettings.readDefinitionsXML(selFile).values(); //read the xml from that path
                 if (importedSets.isEmpty()) {
                     throw new FilesSetsManager.FilesSetsManagerException("No Files Sets were read from the xml.");
                 }
@@ -1181,7 +1181,7 @@
                 return;
             }
             for (FilesSet set : importedSets) {
-                int choice = JOptionPane.OK_OPTION; 
+                int choice = JOptionPane.OK_OPTION;
                 if (filesSets.containsKey(set.getName())) {
                     Object[] options = {NbBundle.getMessage(this.getClass(), "FilesSetDefsPanel.yesOwMsg"),
                         NbBundle.getMessage(this.getClass(), "FilesSetDefsPanel.noSkipMsg"),
@@ -1279,6 +1279,10 @@
             }
         }
     }//GEN-LAST:event_exportSetButtonActionPerformed
+
+    private void fileNameRegexCheckboxActionPerformed(java.awt.event.ActionEvent evt) {//GEN-FIRST:event_fileNameRegexCheckboxActionPerformed
+        // TODO add your handling code here:
+    }//GEN-LAST:event_fileNameRegexCheckboxActionPerformed
 
     // Variables declaration - do not modify//GEN-BEGIN:variables
     private javax.swing.JRadioButton allRadioButton;
