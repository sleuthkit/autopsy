/*
 * Autopsy Forensic Browser
 *
 * Copyright 2014 Basis Technology Corp.
 * Contact: carrier <at> sleuthkit <dot> org *

 * Licensed under the Apache License, Version 2.0 (the "License");
 * you may not use this file except in compliance with the License.
 * You may obtain a copy of the License at
 *
 *     http://www.apache.org/licenses/LICENSE-2.0
 *
 * Unless required by applicable law or agreed to in writing, software
 * distributed under the License is distributed on an "AS IS" BASIS,
 * WITHOUT WARRANTIES OR CONDITIONS OF ANY KIND, either express or implied.
 * See the License for the specific language governing permissions and
 * limitations under the License.
 */
package org.sleuthkit.autopsy.modules.hashdatabase;

import java.util.ArrayList;
import java.util.HashSet;
import java.util.List;
import java.util.logging.Level;
import java.io.IOException;
import org.sleuthkit.autopsy.ingest.IngestModuleIngestJobSettings;
import org.sleuthkit.datamodel.TskCoreException;
import org.sleuthkit.autopsy.coreutils.Logger;
import org.sleuthkit.autopsy.modules.hashdatabase.HashLookupSettings.HashDbInfo;
import org.sleuthkit.autopsy.modules.hashdatabase.HashDbManager.HashDb;

/**
 * Ingest job settings for the hash lookup module.
 */
final public class HashLookupModuleSettings implements IngestModuleIngestJobSettings {

    private static final long serialVersionUID = 1L;
    private HashSet<String> namesOfEnabledKnownHashSets;    // The four lists of hash set names are only used for upgrading
    private HashSet<String> namesOfDisabledKnownHashSets;   // from older settings files. All data should be stored in
    private HashSet<String> namesOfEnabledKnownBadHashSets; // the databaseInfoList list.
    private HashSet<String> namesOfDisabledKnownBadHashSets;
    private boolean shouldCalculateHashes = true;
    private List<HashDbInfo> databaseInfoList;

    HashLookupModuleSettings(boolean shouldCalculateHashes, List<HashDb> hashDbList){
        this.shouldCalculateHashes = shouldCalculateHashes;
        try{
            databaseInfoList = HashLookupSettings.convertHashSetList(hashDbList);
        } catch (HashLookupSettings.HashLookupSettingsException ex){
            Logger.getLogger(HashLookupModuleSettings.class.getName()).log(Level.SEVERE, "Error creating hash database settings.", ex); //NON-NLS
            databaseInfoList = new ArrayList<>();
        }
    }
    
    /**
     * This overrides the default deserialization code so we can 
     * copy the enabled/disabled status into the DatabaseType objects.
     * Ignore the Netbeans warning that this method is unused.
     * @param stream
     * @throws IOException
     * @throws ClassNotFoundException 
     */
<<<<<<< HEAD
    private void readObject(java.io.ObjectInputStream stream)
        throws IOException, ClassNotFoundException {

        stream.defaultReadObject();
        upgradeFromOlderVersions();
=======
    public HashLookupModuleSettings(boolean shouldCalculateHashes,
            List<String> namesOfEnabledKnownHashSets,
            List<String> namesOfEnabledKnownBadHashSets) {
        this(shouldCalculateHashes, namesOfEnabledKnownHashSets, namesOfEnabledKnownBadHashSets, new ArrayList<>(), new ArrayList<>());
>>>>>>> cbdb5e63
    }

    /**
     * Constructs ingest job settings for the hash lookup module.
     *
     * @param shouldCalculateHashes           Whether or not hashes should be
     *                                        calculated.
     * @param enabledHashSets     A list of enabled hash sets.
     * @param disabledHashSets    A list of disabled hash sets.
     */
<<<<<<< HEAD
    HashLookupModuleSettings(boolean shouldCalculateHashes,
            List<HashDb> enabledHashSets,
            List<HashDb> disabledHashSets) {
=======
    public HashLookupModuleSettings(boolean shouldCalculateHashes,
            List<String> namesOfEnabledKnownHashSets,
            List<String> namesOfEnabledKnownBadHashSets,
            List<String> namesOfDisabledKnownHashSets,
            List<String> namesOfDisabledKnownBadHashSets) {
>>>>>>> cbdb5e63
        this.shouldCalculateHashes = shouldCalculateHashes;
        
        databaseInfoList = new ArrayList<>();
        for(HashDb db:enabledHashSets){
            try{
                HashDbInfo dbInfo = new HashDbInfo(db);
                dbInfo.setSearchDuringIngest(true);
                databaseInfoList.add(dbInfo);
            } catch (TskCoreException ex){
                Logger.getLogger(HashLookupModuleSettings.class.getName()).log(Level.SEVERE, "Error creating hash database settings for " + db.getHashSetName(), ex); //NON-NLS
            }
        }
        for(HashDb db:disabledHashSets){
            try{
                HashDbInfo dbInfo = new HashDbInfo(db);
                dbInfo.setSearchDuringIngest(false);
                databaseInfoList.add(dbInfo);
            } catch (TskCoreException ex){
                Logger.getLogger(HashLookupModuleSettings.class.getName()).log(Level.SEVERE, "Error creating hash database settings for " + db.getHashSetName(), ex); //NON-NLS
            }
        }        
        
    }

    /**
     * @inheritDoc
     */
    @Override
    public long getVersionNumber() {
        return HashLookupModuleSettings.serialVersionUID;
    }

    /**
     * Checks the setting that specifies whether or not hashes are to be
     * calculated.
     *
     * @return True if hashes are to be calculated, false otherwise.
     */
    boolean shouldCalculateHashes() {
        return this.shouldCalculateHashes;
    }

    /**
     * Checks whether or not a hash set is enabled. If there is no setting for
     * the requested hash set, return the default value
     *
     * @param db The hash set to check.
     *
     * @return True if the hash set is enabled, false otherwise.
     */
    boolean isHashSetEnabled(HashDb db) {
        for(HashDbInfo dbInfo:databaseInfoList){
            if(dbInfo.matches(db)){
                return dbInfo.getSearchDuringIngest();
            }
        }
        
        // We didn't find it, so use the value in the HashDb object
        return db.getSearchDuringIngest();
    }

    /**
     * Initialize fields set to null when an instance of a previous, but still
     * compatible, version of this class is de-serialized.
     */
    private void upgradeFromOlderVersions() {

        if(databaseInfoList != null){
            return;
        }
        
        try{
            databaseInfoList = HashLookupSettings.convertHashSetList(HashDbManager.getInstance().getAllHashSets());
        } catch (HashLookupSettings.HashLookupSettingsException ex){
            Logger.getLogger(HashLookupModuleSettings.class.getName()).log(Level.SEVERE, "Error updating hash database settings.", ex); //NON-NLS
            return;
        }
        
        List<String> disabledHashSetNames = new ArrayList<>();
        if(namesOfDisabledKnownHashSets != null){
            disabledHashSetNames.addAll(namesOfDisabledKnownHashSets);
        }
        if(namesOfDisabledKnownBadHashSets != null){
            disabledHashSetNames.addAll(namesOfDisabledKnownBadHashSets);
        }

        for(HashLookupSettings.HashDbInfo db:databaseInfoList){
            if(db.isFileDatabaseType() && disabledHashSetNames.contains(db.getHashSetName())){
                db.setSearchDuringIngest(false);
            } else {
                db.setSearchDuringIngest(true);
            }
        }
        
        namesOfDisabledKnownHashSets = null;
        namesOfDisabledKnownBadHashSets = null;
        namesOfEnabledKnownHashSets = null;
        namesOfEnabledKnownBadHashSets = null;  
    }

}<|MERGE_RESOLUTION|>--- conflicted
+++ resolved
@@ -42,7 +42,7 @@
     private boolean shouldCalculateHashes = true;
     private List<HashDbInfo> databaseInfoList;
 
-    HashLookupModuleSettings(boolean shouldCalculateHashes, List<HashDb> hashDbList){
+    public HashLookupModuleSettings(boolean shouldCalculateHashes, List<HashDb> hashDbList){
         this.shouldCalculateHashes = shouldCalculateHashes;
         try{
             databaseInfoList = HashLookupSettings.convertHashSetList(hashDbList);
@@ -60,18 +60,11 @@
      * @throws IOException
      * @throws ClassNotFoundException 
      */
-<<<<<<< HEAD
     private void readObject(java.io.ObjectInputStream stream)
         throws IOException, ClassNotFoundException {
 
         stream.defaultReadObject();
         upgradeFromOlderVersions();
-=======
-    public HashLookupModuleSettings(boolean shouldCalculateHashes,
-            List<String> namesOfEnabledKnownHashSets,
-            List<String> namesOfEnabledKnownBadHashSets) {
-        this(shouldCalculateHashes, namesOfEnabledKnownHashSets, namesOfEnabledKnownBadHashSets, new ArrayList<>(), new ArrayList<>());
->>>>>>> cbdb5e63
     }
 
     /**
@@ -82,17 +75,9 @@
      * @param enabledHashSets     A list of enabled hash sets.
      * @param disabledHashSets    A list of disabled hash sets.
      */
-<<<<<<< HEAD
-    HashLookupModuleSettings(boolean shouldCalculateHashes,
+    public HashLookupModuleSettings(boolean shouldCalculateHashes,
             List<HashDb> enabledHashSets,
             List<HashDb> disabledHashSets) {
-=======
-    public HashLookupModuleSettings(boolean shouldCalculateHashes,
-            List<String> namesOfEnabledKnownHashSets,
-            List<String> namesOfEnabledKnownBadHashSets,
-            List<String> namesOfDisabledKnownHashSets,
-            List<String> namesOfDisabledKnownBadHashSets) {
->>>>>>> cbdb5e63
         this.shouldCalculateHashes = shouldCalculateHashes;
         
         databaseInfoList = new ArrayList<>();
