--- conflicted
+++ resolved
@@ -1,11 +1,7 @@
 /*
  * Autopsy Forensic Browser
  *
-<<<<<<< HEAD
  * Copyright 2020-2021 Basis Technology Corp.
-=======
- * Copyright 2011-2021 Basis Technology Corp.
->>>>>>> 81203b11
  * Contact: carrier <at> sleuthkit <dot> org
  *
  * Licensed under the Apache License, Version 2.0 (the "License");
@@ -157,13 +153,7 @@
             final Blackboard blackboard = Case.getCurrentCaseThrows().getSleuthkitCase().getBlackboard();
 
             if (!attributes.isEmpty() && !blackboard.artifactExists(file, TSK_METADATA_EXIF, attributes)) {
-<<<<<<< HEAD
                 List<BlackboardArtifact> artifacts = new ArrayList<>();
-                final DataArtifact exifArtifact = file.newDataArtifact(BlackboardArtifact.Type.TSK_METADATA_EXIF, attributes);
-                artifacts.add(exifArtifact);
-                final AnalysisResult userSuspectedArtifact = file.newAnalysisResult(
-=======
-
                 final BlackboardArtifact exifArtifact = (file.newAnalysisResult(
                         BlackboardArtifact.Type.TSK_METADATA_EXIF,
                         Score.SCORE_NONE,
@@ -171,7 +161,6 @@
                         attributes)).getAnalysisResult();
                 
                 final BlackboardArtifact userSuspectedArtifact = file.newAnalysisResult(
->>>>>>> 81203b11
                         BlackboardArtifact.Type.TSK_USER_CONTENT_SUSPECTED, Score.SCORE_UNKNOWN, null, null, null,
                         Arrays.asList(new BlackboardAttribute(BlackboardAttribute.ATTRIBUTE_TYPE.TSK_COMMENT, MODULE_NAME, Bundle.ExifProcessor_userContent_description())))
                         .getAnalysisResult();
@@ -184,8 +173,6 @@
                     MessageNotifyUtil.Notify.error(
                             Bundle.ExifProcessor_indexError_message(), exifArtifact.getDisplayName());
                 }
-
-                context.addDataArtifactsToJob(Collections.singletonList(exifArtifact));
             }
         } catch (TskCoreException ex) {
             logger.log(Level.WARNING, "Failed to create blackboard artifact for " //NON-NLS
