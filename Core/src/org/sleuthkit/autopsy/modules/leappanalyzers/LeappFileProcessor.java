--- conflicted
+++ resolved
@@ -411,14 +411,8 @@
         }
 
         try {
-<<<<<<< HEAD
             if (ACCOUNT_RELATIONSHIPS.getOrDefault(fileName.toLowerCase(), "norelationship").toLowerCase().equals("trackpoint")) {
                 (new GeoArtifactsHelper(Case.getCurrentCaseThrows().getSleuthkitCase(), moduleName, "", geoAbstractFile, context.getJobId())).addTrack(trackpointSegmentName, pointList, new ArrayList<>());
-=======
-            if (ACCOUNT_RELATIONSHIPS.getOrDefault(fileName.toLowerCase(), "norelationship").toLowerCase() == "trackpoint") {
-                (new GeoArtifactsHelper(Case.getCurrentCaseThrows().getSleuthkitCase(), moduleName, "", geoAbstractFile)).addTrack(trackpointSegmentName, pointList, new ArrayList<>());
->>>>>>> aa783db6
-
             }
         } catch (NoCurrentCaseException | TskCoreException | BlackboardException ex) {
             throw new IngestModuleException(Bundle.LeappFileProcessor_cannot_create_message_relationship() + ex.getLocalizedMessage(), ex); //NON-NLS
@@ -427,13 +421,8 @@
     }
 
     @NbBundle.Messages({
-<<<<<<< HEAD
-        "LeappFileProcessor.cannot.create.waypoint.relationship=Cannot create TSK_WAYPOINT artifact.",})
-
-=======
         "LeappFileProcessor.cannot.create.waypoint.relationship=Cannot create TSK_WAYPOINT artifact."
     })
->>>>>>> aa783db6
     private void createRoute(Collection<BlackboardAttribute> bbattributes, Content dataSource, String fileName) throws IngestModuleException {
 
         Double startLatitude = Double.valueOf(0);
@@ -491,11 +480,7 @@
             GeoWaypoints waypointList = new GeoWaypoints();
             waypointList.addPoint(new Waypoint(startLatitude, startLongitude, zeroValue, ""));
             waypointList.addPoint(new Waypoint(endLatitude, endLongitude, zeroValue, locationName));
-<<<<<<< HEAD
             (new GeoArtifactsHelper(Case.getCurrentCaseThrows().getSleuthkitCase(), moduleName, comment, absFile, context.getJobId())).addRoute(destinationName, dateTime, waypointList, new ArrayList<>());
-=======
-            (new GeoArtifactsHelper(Case.getCurrentCaseThrows().getSleuthkitCase(), moduleName, comment, absFile)).addRoute(destinationName, dateTime, waypointList, new ArrayList<>());
->>>>>>> aa783db6
 
         } catch (NoCurrentCaseException | TskCoreException | BlackboardException ex) {
             throw new IngestModuleException(Bundle.LeappFileProcessor_cannot_create_waypoint_relationship() + ex.getLocalizedMessage(), ex); //NON-NLS
@@ -504,13 +489,8 @@
     }
 
     @NbBundle.Messages({
-<<<<<<< HEAD
-        "LeappFileProcessor.cannot.create.trackpoint.relationship=Cannot create TSK_TRACK_POINT artifact.",})
-
-=======
         "LeappFileProcessor.cannot.create.trackpoint.relationship=Cannot create TSK_TRACK_POINT artifact."
     })
->>>>>>> aa783db6
     private AbstractFile createTrackpoint(Collection<BlackboardAttribute> bbattributes, Content dataSource, String fileName, String trackpointSegmentName, GeoTrackPoints pointList) throws IngestModuleException {
 
         Double latitude = Double.valueOf(0);
@@ -562,11 +542,7 @@
                 trackpointSegmentName = segmentName;
                 pointList.addPoint(new TrackPoint(latitude, longitude, altitude, segmentName, zeroValue, zeroValue, zeroValue, dateTime));
             } else {
-<<<<<<< HEAD
                 (new GeoArtifactsHelper(Case.getCurrentCaseThrows().getSleuthkitCase(), moduleName, comment, absFile, context.getJobId())).addTrack(segmentName, pointList, new ArrayList<>());
-=======
-                (new GeoArtifactsHelper(Case.getCurrentCaseThrows().getSleuthkitCase(), moduleName, comment, absFile)).addTrack(segmentName, pointList, new ArrayList<>());
->>>>>>> aa783db6
                 trackpointSegmentName = segmentName;
                 pointList = new GeoTrackPoints();
                 pointList.addPoint(new TrackPoint(latitude, longitude, altitude, segmentName, zeroValue, zeroValue, zeroValue, dateTime));
@@ -581,13 +557,8 @@
     }
 
     @NbBundle.Messages({
-<<<<<<< HEAD
-        "LeappFileProcessor.cannot.create.message.relationship=Cannot create TSK_MESSAGE Relationship.",})
-
-=======
         "LeappFileProcessor.cannot.create.message.relationship=Cannot create TSK_MESSAGE Relationship."
     })
->>>>>>> aa783db6
     private void createMessageRelationship(Collection<BlackboardAttribute> bbattributes, Content dataSource, String fileName) throws IngestModuleException {
 
         String messageType = null;
@@ -670,17 +641,10 @@
             Account.Type accountType = getAccountType(fileName);
             if (alternateId == null) {
                 accountArtifact = new CommunicationArtifactsHelper(Case.getCurrentCaseThrows().getSleuthkitCase(),
-<<<<<<< HEAD
                         moduleName, absFile, accountType, context.getJobId());
             } else {
                 accountArtifact = new CommunicationArtifactsHelper(Case.getCurrentCaseThrows().getSleuthkitCase(),
                         moduleName, absFile, accountType, accountType, alternateId, context.getJobId());
-=======
-                        moduleName, absFile, accountType);
-            } else {
-                accountArtifact = new CommunicationArtifactsHelper(Case.getCurrentCaseThrows().getSleuthkitCase(),
-                        moduleName, absFile, accountType, accountType, alternateId);
->>>>>>> aa783db6
             }
             BlackboardArtifact messageArtifact = accountArtifact.addMessage(messageType, communicationDirection, senderId,
                     receipentId, dateTime, messageStatus, subject,
@@ -696,12 +660,8 @@
     }
 
     @NbBundle.Messages({
-<<<<<<< HEAD
-        "LeappFileProcessor.cannot.create.contact.relationship=Cannot create TSK_CONTACT Relationship.",})
-=======
         "LeappFileProcessor.cannot.create.contact.relationship=Cannot create TSK_CONTACT Relationship."
     })
->>>>>>> aa783db6
     private void createContactRelationship(Collection<BlackboardAttribute> bbattributes, Content dataSource, String fileName) throws IngestModuleException {
 
         String alternateId = null;
@@ -757,17 +717,10 @@
                 CommunicationArtifactsHelper accountArtifact;
                 if (alternateId == null) {
                     accountArtifact = new CommunicationArtifactsHelper(Case.getCurrentCaseThrows().getSleuthkitCase(),
-<<<<<<< HEAD
                             moduleName, absFile, accountType, context.getJobId());
                 } else {
                     accountArtifact = new CommunicationArtifactsHelper(Case.getCurrentCaseThrows().getSleuthkitCase(),
                             moduleName, absFile, accountType, accountType, alternateId, context.getJobId());
-=======
-                            moduleName, absFile, accountType);
-                } else {
-                    accountArtifact = new CommunicationArtifactsHelper(Case.getCurrentCaseThrows().getSleuthkitCase(),
-                            moduleName, absFile, accountType, accountType, alternateId);
->>>>>>> aa783db6
                 }
                 BlackboardArtifact messageArtifact = accountArtifact.addContact(contactName, phoneNumber, homePhoneNumber, mobilePhoneNumber, emailAddr, otherAttributes);
             }
@@ -777,13 +730,8 @@
     }
 
     @NbBundle.Messages({
-<<<<<<< HEAD
-        "LeappFileProcessor.cannot.create.calllog.relationship=Cannot create TSK_CALLLOG Relationship.",})
-
-=======
         "LeappFileProcessor.cannot.create.calllog.relationship=Cannot create TSK_CALLLOG Relationship."
     })
->>>>>>> aa783db6
     private void createCalllogRelationship(Collection<BlackboardAttribute> bbattributes, Content dataSource, String fileName) throws IngestModuleException {
 
         String callerId = null;
@@ -849,17 +797,10 @@
             CommunicationArtifactsHelper accountArtifact;
             if (accountType != null) {
                 accountArtifact = new CommunicationArtifactsHelper(Case.getCurrentCaseThrows().getSleuthkitCase(),
-<<<<<<< HEAD
                         moduleName, absFile, accountType, context.getJobId());
             } else {
                 accountArtifact = new CommunicationArtifactsHelper(Case.getCurrentCaseThrows().getSleuthkitCase(),
                         moduleName, absFile, accountType, accountType, alternateId, context.getJobId());
-=======
-                        moduleName, absFile, accountType);
-            } else {
-                accountArtifact = new CommunicationArtifactsHelper(Case.getCurrentCaseThrows().getSleuthkitCase(),
-                        moduleName, absFile, accountType, accountType, alternateId);
->>>>>>> aa783db6
             }
             BlackboardArtifact callLogArtifact = accountArtifact.addCalllog(communicationDirection, callerId, calleeId, startDateTime, endDateTime, mediaType, otherAttributes);
         } catch (NoCurrentCaseException | TskCoreException | BlackboardException ex) {
