/*
 * Autopsy Forensic Browser
 *
 * Copyright 2018-2019 Basis Technology Corp.
 * Contact: carrier <at> sleuthkit <dot> org
 *
 * Licensed under the Apache License, Version 2.0 (the "License");
 * you may not use this file except in compliance with the License.
 * You may obtain a copy of the License at
 *
 *     http://www.apache.org/licenses/LICENSE-2.0
 *
 * Unless required by applicable law or agreed to in writing, software
 * distributed under the License is distributed on an "AS IS" BASIS,
 * WITHOUT WARRANTIES OR CONDITIONS OF ANY KIND, either express or implied.
 * See the License for the specific language governing permissions and
 * limitations under the License.
 */
package org.sleuthkit.autopsy.modules.plaso;

import java.io.BufferedReader;
import java.io.BufferedWriter;
import java.io.File;
import java.io.FileWriter;
import java.io.IOException;
import java.io.InputStreamReader;
import java.nio.file.Path;
import java.nio.file.Paths;
import java.sql.ResultSet;
import java.sql.SQLException;
import java.util.Arrays;
import static java.util.Arrays.asList;
import java.util.Collection;
import java.util.List;
import java.util.logging.Level;
import java.util.stream.Collectors;
import org.apache.commons.lang3.StringUtils;
import org.openide.modules.InstalledFileLocator;
import org.openide.util.Cancellable;
import org.openide.util.NbBundle;
import org.sleuthkit.autopsy.casemodule.Case;
import org.sleuthkit.autopsy.casemodule.services.FileManager;
import org.sleuthkit.autopsy.coreutils.ExecUtil;
import org.sleuthkit.autopsy.coreutils.Logger;
import org.sleuthkit.autopsy.coreutils.MessageNotifyUtil;
import org.sleuthkit.autopsy.coreutils.PlatformUtil;
import org.sleuthkit.autopsy.coreutils.SQLiteDBConnect;
import org.sleuthkit.autopsy.ingest.DataSourceIngestModule;
import org.sleuthkit.autopsy.ingest.DataSourceIngestModuleProcessTerminator;
import org.sleuthkit.autopsy.ingest.DataSourceIngestModuleProgress;
import org.sleuthkit.autopsy.ingest.IngestJobContext;
import org.sleuthkit.autopsy.ingest.IngestMessage;
import org.sleuthkit.autopsy.ingest.IngestServices;
import org.sleuthkit.datamodel.AbstractFile;
import org.sleuthkit.datamodel.Blackboard;
import org.sleuthkit.datamodel.Blackboard.BlackboardException;
import org.sleuthkit.datamodel.BlackboardArtifact;
import static org.sleuthkit.datamodel.BlackboardArtifact.ARTIFACT_TYPE.TSK_TL_EVENT;
import org.sleuthkit.datamodel.BlackboardAttribute;
import static org.sleuthkit.datamodel.BlackboardAttribute.ATTRIBUTE_TYPE.TSK_DATETIME;
import static org.sleuthkit.datamodel.BlackboardAttribute.ATTRIBUTE_TYPE.TSK_DESCRIPTION;
import static org.sleuthkit.datamodel.BlackboardAttribute.ATTRIBUTE_TYPE.TSK_TL_EVENT_TYPE;
import org.sleuthkit.datamodel.Content;
import org.sleuthkit.datamodel.Image;
import org.sleuthkit.datamodel.TimeUtilities;
import org.sleuthkit.datamodel.TskCoreException;
import org.sleuthkit.datamodel.timeline.EventType;

/**
 * Data source ingest module that runs plaso against the image
 */
public class PlasoIngestModule implements DataSourceIngestModule {

    private static final Logger logger = Logger.getLogger(PlasoIngestModule.class.getName());
    private static final String MODULE_NAME = PlasoModuleFactory.getModuleName();

    private static final String PLASO = "plaso"; //NON-NLS
    private static final String PLASO64 = "plaso//plaso-20180818-amd64";//NON-NLS
    private static final String PLASO32 = "plaso//plaso-20180818-win32";//NON-NLS
    private static final String LOG2TIMELINE_EXECUTABLE = "Log2timeline.exe";//NON-NLS
    private static final String PSORT_EXECUTABLE = "psort.exe";//NON-NLS

    private static final String COOKIE = "cookie";

    //Constants for SQL tables names etc.
    private static final String WEBHIST = "WEBHIST";

    private IngestJobContext context;

    private File log2TimeLineExecutable;
    private File psortExecutable;
    private Image image;
    private AbstractFile previousFile = null; // cache used when looking up files in Autopsy DB
<<<<<<< HEAD
    private final PlasoModuleSettings settings;
=======
    private Case currentCase;
    private FileManager fileManager;
>>>>>>> c819ad73

    PlasoIngestModule(PlasoModuleSettings settings) {
        this.settings = settings;
    }

    @NbBundle.Messages({
        "PlasoIngestModule_error_running=Error running Plaso, see log file.",
        "PlasoIngestModule_log2timeline_executable_not_found=Log2timeline Executable Not Found",
        "PlasoIngestModule_psort_executable_not_found=psort Executable Not Found"})
    @Override
    public void startUp(IngestJobContext context) throws IngestModuleException {
        this.context = context;

        log2TimeLineExecutable = locateExecutable(LOG2TIMELINE_EXECUTABLE);
        if (this.log2TimeLineExecutable == null) {
            logger.log(Level.SEVERE, Bundle.PlasoIngestModule_log2timeline_executable_not_found());
            MessageNotifyUtil.Message.info(Bundle.PlasoIngestModule_error_running());
            throw new IngestModuleException(Bundle.PlasoIngestModule_log2timeline_executable_not_found());
        }
        psortExecutable = locateExecutable(PSORT_EXECUTABLE);
        if (psortExecutable == null) {
            logger.log(Level.SEVERE, Bundle.PlasoIngestModule_psort_executable_not_found());
            MessageNotifyUtil.Message.info(Bundle.PlasoIngestModule_error_running());
            throw new IngestModuleException(Bundle.PlasoIngestModule_psort_executable_not_found());
        }
    }

    @NbBundle.Messages({
        "PlasoIngestModule_startUp_message=Starting Plaso Run.",
        "PlasoIngestModule_error_running_log2timeline=Error running log2timeline, see log file.",
        "PlasoIngestModule_error_running_psort=Error running Psort, see log file.",
        "PlasoIngestModule_log2timeline_cancelled=Log2timeline run was canceled",
        "PlasoIngestModule_psort_cancelled=psort run was canceled",
        "PlasoIngestModule_bad_imageFile=Cannot find image file name and path",
        "PlasoIngestModule_dataSource_not_an_image=Datasource is not an Image.",
        "PlasoIngestModule_running_log2timeline=Running Log2timeline",
        "PlasoIngestModule_running_psort=Running Psort",
        "PlasoIngestModule_completed=Plaso Processing Completed",
        "PlasoIngestModule_has_run=Plaso Plugin has been run."})
    @Override
    public ProcessResult process(Content dataSource, DataSourceIngestModuleProgress statusHelper) {
        statusHelper.switchToDeterminate(100);
        currentCase = Case.getCurrentCase();
        fileManager = currentCase.getServices().getFileManager();

        if (!(dataSource instanceof Image)) {
            logger.log(Level.SEVERE, Bundle.PlasoIngestModule_dataSource_not_an_image());
            MessageNotifyUtil.Message.info(Bundle.PlasoIngestModule_error_running());
            return ProcessResult.OK;
        }
        image = (Image) dataSource;

<<<<<<< HEAD
        String currentTime = TimeUtilities.epochToTime(System.currentTimeMillis() / 1000).replaceAll(":", "-");//NON-NLS
=======
        String currentTime = TimeUtilities.epochToTime(System.currentTimeMillis() / 1000);
        currentTime = currentTime.replaceAll(":", "-"); //NON-NLS
>>>>>>> c819ad73
        String moduleOutputPath = Paths.get(currentCase.getModuleDirectory(), PLASO, currentTime).toString();
        File directory = new File(moduleOutputPath);
        if (!directory.exists()) {
            directory.mkdirs();
        }

        ProcessBuilder log2TimeLineCommand = buildLog2TimeLineCommand(moduleOutputPath, image);
        log2TimeLineCommand.redirectError(new File(moduleOutputPath + File.separator + "log2timeline_err.txt"));  //NON-NLS

        logger.log(Level.INFO, Bundle.PlasoIngestModule_startUp_message());
        statusHelper.progress(Bundle.PlasoIngestModule_running_log2timeline(), 0);
        try {
            // Run log2timeline
            Process log2TimeLine = log2TimeLineCommand.start();

            try (BufferedReader log2TimeLineOutpout = new BufferedReader(new InputStreamReader(log2TimeLine.getInputStream()))) {
                L2TStatusProcessor statusReader = new L2TStatusProcessor(log2TimeLineOutpout, statusHelper, moduleOutputPath);
                new Thread(statusReader, "log2timeline status reader thread").start();  //NON-NLS

                ExecUtil.waitForTermination(LOG2TIMELINE_EXECUTABLE, log2TimeLine, new DataSourceIngestModuleProcessTerminator(context));
                statusReader.cancel();
            }

            if (context.dataSourceIngestIsCancelled()) {
                logger.log(Level.INFO, Bundle.PlasoIngestModule_log2timeline_cancelled()); //NON-NLS
                MessageNotifyUtil.Message.info(Bundle.PlasoIngestModule_log2timeline_cancelled());
                return ProcessResult.OK;
            }

            File plasoFile = new File(moduleOutputPath + File.separator + PLASO);
            if (!plasoFile.exists()) {
                logger.log(Level.INFO, Bundle.PlasoIngestModule_error_running_log2timeline()); //NON-NLS
                MessageNotifyUtil.Message.info(Bundle.PlasoIngestModule_error_running_log2timeline());
                return ProcessResult.OK;
            }

            // sort the output
            ProcessBuilder psortCommand = buildPsortCommand(moduleOutputPath);
            psortCommand.redirectError(new File(moduleOutputPath + File.separator + "psort_err.txt"));  //NON-NLS
            psortCommand.redirectOutput(new File(moduleOutputPath + File.separator + "psort_output.txt"));  //NON-NLS

            statusHelper.progress(Bundle.PlasoIngestModule_running_psort(), 33);
            ExecUtil.execute(psortCommand, new DataSourceIngestModuleProcessTerminator(context));

            if (context.dataSourceIngestIsCancelled()) {
                logger.log(Level.INFO, Bundle.PlasoIngestModule_psort_cancelled()); //NON-NLS
                MessageNotifyUtil.Message.info(Bundle.PlasoIngestModule_psort_cancelled());
                return ProcessResult.OK;
            }
<<<<<<< HEAD
            plasoFile = new File(moduleOutputPath + File.separator + "plasodb.db3");//NON-NLS
            if (!plasoFile.exists()) {
                logger.log(Level.INFO, Bundle.PlasoIngestModule_error_running_psort());  //NON-NLS
=======
            plasoFile = new File(moduleOutputPath + File.separator + "plasodb.db3");  //NON-NLS
            if (!plasoFile.exists()) {
                logger.log(Level.INFO, Bundle.PlasoIngestModule_error_running_psort());
>>>>>>> c819ad73
                MessageNotifyUtil.Message.info(Bundle.PlasoIngestModule_error_running_psort());
                return ProcessResult.OK;
            }

            // parse the output and make artifacts
            createPlasoArtifacts(plasoFile.getAbsolutePath(), statusHelper);

        } catch (IOException ex) {
            logger.log(Level.SEVERE, Bundle.PlasoIngestModule_error_running(), ex);//NON-NLS
            MessageNotifyUtil.Message.info(Bundle.PlasoIngestModule_error_running());
            return ProcessResult.ERROR;
        }

        IngestMessage message = IngestMessage.createMessage(IngestMessage.MessageType.DATA, Bundle.PlasoIngestModule_has_run(), Bundle.PlasoIngestModule_completed());
        IngestServices.getInstance().postMessage(message);
        return ProcessResult.OK;
    }

<<<<<<< HEAD
    private ProcessBuilder buildLog2TimeLineCommand(File log2TimeLineExecutable, String moduleOutputPath, String imageName, String timeZone) {

        String parsersString = settings.getParsers().entrySet().stream()
                .filter(entry -> entry.getValue() == false)
                .map(entry -> "!" + entry.getKey())//NON-NLS
                .collect(Collectors.joining(","));//NON-NLS

        ProcessBuilder processBuilder = new ProcessBuilder(asList(
                "\"" + log2TimeLineExecutable + "\"", //NON-NLS
                "--vss-stores", "all", //NON-NLS
                "-z", timeZone,//NON-NLS
                "--partitions", "all",//NON-NLS
                "--hasher_file_size_limit", "1",//NON-NLS
                "--hashers", "none",//NON-NLS
                "--parsers", "\"" + parsersString + "\"",//NON-NLS
                "--no_dependencies_check",//NON-NLS
                moduleOutputPath + File.separator + PLASO,
                imageName
        ));
=======
    static private ProcessBuilder buildProcessWithRunAsInvoker(String... commandLine) {
        ProcessBuilder processBuilder = new ProcessBuilder(commandLine);
>>>>>>> c819ad73
        /*
         * Add an environment variable to force log2timeline/psort to run with
         * the same permissions Autopsy uses.
         */
        processBuilder.environment().put("__COMPAT_LAYER", "RunAsInvoker"); //NON-NLS
<<<<<<< HEAD
        processBuilder.redirectOutput(new File(moduleOutputPath + File.separator + "log2timeline_output.txt"));//NON-NLS
        processBuilder.redirectError(new File(moduleOutputPath + File.separator + "log2timeline_err.txt"));  //NON-NLS
=======
>>>>>>> c819ad73

        return processBuilder;
    }

    private ProcessBuilder buildLog2TimeLineCommand(String moduleOutputPath, Image image) {
        return buildProcessWithRunAsInvoker("\"" + log2TimeLineExecutable + "\"", //NON-NLS
                "--vss-stores", "all", //NON-NLS
                "-z", image.getTimeZone(), //NON-NLS
                "--partitions", "all", //NON-NLS
                "--hasher_file_size_limit", "1", //NON-NLS
                "--hashers", "none", //NON-NLS
                "--no_dependencies_check", //NON-NLS
                moduleOutputPath + File.separator + PLASO,
                image.getPaths()[0]
        );
    }

<<<<<<< HEAD
        //NON-NLS
        ProcessBuilder processBuilder = new ProcessBuilder(asList(
                "\"" + psortExecutable + "\"", //NON-NLS
                "-o", "4n6time_sqlite", //NON-NLS
                "-w", moduleOutputPath + File.separator + "plasodb.db3",//NON-NLS
                moduleOutputPath + File.separator + PLASO
        ));
        /*
         * Add an environment variable to force psort to run with the same
         * permissions Autopsy uses.
         */
        processBuilder.environment().put("__COMPAT_LAYER", "RunAsInvoker"); //NON-NLS
        processBuilder.redirectOutput(new File(moduleOutputPath + File.separator + "psort_output.txt"));
        processBuilder.redirectError(new File(moduleOutputPath + File.separator + "psort_err.txt"));  //NON-NLS

        return processBuilder;
=======
    private ProcessBuilder buildPsortCommand(String moduleOutputPath) {
        return buildProcessWithRunAsInvoker(
                "\"" + psortExecutable + "\"", //NON-NLS
                "-o", "4n6time_sqlite", //NON-NLS
                "-w",//NON-NLS
                moduleOutputPath + File.separator + "plasodb.db3", //NON-NLS
                moduleOutputPath + File.separator + PLASO
        );
>>>>>>> c819ad73
    }

    private static File locateExecutable(String executableName) {
        if (!PlatformUtil.isWindowsOS()) {
            return null;
        }

        String executableToFindName = Paths.get(PlatformUtil.is64BitOS() ? PLASO64 : PLASO32, executableName).toString();

        File exeFile = InstalledFileLocator.getDefault().locate(executableToFindName, PlasoIngestModule.class.getPackage().getName(), false);

        if (null != exeFile && exeFile.canExecute()) {
            return exeFile;
        }
        return null;
    }

    @NbBundle.Messages({
        "PlasoIngestModule_exception_posting_artifact=Exception Posting artifact.",
        "PlasoIngestModule_event_datetime=Event Date Time",
        "PlasoIngestModule_event_description=Event Description",
        "PlasoIngestModule_exception_adding_artifact=Exception Adding Artifact",
        "PlasoIngestModule_exception_database_error=Error while trying to read into a sqlite db.",
        "PlasoIngestModule_error_posting_artifact=Error Posting Artifact  ",
        "PlasoIngestModule_create_artifacts_cancelled=Cancelled Plaso Artifact Creation ",
        "# {0} - file that events are from",
        "PlasoIngestModule_artifact_progress=Adding events to case: {0}"
    })
    private void createPlasoArtifacts(String plasoDb, DataSourceIngestModuleProgress statusHelper) {
        Blackboard blackboard = currentCase.getSleuthkitCase().getBlackboard();
        String connectionString = "jdbc:sqlite:" + plasoDb; //NON-NLS
<<<<<<< HEAD
        String sqlStatement = "SELECT substr(filename,1) AS filename, "
                              + "   strftime('%s', datetime) AS epoch_date, "
                              + "   description, "
                              + "   source, "
                              + "   sourcetype, "
                              + "   type "
                              + " FROM log2timeline WHERE source NOT IN ('FILE') AND sourcetype NOT IN ('UNKNOWN');";//NON-NLS
=======
        String sqlStatement = "SELECT substr(filename,1) AS  filename, "
                              + "   strftime('%s', datetime) AS 'epoch_date',"
                              + "   description, "
                              + "   source,"
                              + "   type,"
                              + "   sourcetype "
                              + " FROM log2timeline "
                              + " WHERE source NOT IN ('FILE') AND sourcetype NOT IN ('UNKNOWN');";  //NON-NLS
>>>>>>> c819ad73

        try (SQLiteDBConnect tempdbconnect = new SQLiteDBConnect("org.sqlite.JDBC", connectionString); //NON-NLS
                ResultSet resultSet = tempdbconnect.executeQry(sqlStatement)) {

            while (resultSet.next()) {
                if (context.dataSourceIngestIsCancelled()) {
                    logger.log(Level.INFO, Bundle.PlasoIngestModule_create_artifacts_cancelled()); //NON-NLS
                    MessageNotifyUtil.Message.info(Bundle.PlasoIngestModule_create_artifacts_cancelled());
                    return;
                }

<<<<<<< HEAD
                String currentFileName = resultSet.getString("filename"); //NON-NLS
                statusHelper.progress("Adding events to case: " + currentFileName, 66);
=======
                //TODO: Why don't we filter these in the sql? can we disable the parsers/plugins for these events?
                // lots of bad dates
                String sourceType = resultSet.getString("sourcetype");  //NON-NLS
                if (sourceType.equals("PE Import Time")) {  //NON-NLS
                    continue;
                }

                String source = resultSet.getString("source");  //NON-NLS
                // bad dates and duplicates with what we have.
                // TODO: merge results somehow
                if (source.equals(WEBHIST)) { //NON-NLS
                    continue;
                }

                String currentFile = resultSet.getString("filename"); //NON-NLS
                statusHelper.progress(Bundle.PlasoIngestModule_artifact_progress(currentFile), 66);
>>>>>>> c819ad73

                Content resolvedFile = getAbstractFile(currentFileName);
                if (resolvedFile == null) {
<<<<<<< HEAD
                    logger.log(Level.INFO, "File from Plaso output not found.  Associating with data source instead: {0}", currentFileName);//NON-NLS
                    resolvedFile = image;
                }

                long eventType = findEventSubtype(resultSet.getString("source"),
                        currentFileName, resultSet.getString("type"),
                        resultSet.getString("sourcetype"));//NON-NLS

                Collection<BlackboardAttribute> bbattributes = Arrays.asList(
                        new BlackboardAttribute(
                                ATTRIBUTE_TYPE.TSK_DATETIME, MODULE_NAME,
                                resultSet.getLong("epoch_date")),//NON-NLS
                        new BlackboardAttribute(
                                ATTRIBUTE_TYPE.TSK_DESCRIPTION, MODULE_NAME,
                                resultSet.getString("description")),//NON-NLS
=======
                    logger.log(Level.INFO, "File from Plaso output not found.  Associating with data source instead: {0}", currentFile);  //NON-NLS
                    resolvedFile = image;
                }

                String description = resultSet.getString("description"); //NON-NLS
                long eventType = findEventSubtype(source, currentFile, resultSet.getString("type"), description, sourceType); //NON-NLS
                Collection<BlackboardAttribute> bbattributes = Arrays.asList(
                        new BlackboardAttribute(
                                TSK_DATETIME, MODULE_NAME,
                                resultSet.getLong("epoch_date")), //NON-NLS
                        new BlackboardAttribute(
                                TSK_DESCRIPTION, MODULE_NAME,
                                description),
>>>>>>> c819ad73
                        new BlackboardAttribute(
                                TSK_TL_EVENT_TYPE, MODULE_NAME,
                                eventType));

                try {
                    BlackboardArtifact bbart = resolvedFile.newArtifact(TSK_TL_EVENT);
                    bbart.addAttributes(bbattributes);
                    try {
                        /*
                         * post the artifact which will index the artifact for
                         * keyword search, and fire an event to notify UI of
                         * this new artifact
                         */
                        blackboard.postArtifact(bbart, MODULE_NAME);
                    } catch (BlackboardException ex) {
                        logger.log(Level.SEVERE, Bundle.PlasoIngestModule_exception_posting_artifact(), ex); //NON-NLS
                    }
                } catch (TskCoreException ex) {
                    logger.log(Level.SEVERE, Bundle.PlasoIngestModule_exception_adding_artifact(), ex);
                }
            }
        } catch (SQLException ex) {
            logger.log(Level.SEVERE, Bundle.PlasoIngestModule_exception_database_error(), ex); //NON-NLS
        }
    }

    @NbBundle.Messages({"PlasoIngestModule_exception_find_file=Exception finding file."})
    private AbstractFile getAbstractFile(String file) {

        Path path = Paths.get(file);
        String fileName = path.getFileName().toString();
<<<<<<< HEAD
        String filePath = path.getParent().toString().replaceAll("\\\\", "/");//NON-NLS
        if (filePath.endsWith("/") == false) {//NON-NLS
            filePath += "/";//NON-NLS
=======
        String filePath = path.getParent().toString().replaceAll("\\\\", "/"); //NON-NLS
        if (filePath.endsWith("/") == false) { //NON-NLS
            filePath += "/"; //NON-NLS
>>>>>>> c819ad73
        }

        // check the cached file
        if (previousFile != null
            && previousFile.getName().equalsIgnoreCase(fileName)
            && previousFile.getParentPath().equalsIgnoreCase(filePath)) {
            return previousFile;

        }
        try {
            List<AbstractFile> abstractFiles = fileManager.findFiles(fileName, filePath);
            if (abstractFiles.size() == 1) {
                return abstractFiles.get(0);
            }
            for (AbstractFile resolvedFile : abstractFiles) {
                // double check its an exact match
                if (filePath.equalsIgnoreCase(resolvedFile.getParentPath())) {
                    // cache it for next time
                    previousFile = resolvedFile;
                    return resolvedFile;
                }
            }
        } catch (TskCoreException ex) {
            logger.log(Level.WARNING, Bundle.PlasoIngestModule_exception_find_file(), ex);
        }
        return null;
    }

    private long findEventSubtype(String plasoSource, String plasoFileName, String plasoType, String plasoSourceType) {

<<<<<<< HEAD
        if (plasoSource.matches("WEBHIST")) {//NON-NLS
            if (plasoFileName.toLowerCase().contains(COOKIE)
                || plasoType.toLowerCase().contains(COOKIE)) {
=======
        if (plasoSource.matches(WEBHIST)) {
            if (fileName.toLowerCase().contains("cookie")//NON-NLS
                || plasoType.toLowerCase().contains("cookie")//NON-NLS
                || plasoDescription.toLowerCase().contains("cookie")) {//NON-NLS
>>>>>>> c819ad73
                return EventType.WEB_COOKIE.getTypeID();
            }
            return EventType.WEB_HISTORY.getTypeID();
        }
        if (plasoSource.matches("EVT") || plasoSource.matches("LOG")) {//NON-NLS
            return EventType.LOG_ENTRY.getTypeID();
        }
        if (plasoSource.matches("REG")) {
<<<<<<< HEAD
            String plasoSourceTypeLower = plasoSourceType.toLowerCase();
            if (plasoSourceTypeLower.matches("unknown : usb entries")//NON-NLS
                || plasoSourceTypeLower.matches("unknown : usbstor entries")) {//NON-NLS
=======
            if (sourceType.toLowerCase().matches("unknown : usb entries") || sourceType.toLowerCase().matches("unknown : usbstor entries")) {//NON-NLS
>>>>>>> c819ad73
                return EventType.DEVICES_ATTACHED.getTypeID();
            }
            return EventType.REGISTRY.getTypeID();
        }
        return EventType.OTHER.getTypeID();
    }

    /**
     * Runs in a thread and reads the output of log2timeline. It redirectes the
     * output both to a log file, and to the status message of the Plaso ingest
     * module progress bar.
     */
    private static class L2TStatusProcessor implements Runnable, Cancellable {

        private final BufferedReader log2TimeLineOutpout;
        private final DataSourceIngestModuleProgress statusHelper;
        private boolean cancelled = false;
        private final String outputPath;

        private L2TStatusProcessor(BufferedReader log2TimeLineOutpout, DataSourceIngestModuleProgress statusHelper, String outputPath) throws IOException {
            this.log2TimeLineOutpout = log2TimeLineOutpout;
            this.statusHelper = statusHelper;
            this.outputPath = outputPath;
        }

        @Override
        public void run() {
            try (BufferedWriter writer = new BufferedWriter(new FileWriter(Paths.get(outputPath, "log2timeline_output.txt").toFile()));) {//NON-NLS
                String line;
                while (null != (line = log2TimeLineOutpout.readLine())
                       && cancelled == false) {
                    statusHelper.progress(line);
                    writer.write(line);
                    writer.newLine();
                }
                writer.flush();
            } catch (IOException ex) {
                logger.log(Level.WARNING, "Error reading log2timeline output stream.", ex);//NON-NLS
            }
        }

        @Override
        public boolean cancel() {
            cancelled = true;
            return true;
        }
    }
}<|MERGE_RESOLUTION|>--- conflicted
+++ resolved
@@ -21,20 +21,19 @@
 import java.io.BufferedReader;
 import java.io.BufferedWriter;
 import java.io.File;
-import java.io.FileWriter;
 import java.io.IOException;
 import java.io.InputStreamReader;
+import java.nio.file.Files;
 import java.nio.file.Path;
 import java.nio.file.Paths;
 import java.sql.ResultSet;
 import java.sql.SQLException;
+import java.text.SimpleDateFormat;
 import java.util.Arrays;
-import static java.util.Arrays.asList;
 import java.util.Collection;
 import java.util.List;
 import java.util.logging.Level;
 import java.util.stream.Collectors;
-import org.apache.commons.lang3.StringUtils;
 import org.openide.modules.InstalledFileLocator;
 import org.openide.util.Cancellable;
 import org.openide.util.NbBundle;
@@ -62,7 +61,6 @@
 import static org.sleuthkit.datamodel.BlackboardAttribute.ATTRIBUTE_TYPE.TSK_TL_EVENT_TYPE;
 import org.sleuthkit.datamodel.Content;
 import org.sleuthkit.datamodel.Image;
-import org.sleuthkit.datamodel.TimeUtilities;
 import org.sleuthkit.datamodel.TskCoreException;
 import org.sleuthkit.datamodel.timeline.EventType;
 
@@ -80,10 +78,8 @@
     private static final String LOG2TIMELINE_EXECUTABLE = "Log2timeline.exe";//NON-NLS
     private static final String PSORT_EXECUTABLE = "psort.exe";//NON-NLS
 
+    private static final String WEBHIST = "WEBHIST";
     private static final String COOKIE = "cookie";
-
-    //Constants for SQL tables names etc.
-    private static final String WEBHIST = "WEBHIST";
 
     private IngestJobContext context;
 
@@ -91,21 +87,18 @@
     private File psortExecutable;
     private Image image;
     private AbstractFile previousFile = null; // cache used when looking up files in Autopsy DB
-<<<<<<< HEAD
     private final PlasoModuleSettings settings;
-=======
     private Case currentCase;
     private FileManager fileManager;
->>>>>>> c819ad73
 
     PlasoIngestModule(PlasoModuleSettings settings) {
         this.settings = settings;
     }
 
     @NbBundle.Messages({
-        "PlasoIngestModule_error_running=Error running Plaso, see log file.",
-        "PlasoIngestModule_log2timeline_executable_not_found=Log2timeline Executable Not Found",
-        "PlasoIngestModule_psort_executable_not_found=psort Executable Not Found"})
+        "PlasoIngestModule.error.running=Error running Plaso, see log file.",
+        "PlasoIngestModule.log2timeline.executable.not.found=Log2timeline Executable Not Found",
+        "PlasoIngestModule.psort.executable.not.found=psort Executable Not Found"})
     @Override
     public void startUp(IngestJobContext context) throws IngestModuleException {
         this.context = context;
@@ -125,17 +118,17 @@
     }
 
     @NbBundle.Messages({
-        "PlasoIngestModule_startUp_message=Starting Plaso Run.",
-        "PlasoIngestModule_error_running_log2timeline=Error running log2timeline, see log file.",
-        "PlasoIngestModule_error_running_psort=Error running Psort, see log file.",
-        "PlasoIngestModule_log2timeline_cancelled=Log2timeline run was canceled",
-        "PlasoIngestModule_psort_cancelled=psort run was canceled",
-        "PlasoIngestModule_bad_imageFile=Cannot find image file name and path",
-        "PlasoIngestModule_dataSource_not_an_image=Datasource is not an Image.",
-        "PlasoIngestModule_running_log2timeline=Running Log2timeline",
-        "PlasoIngestModule_running_psort=Running Psort",
-        "PlasoIngestModule_completed=Plaso Processing Completed",
-        "PlasoIngestModule_has_run=Plaso Plugin has been run."})
+        "PlasoIngestModule.startUp.message=Starting Plaso Run.",
+        "PlasoIngestModule.error.running.log2timeline=Error running log2timeline, see log file.",
+        "PlasoIngestModule.error.running.psort=Error running Psort, see log file.",
+        "PlasoIngestModule.log2timeline.cancelled=Log2timeline run was canceled",
+        "PlasoIngestModule.psort.cancelled=psort run was canceled",
+        "PlasoIngestModule.bad.imageFile=Cannot find image file name and path",
+        "PlasoIngestModule.dataSource.not.an.image=Datasource is not an Image.",
+        "PlasoIngestModule.running.log2timeline=Running Log2timeline",
+        "PlasoIngestModule.running.psort=Running Psort",
+        "PlasoIngestModule.completed=Plaso Processing Completed",
+        "PlasoIngestModule.has.run=Plaso Plugin has been run."})
     @Override
     public ProcessResult process(Content dataSource, DataSourceIngestModuleProgress statusHelper) {
         statusHelper.switchToDeterminate(100);
@@ -148,21 +141,15 @@
             return ProcessResult.OK;
         }
         image = (Image) dataSource;
-
-<<<<<<< HEAD
-        String currentTime = TimeUtilities.epochToTime(System.currentTimeMillis() / 1000).replaceAll(":", "-");//NON-NLS
-=======
-        String currentTime = TimeUtilities.epochToTime(System.currentTimeMillis() / 1000);
-        currentTime = currentTime.replaceAll(":", "-"); //NON-NLS
->>>>>>> c819ad73
-        String moduleOutputPath = Paths.get(currentCase.getModuleDirectory(), PLASO, currentTime).toString();
-        File directory = new File(moduleOutputPath);
+        String currentTime = new SimpleDateFormat("yyyy-MM-dd HH-mm-ss z").format(System.currentTimeMillis());//NON-NLS
+        
+        Path moduleOutputPath = Paths.get(currentCase.getModuleDirectory(), PLASO, currentTime);
+        File directory = moduleOutputPath.toFile();
         if (!directory.exists()) {
             directory.mkdirs();
         }
 
         ProcessBuilder log2TimeLineCommand = buildLog2TimeLineCommand(moduleOutputPath, image);
-        log2TimeLineCommand.redirectError(new File(moduleOutputPath + File.separator + "log2timeline_err.txt"));  //NON-NLS
 
         logger.log(Level.INFO, Bundle.PlasoIngestModule_startUp_message());
         statusHelper.progress(Bundle.PlasoIngestModule_running_log2timeline(), 0);
@@ -184,8 +171,7 @@
                 return ProcessResult.OK;
             }
 
-            File plasoFile = new File(moduleOutputPath + File.separator + PLASO);
-            if (!plasoFile.exists()) {
+            if (!moduleOutputPath.resolve(PLASO).toFile().exists()) {
                 logger.log(Level.INFO, Bundle.PlasoIngestModule_error_running_log2timeline()); //NON-NLS
                 MessageNotifyUtil.Message.info(Bundle.PlasoIngestModule_error_running_log2timeline());
                 return ProcessResult.OK;
@@ -193,8 +179,8 @@
 
             // sort the output
             ProcessBuilder psortCommand = buildPsortCommand(moduleOutputPath);
-            psortCommand.redirectError(new File(moduleOutputPath + File.separator + "psort_err.txt"));  //NON-NLS
-            psortCommand.redirectOutput(new File(moduleOutputPath + File.separator + "psort_output.txt"));  //NON-NLS
+            psortCommand.redirectError(moduleOutputPath.resolve("psort_err.txt").toFile());  //NON-NLS
+            psortCommand.redirectOutput(moduleOutputPath.resolve("psort_output.txt").toFile());  //NON-NLS
 
             statusHelper.progress(Bundle.PlasoIngestModule_running_psort(), 33);
             ExecUtil.execute(psortCommand, new DataSourceIngestModuleProcessTerminator(context));
@@ -204,21 +190,15 @@
                 MessageNotifyUtil.Message.info(Bundle.PlasoIngestModule_psort_cancelled());
                 return ProcessResult.OK;
             }
-<<<<<<< HEAD
-            plasoFile = new File(moduleOutputPath + File.separator + "plasodb.db3");//NON-NLS
-            if (!plasoFile.exists()) {
-                logger.log(Level.INFO, Bundle.PlasoIngestModule_error_running_psort());  //NON-NLS
-=======
-            plasoFile = new File(moduleOutputPath + File.separator + "plasodb.db3");  //NON-NLS
-            if (!plasoFile.exists()) {
+            Path plasoFile = moduleOutputPath.resolve("plasodb.db3");  //NON-NLS
+            if (Files.exists(plasoFile) == false) {
                 logger.log(Level.INFO, Bundle.PlasoIngestModule_error_running_psort());
->>>>>>> c819ad73
                 MessageNotifyUtil.Message.info(Bundle.PlasoIngestModule_error_running_psort());
                 return ProcessResult.OK;
             }
 
             // parse the output and make artifacts
-            createPlasoArtifacts(plasoFile.getAbsolutePath(), statusHelper);
+            createPlasoArtifacts(plasoFile.toString(), statusHelper);
 
         } catch (IOException ex) {
             logger.log(Level.SEVERE, Bundle.PlasoIngestModule_error_running(), ex);//NON-NLS
@@ -226,89 +206,60 @@
             return ProcessResult.ERROR;
         }
 
-        IngestMessage message = IngestMessage.createMessage(IngestMessage.MessageType.DATA, Bundle.PlasoIngestModule_has_run(), Bundle.PlasoIngestModule_completed());
+        IngestMessage message = IngestMessage.createMessage(IngestMessage.MessageType.DATA,
+                Bundle.PlasoIngestModule_has_run(),
+                Bundle.PlasoIngestModule_completed());
         IngestServices.getInstance().postMessage(message);
         return ProcessResult.OK;
     }
 
-<<<<<<< HEAD
-    private ProcessBuilder buildLog2TimeLineCommand(File log2TimeLineExecutable, String moduleOutputPath, String imageName, String timeZone) {
-
+    private ProcessBuilder buildLog2TimeLineCommand(Path moduleOutputPath, Image image) {
+        //make a csv list of disabled parsers.
         String parsersString = settings.getParsers().entrySet().stream()
                 .filter(entry -> entry.getValue() == false)
-                .map(entry -> "!" + entry.getKey())//NON-NLS
+                .map(entry -> "!" + entry.getKey()) // '!' prepended to parsername disables it. //NON-NLS
                 .collect(Collectors.joining(","));//NON-NLS
 
-        ProcessBuilder processBuilder = new ProcessBuilder(asList(
+        ProcessBuilder processBuilder = buildProcessWithRunAsInvoker(
                 "\"" + log2TimeLineExecutable + "\"", //NON-NLS
                 "--vss-stores", "all", //NON-NLS
-                "-z", timeZone,//NON-NLS
-                "--partitions", "all",//NON-NLS
-                "--hasher_file_size_limit", "1",//NON-NLS
-                "--hashers", "none",//NON-NLS
+                "-z", image.getTimeZone(), //NON-NLS
+                "--partitions", "all", //NON-NLS
+                "--hasher_file_size_limit", "1", //NON-NLS
+                "--hashers", "none", //NON-NLS
                 "--parsers", "\"" + parsersString + "\"",//NON-NLS
-                "--no_dependencies_check",//NON-NLS
-                moduleOutputPath + File.separator + PLASO,
-                imageName
-        ));
-=======
+                "--no_dependencies_check", //NON-NLS
+                moduleOutputPath.resolve(PLASO).toString(),
+                image.getPaths()[0]
+        );
+        processBuilder.redirectError(new File(moduleOutputPath + File.separator + "log2timeline_err.txt"));  //NON-NLS
+
+        return processBuilder;
+    }
+
     static private ProcessBuilder buildProcessWithRunAsInvoker(String... commandLine) {
         ProcessBuilder processBuilder = new ProcessBuilder(commandLine);
->>>>>>> c819ad73
         /*
          * Add an environment variable to force log2timeline/psort to run with
          * the same permissions Autopsy uses.
          */
         processBuilder.environment().put("__COMPAT_LAYER", "RunAsInvoker"); //NON-NLS
-<<<<<<< HEAD
-        processBuilder.redirectOutput(new File(moduleOutputPath + File.separator + "log2timeline_output.txt"));//NON-NLS
-        processBuilder.redirectError(new File(moduleOutputPath + File.separator + "log2timeline_err.txt"));  //NON-NLS
-=======
->>>>>>> c819ad73
 
         return processBuilder;
     }
 
-    private ProcessBuilder buildLog2TimeLineCommand(String moduleOutputPath, Image image) {
-        return buildProcessWithRunAsInvoker("\"" + log2TimeLineExecutable + "\"", //NON-NLS
-                "--vss-stores", "all", //NON-NLS
-                "-z", image.getTimeZone(), //NON-NLS
-                "--partitions", "all", //NON-NLS
-                "--hasher_file_size_limit", "1", //NON-NLS
-                "--hashers", "none", //NON-NLS
-                "--no_dependencies_check", //NON-NLS
-                moduleOutputPath + File.separator + PLASO,
-                image.getPaths()[0]
-        );
-    }
-
-<<<<<<< HEAD
-        //NON-NLS
-        ProcessBuilder processBuilder = new ProcessBuilder(asList(
+    private ProcessBuilder buildPsortCommand(Path moduleOutputPath) {
+        ProcessBuilder processBuilder = buildProcessWithRunAsInvoker(
                 "\"" + psortExecutable + "\"", //NON-NLS
                 "-o", "4n6time_sqlite", //NON-NLS
-                "-w", moduleOutputPath + File.separator + "plasodb.db3",//NON-NLS
-                moduleOutputPath + File.separator + PLASO
-        ));
-        /*
-         * Add an environment variable to force psort to run with the same
-         * permissions Autopsy uses.
-         */
-        processBuilder.environment().put("__COMPAT_LAYER", "RunAsInvoker"); //NON-NLS
-        processBuilder.redirectOutput(new File(moduleOutputPath + File.separator + "psort_output.txt"));
-        processBuilder.redirectError(new File(moduleOutputPath + File.separator + "psort_err.txt"));  //NON-NLS
+                "-w", moduleOutputPath.resolve("plasodb.db3").toString(), //NON-NLS
+                moduleOutputPath.resolve(PLASO).toString()
+        );
+
+        processBuilder.redirectOutput(moduleOutputPath.resolve("psort_output.txt").toFile());
+        processBuilder.redirectError(moduleOutputPath.resolve("psort_err.txt").toFile());  //NON-NLS
 
         return processBuilder;
-=======
-    private ProcessBuilder buildPsortCommand(String moduleOutputPath) {
-        return buildProcessWithRunAsInvoker(
-                "\"" + psortExecutable + "\"", //NON-NLS
-                "-o", "4n6time_sqlite", //NON-NLS
-                "-w",//NON-NLS
-                moduleOutputPath + File.separator + "plasodb.db3", //NON-NLS
-                moduleOutputPath + File.separator + PLASO
-        );
->>>>>>> c819ad73
     }
 
     private static File locateExecutable(String executableName) {
@@ -319,7 +270,6 @@
         String executableToFindName = Paths.get(PlatformUtil.is64BitOS() ? PLASO64 : PLASO32, executableName).toString();
 
         File exeFile = InstalledFileLocator.getDefault().locate(executableToFindName, PlasoIngestModule.class.getPackage().getName(), false);
-
         if (null != exeFile && exeFile.canExecute()) {
             return exeFile;
         }
@@ -327,39 +277,30 @@
     }
 
     @NbBundle.Messages({
-        "PlasoIngestModule_exception_posting_artifact=Exception Posting artifact.",
-        "PlasoIngestModule_event_datetime=Event Date Time",
-        "PlasoIngestModule_event_description=Event Description",
-        "PlasoIngestModule_exception_adding_artifact=Exception Adding Artifact",
-        "PlasoIngestModule_exception_database_error=Error while trying to read into a sqlite db.",
-        "PlasoIngestModule_error_posting_artifact=Error Posting Artifact  ",
-        "PlasoIngestModule_create_artifacts_cancelled=Cancelled Plaso Artifact Creation ",
+        "PlasoIngestModule.exception.posting.artifact=Exception Posting artifact.",
+        "PlasoIngestModule.event.datetime=Event Date Time",
+        "PlasoIngestModule.event.description=Event Description",
+        "PlasoIngestModule.exception.adding.artifact=Exception Adding Artifact",
+        "PlasoIngestModule.exception.database.error=Error while trying to read into a sqlite db.",
+        "PlasoIngestModule.error.posting.artifact=Error Posting Artifact  ",
+        "PlasoIngestModule.create.artifacts.cancelled=Cancelled Plaso Artifact Creation ",
         "# {0} - file that events are from",
-        "PlasoIngestModule_artifact_progress=Adding events to case: {0}"
-    })
+        "PlasoIngestModule.artifact.progress=Adding events to case: {0}"})
     private void createPlasoArtifacts(String plasoDb, DataSourceIngestModuleProgress statusHelper) {
         Blackboard blackboard = currentCase.getSleuthkitCase().getBlackboard();
-        String connectionString = "jdbc:sqlite:" + plasoDb; //NON-NLS
-<<<<<<< HEAD
+
         String sqlStatement = "SELECT substr(filename,1) AS filename, "
-                              + "   strftime('%s', datetime) AS epoch_date, "
+                              + "   strftime('%s', datetime) AS epoch_date,"
                               + "   description, "
                               + "   source, "
-                              + "   sourcetype, "
-                              + "   type "
-                              + " FROM log2timeline WHERE source NOT IN ('FILE') AND sourcetype NOT IN ('UNKNOWN');";//NON-NLS
-=======
-        String sqlStatement = "SELECT substr(filename,1) AS  filename, "
-                              + "   strftime('%s', datetime) AS 'epoch_date',"
-                              + "   description, "
-                              + "   source,"
-                              + "   type,"
+                              + "   type, "
                               + "   sourcetype "
                               + " FROM log2timeline "
-                              + " WHERE source NOT IN ('FILE') AND sourcetype NOT IN ('UNKNOWN');";  //NON-NLS
->>>>>>> c819ad73
-
-        try (SQLiteDBConnect tempdbconnect = new SQLiteDBConnect("org.sqlite.JDBC", connectionString); //NON-NLS
+                              + " WHERE source NOT IN ('FILE'," // bad dates and duplicates with what we have.
+                              + "'WEBHSIST') "
+                              + "   AND sourcetype NOT IN ('UNKNOWN',"
+                              + "'PE Import Time');";    // lots of bad dates //NON-NLS
+        try (SQLiteDBConnect tempdbconnect = new SQLiteDBConnect("org.sqlite.JDBC", "jdbc:sqlite:" + plasoDb); //NON-NLS
                 ResultSet resultSet = tempdbconnect.executeQry(sqlStatement)) {
 
             while (resultSet.next()) {
@@ -369,53 +310,19 @@
                     return;
                 }
 
-<<<<<<< HEAD
                 String currentFileName = resultSet.getString("filename"); //NON-NLS
-                statusHelper.progress("Adding events to case: " + currentFileName, 66);
-=======
-                //TODO: Why don't we filter these in the sql? can we disable the parsers/plugins for these events?
-                // lots of bad dates
-                String sourceType = resultSet.getString("sourcetype");  //NON-NLS
-                if (sourceType.equals("PE Import Time")) {  //NON-NLS
-                    continue;
-                }
-
-                String source = resultSet.getString("source");  //NON-NLS
-                // bad dates and duplicates with what we have.
-                // TODO: merge results somehow
-                if (source.equals(WEBHIST)) { //NON-NLS
-                    continue;
-                }
-
-                String currentFile = resultSet.getString("filename"); //NON-NLS
-                statusHelper.progress(Bundle.PlasoIngestModule_artifact_progress(currentFile), 66);
->>>>>>> c819ad73
-
+                statusHelper.progress(Bundle.PlasoIngestModule_artifact_progress(currentFileName), 66);
                 Content resolvedFile = getAbstractFile(currentFileName);
                 if (resolvedFile == null) {
-<<<<<<< HEAD
                     logger.log(Level.INFO, "File from Plaso output not found.  Associating with data source instead: {0}", currentFileName);//NON-NLS
                     resolvedFile = image;
                 }
-
-                long eventType = findEventSubtype(resultSet.getString("source"),
-                        currentFileName, resultSet.getString("type"),
-                        resultSet.getString("sourcetype"));//NON-NLS
-
-                Collection<BlackboardAttribute> bbattributes = Arrays.asList(
-                        new BlackboardAttribute(
-                                ATTRIBUTE_TYPE.TSK_DATETIME, MODULE_NAME,
-                                resultSet.getLong("epoch_date")),//NON-NLS
-                        new BlackboardAttribute(
-                                ATTRIBUTE_TYPE.TSK_DESCRIPTION, MODULE_NAME,
-                                resultSet.getString("description")),//NON-NLS
-=======
-                    logger.log(Level.INFO, "File from Plaso output not found.  Associating with data source instead: {0}", currentFile);  //NON-NLS
-                    resolvedFile = image;
-                }
-
+                String source = resultSet.getString("source");  //NON-NLS
+                String sourceType = resultSet.getString("sourcetype");  //NON-NLS
                 String description = resultSet.getString("description"); //NON-NLS
-                long eventType = findEventSubtype(source, currentFile, resultSet.getString("type"), description, sourceType); //NON-NLS
+                String type = resultSet.getString("type");
+                long eventType = findEventSubtype(source, currentFileName, type, sourceType); //NON-NLS
+
                 Collection<BlackboardAttribute> bbattributes = Arrays.asList(
                         new BlackboardAttribute(
                                 TSK_DATETIME, MODULE_NAME,
@@ -423,7 +330,6 @@
                         new BlackboardAttribute(
                                 TSK_DESCRIPTION, MODULE_NAME,
                                 description),
->>>>>>> c819ad73
                         new BlackboardAttribute(
                                 TSK_TL_EVENT_TYPE, MODULE_NAME,
                                 eventType));
@@ -433,7 +339,7 @@
                     bbart.addAttributes(bbattributes);
                     try {
                         /*
-                         * post the artifact which will index the artifact for
+                         * Post the artifact which will index the artifact for
                          * keyword search, and fire an event to notify UI of
                          * this new artifact
                          */
@@ -455,15 +361,9 @@
 
         Path path = Paths.get(file);
         String fileName = path.getFileName().toString();
-<<<<<<< HEAD
         String filePath = path.getParent().toString().replaceAll("\\\\", "/");//NON-NLS
         if (filePath.endsWith("/") == false) {//NON-NLS
             filePath += "/";//NON-NLS
-=======
-        String filePath = path.getParent().toString().replaceAll("\\\\", "/"); //NON-NLS
-        if (filePath.endsWith("/") == false) { //NON-NLS
-            filePath += "/"; //NON-NLS
->>>>>>> c819ad73
         }
 
         // check the cached file
@@ -493,32 +393,23 @@
     }
 
     private long findEventSubtype(String plasoSource, String plasoFileName, String plasoType, String plasoSourceType) {
-
-<<<<<<< HEAD
-        if (plasoSource.matches("WEBHIST")) {//NON-NLS
+        //These aren't actually used, but 
+        if (plasoSource.matches(WEBHIST)) {
             if (plasoFileName.toLowerCase().contains(COOKIE)
                 || plasoType.toLowerCase().contains(COOKIE)) {
-=======
-        if (plasoSource.matches(WEBHIST)) {
-            if (fileName.toLowerCase().contains("cookie")//NON-NLS
-                || plasoType.toLowerCase().contains("cookie")//NON-NLS
-                || plasoDescription.toLowerCase().contains("cookie")) {//NON-NLS
->>>>>>> c819ad73
                 return EventType.WEB_COOKIE.getTypeID();
             }
             return EventType.WEB_HISTORY.getTypeID();
         }
-        if (plasoSource.matches("EVT") || plasoSource.matches("LOG")) {//NON-NLS
+        if (plasoSource.matches("EVT")
+            || plasoSource.matches("LOG")) {//NON-NLS
             return EventType.LOG_ENTRY.getTypeID();
         }
         if (plasoSource.matches("REG")) {
-<<<<<<< HEAD
             String plasoSourceTypeLower = plasoSourceType.toLowerCase();
             if (plasoSourceTypeLower.matches("unknown : usb entries")//NON-NLS
                 || plasoSourceTypeLower.matches("unknown : usbstor entries")) {//NON-NLS
-=======
-            if (sourceType.toLowerCase().matches("unknown : usb entries") || sourceType.toLowerCase().matches("unknown : usbstor entries")) {//NON-NLS
->>>>>>> c819ad73
+
                 return EventType.DEVICES_ATTACHED.getTypeID();
             }
             return EventType.REGISTRY.getTypeID();
@@ -536,9 +427,9 @@
         private final BufferedReader log2TimeLineOutpout;
         private final DataSourceIngestModuleProgress statusHelper;
         private boolean cancelled = false;
-        private final String outputPath;
-
-        private L2TStatusProcessor(BufferedReader log2TimeLineOutpout, DataSourceIngestModuleProgress statusHelper, String outputPath) throws IOException {
+        private final Path outputPath;
+
+        private L2TStatusProcessor(BufferedReader log2TimeLineOutpout, DataSourceIngestModuleProgress statusHelper, Path outputPath) throws IOException {
             this.log2TimeLineOutpout = log2TimeLineOutpout;
             this.statusHelper = statusHelper;
             this.outputPath = outputPath;
@@ -546,7 +437,7 @@
 
         @Override
         public void run() {
-            try (BufferedWriter writer = new BufferedWriter(new FileWriter(Paths.get(outputPath, "log2timeline_output.txt").toFile()));) {//NON-NLS
+            try (BufferedWriter writer = Files.newBufferedWriter(outputPath.resolve("log2timeline_output.txt"));) {//NON-NLS
                 String line;
                 while (null != (line = log2TimeLineOutpout.readLine())
                        && cancelled == false) {
