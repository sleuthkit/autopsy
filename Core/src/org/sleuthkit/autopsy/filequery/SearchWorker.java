--- conflicted
+++ resolved
@@ -38,7 +38,7 @@
     private final FileSorter.SortingMethod fileSort;
     private final FileGroup.GroupSortingAlgorithm groupSortAlgorithm;
     private final EamDb centralRepoDb;
-    private final LinkedHashMap<String, Integer> results = new LinkedHashMap<>();
+    private final LinkedHashMap<GroupKey, Integer> results = new LinkedHashMap<>();
 
     /**
      * Create a SwingWorker which performs a search
@@ -49,7 +49,7 @@
      * @param groupSort         the Algorithm to sort groups by
      * @param fileSortMethod    the SortingMethod to use for files
      */
-    SearchWorker(EamDb centralRepo,  List<FileSearchFiltering.FileFilter> searchfilters, FileSearch.AttributeType groupingAttribute, FileGroup.GroupSortingAlgorithm groupSort, FileSorter.SortingMethod fileSortMethod) {
+    SearchWorker(EamDb centralRepo, List<FileSearchFiltering.FileFilter> searchfilters, FileSearch.AttributeType groupingAttribute, FileGroup.GroupSortingAlgorithm groupSort, FileSorter.SortingMethod fileSortMethod) {
         centralRepoDb = centralRepo;
         filters = searchfilters;
         groupingAttr = groupingAttribute;
@@ -61,15 +61,11 @@
     protected Void doInBackground() throws Exception {
         try {
             // Run the search
-<<<<<<< HEAD
             results.putAll(FileSearch.getGroupSizes(filters,
-=======
-            LinkedHashMap<GroupKey, Integer> results = FileSearch.getGroupSizes(filters,
->>>>>>> 84e947bc
                     groupingAttr,
                     groupSortAlgorithm,
                     fileSort,
-                    Case.getCurrentCase().getSleuthkitCase(), centralRepoDb));        
+                    Case.getCurrentCase().getSleuthkitCase(), centralRepoDb));
         } catch (FileSearchException ex) {
             logger.log(Level.SEVERE, "Error running file search test", ex);
             cancel(true);
@@ -81,8 +77,7 @@
     protected void done() {
         if (isCancelled()) {
             DiscoveryEvents.getDiscoveryEventBus().post(new DiscoveryEvents.SearchCancelledEvent());
-        }
-        else {
+        } else {
             DiscoveryEvents.getDiscoveryEventBus().post(new DiscoveryEvents.SearchCompleteEvent(results, filters, groupingAttr, groupSortAlgorithm, fileSort));
         }
     }
