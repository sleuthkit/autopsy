--- conflicted
+++ resolved
@@ -149,11 +149,7 @@
     @NbBundle.Messages({
         "FileNode.getActions.viewFileInDir.text=View File in Directory",
         "FileNode.getActions.viewInNewWin.text=View in New Window",
-<<<<<<< HEAD
-        "FileNode.getActions.openInExtViewer.text=Open in External Viewer (Ctrl+E)",
-=======
         "FileNode.getActions.openInExtViewer.text=Open in External Viewer  Ctrl+E",
->>>>>>> 11dc1670
         "FileNode.getActions.searchFilesSameMD5.text=Search for files with the same MD5 hash"})
     public Action[] getActions(boolean context) {
         List<Action> actionsList = new ArrayList<>();
