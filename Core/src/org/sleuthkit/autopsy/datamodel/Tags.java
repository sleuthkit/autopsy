/*
 * Autopsy Forensic Browser
 *
 * Copyright 2011-2021 Basis Technology Corp.
 * Contact: carrier <at> sleuthkit <dot> org
 *
 * Licensed under the Apache License, Version 2.0 (the "License");
 * you may not use this file except in compliance with the License.
 * You may obtain a copy of the License at
 *
 *     http://www.apache.org/licenses/LICENSE-2.0
 *
 * Unless required by applicable law or agreed to in writing, software
 * distributed under the License is distributed on an "AS IS" BASIS,
 * WITHOUT WARRANTIES OR CONDITIONS OF ANY KIND, either express or implied.
 * See the License for the specific language governing permissions and
 * limitations under the License.
 */
package org.sleuthkit.autopsy.datamodel;

import org.openide.nodes.Children;
import org.openide.nodes.Node;
import org.openide.nodes.Sheet;
import org.openide.util.NbBundle;
import org.openide.util.lookup.Lookups;
import org.sleuthkit.autopsy.mainui.nodes.TagNameFactory;

/**
 * Instances of this class act as keys for use by instances of the
 * RootContentChildren class. RootContentChildren is a NetBeans child node
 * factory built on top of the NetBeans Children.Keys class.
 */
public class Tags {
    private final static String DISPLAY_NAME = NbBundle.getMessage(RootNode.class, "TagsNode.displayName.text");
    private final long filteringDSObjId; // 0 if not filtering/grouping by data source

    Tags() {
        this(0);
    }

    Tags(long dsObjId) {
        this.filteringDSObjId = dsObjId;
    }

    /**
     * Return the display name used by the tags node in the tree.
     *
     * @return - DISPLAY_NAME
     */
    public static String getTagsDisplayName() {
        return DISPLAY_NAME;
    }

    long filteringDataSourceObjId() {
        return this.filteringDSObjId;
    }
    
    /**
     * Instances of this class are the root nodes of tree that is a sub-tree of
     * the Autopsy presentation of the SleuthKit data model. The sub-tree
     * consists of content and blackboard artifact tags, grouped first by tag
     * type, then by tag name.
     */
    public static class RootNode extends DisplayableItemNode {
        
        private final static String ICON_PATH = "org/sleuthkit/autopsy/images/tag-folder-blue-icon-16.png"; //NON-NLS
        private final Long dataSourceObjId;

        public RootNode(Long dsId) {
            super(Children.create(new TagNameFactory(dsId != null && dsId> 0 ? dsId : null), true), Lookups.singleton(DISPLAY_NAME));
            super.setName(DISPLAY_NAME);
            super.setDisplayName(DISPLAY_NAME);
            this.setIconBaseWithExtension(ICON_PATH);
            this.dataSourceObjId = dsId != null && dsId> 0 ? dsId : null;
        }

        @Override
        public boolean isLeafTypeNode() {
            return false;
        }

        @Override
        public <T> T accept(DisplayableItemNodeVisitor<T> visitor) {
            return visitor.visit(this);
        }

        @Override
        protected Sheet createSheet() {
            Sheet propertySheet = super.createSheet();
            Sheet.Set properties = propertySheet.get(Sheet.PROPERTIES);
            if (properties == null) {
                properties = Sheet.createPropertiesSet();
                propertySheet.put(properties);
            }
            properties.put(new NodeProperty<>(NbBundle.getMessage(this.getClass(), "TagsNode.createSheet.name.name"),
                    NbBundle.getMessage(this.getClass(), "TagsNode.createSheet.name.displayName"), "", getName()));
            return propertySheet;
        }

        @Override
        public String getItemType() {
            return getClass().getName();
        }
        
        public Node clone() {
            return new RootNode(dataSourceObjId);
        }
        
        /**
         * Cause the contents of the RootNode and its children to be updated.
         */
<<<<<<< HEAD
        TagNameNodeFactory(long objId) {
            this.filteringDSObjId = objId;
        }
        
        @Override
        protected void addNotify() {
            IngestManager.getInstance().addIngestJobEventListener(INGEST_JOB_EVENTS_OF_INTEREST, weakPcl);
            Case.addEventTypeSubscriber(CASE_EVENTS_OF_INTEREST, weakPcl);
            tagResults.update();
            tagResults.addObserver(this);
        }

        @Override
        protected void finalize() throws Throwable {
            super.finalize();
            IngestManager.getInstance().removeIngestJobEventListener(weakPcl);
            Case.removeEventTypeSubscriber(CASE_EVENTS_OF_INTEREST, weakPcl);
            tagResults.deleteObserver(this);
        }

        @Override
        protected boolean createKeys(List<TagName> keys) {
            try {
                List<TagName> tagNamesInUse;
                if (UserPreferences.showOnlyCurrentUserTags()) {
                    String userName = System.getProperty(USER_NAME_PROPERTY);
                    tagNamesInUse = (filteringDSObjId > 0)
                            ? Case.getCurrentCaseThrows().getServices().getTagsManager().getTagNamesInUseForUser(filteringDSObjId, userName)
                            : Case.getCurrentCaseThrows().getServices().getTagsManager().getTagNamesInUseForUser(userName);
                } else {
                    tagNamesInUse = (filteringDSObjId > 0)
                            ? Case.getCurrentCaseThrows().getServices().getTagsManager().getTagNamesInUse(filteringDSObjId)
                            : Case.getCurrentCaseThrows().getServices().getTagsManager().getTagNamesInUse();
                }
                Collections.sort(tagNamesInUse, new Comparator<TagName>() {
                    @Override
                    public int compare(TagName o1, TagName o2) {
                        return TagUtils.getDecoratedTagDisplayName(o1).compareTo(TagUtils.getDecoratedTagDisplayName(o2));
                    }
                });
                keys.addAll(tagNamesInUse);
            } catch (TskCoreException | NoCurrentCaseException ex) {
                Logger.getLogger(TagNameNodeFactory.class.getName()).log(Level.SEVERE, "Failed to get tag names", ex); //NON-NLS
            }
            return true;
        }

        @Override
        protected Node createNodeForKey(TagName key) {
            return new TagNameNode(key);
        }

        @Override
        public void update(Observable o, Object arg) {
            refresh(true);
        }
    }

    /**
     * Instances of this class are elements of Node hierarchies consisting of
     * content and blackboard artifact tags, grouped first by tag type, then by
     * tag name.
     */
    public class TagNameNode extends DisplayableItemNode implements Observer {

        private final String ICON_PATH = "org/sleuthkit/autopsy/images/tag-folder-blue-icon-16.png"; //NON-NLS
        private final String BOOKMARK_TAG_ICON_PATH = "org/sleuthkit/autopsy/images/star-bookmark-icon-16.png"; //NON-NLS
        private final TagName tagName;

        public TagNameNode(TagName tagName) {
            super(Children.create(new TagTypeNodeFactory(tagName), true), Lookups.singleton(NbBundle.getMessage(TagNameNode.class, "TagNameNode.namePlusTags.text", tagName.getDisplayName())));
            this.tagName = tagName;
            setName(TagUtils.getDecoratedTagDisplayName(tagName));
            updateDisplayName();
            if (tagName.getDisplayName().equals(TagsManager.getBookmarkTagDisplayName())) {
                setIconBaseWithExtension(BOOKMARK_TAG_ICON_PATH);
            } else {
                setIconBaseWithExtension(ICON_PATH);
            }
            tagResults.addObserver(this);
        }

        private void updateDisplayName() {
            long tagsCount = 0;
            try {
                TagsManager tm = Case.getCurrentCaseThrows().getServices().getTagsManager();
                if (UserPreferences.showOnlyCurrentUserTags()) {
                    String userName = System.getProperty(USER_NAME_PROPERTY);
                    if (filteringDSObjId > 0) {
                        tagsCount = tm.getContentTagsCountByTagNameForUser(tagName, filteringDSObjId, userName);
                        tagsCount += tm.getBlackboardArtifactTagsCountByTagNameForUser(tagName, filteringDSObjId, userName);
                    } else {
                        tagsCount = tm.getContentTagsCountByTagNameForUser(tagName, userName);
                        tagsCount += tm.getBlackboardArtifactTagsCountByTagNameForUser(tagName, userName);
                    }
                } else {
                    if (filteringDSObjId > 0) {
                        tagsCount = tm.getContentTagsCountByTagName(tagName, filteringDSObjId);
                        tagsCount += tm.getBlackboardArtifactTagsCountByTagName(tagName, filteringDSObjId);
                    } else {
                        tagsCount = tm.getContentTagsCountByTagName(tagName);
                        tagsCount += tm.getBlackboardArtifactTagsCountByTagName(tagName);
                    }
                }
            } catch (TskCoreException | NoCurrentCaseException ex) {
                Logger.getLogger(TagNameNode.class.getName()).log(Level.SEVERE, "Failed to get tags count for " + tagName.getDisplayName() + " tag name", ex); //NON-NLS
            }
            setDisplayName(TagUtils.getDecoratedTagDisplayName(tagName) + " (" + tagsCount + ")");
        }

        @Override
        protected Sheet createSheet() {
            Sheet propertySheet = super.createSheet();
            Sheet.Set properties = propertySheet.get(Sheet.PROPERTIES);
            if (properties == null) {
                properties = Sheet.createPropertiesSet();
                propertySheet.put(properties);
            }
            properties.put(new NodeProperty<>(NbBundle.getMessage(this.getClass(), "TagNameNode.createSheet.name.name"),
                    NbBundle.getMessage(this.getClass(), "TagNameNode.createSheet.name.displayName"), tagName.getDescription(), getName()));
            return propertySheet;
        }

        @Override
        public <T> T accept(DisplayableItemNodeVisitor<T> visitor) {
            // See classes derived from DisplayableItemNodeVisitor<AbstractNode>
            // for behavior added using the Visitor pattern.
            return visitor.visit(this);
        }

        @Override
        public boolean isLeafTypeNode() {
            return false;
        }

        @Override
        public void update(Observable o, Object arg) {
            updateDisplayName();
        }

        @Override
        public String getItemType() {
            return getClass().getName();
        }
    }

    /**
     * Creates nodes for the two types of tags: file and artifact. Does not need
     * observer / messages since it always has the same children
     */
    private class TagTypeNodeFactory extends ChildFactory<String> {

        private final TagName tagName;
        private final String CONTENT_TAG_TYPE_NODE_KEY = NbBundle.getMessage(TagNameNode.class, "TagNameNode.contentTagTypeNodeKey.text");
        private final String BLACKBOARD_ARTIFACT_TAG_TYPE_NODE_KEY = NbBundle.getMessage(TagNameNode.class, "TagNameNode.bbArtTagTypeNodeKey.text");

        TagTypeNodeFactory(TagName tagName) {
            super();
            this.tagName = tagName;
        }

        @Override
        protected boolean createKeys(List<String> keys) {
            keys.add(CONTENT_TAG_TYPE_NODE_KEY);
            keys.add(BLACKBOARD_ARTIFACT_TAG_TYPE_NODE_KEY);
            return true;
        }

        @Override
        protected Node createNodeForKey(String key) {
            if (CONTENT_TAG_TYPE_NODE_KEY.equals(key)) {
                return new ContentTagTypeNode(tagName);
            } else if (BLACKBOARD_ARTIFACT_TAG_TYPE_NODE_KEY.equals(key)) {
                return new BlackboardArtifactTagTypeNode(tagName);
            } else {
                Logger.getLogger(TagNameNode.class.getName()).log(Level.SEVERE, "{0} not a recognized key", key); //NON-NLS
                return null;
            }
        }
    }

    private final String CONTENT_DISPLAY_NAME = NbBundle.getMessage(ContentTagTypeNode.class, "ContentTagTypeNode.displayName.text");

    /**
     * Node for the content tags. Children are specific tags. Instances of this
     * class are are elements of a directory tree sub-tree consisting of content
     * and blackboard artifact tags, grouped first by tag type, then by tag
     * name.
     */
    public class ContentTagTypeNode extends DisplayableItemNode implements Observer {

        private final String ICON_PATH = "org/sleuthkit/autopsy/images/tag-folder-blue-icon-16.png"; //NON-NLS
        private final TagName tagName;

        public ContentTagTypeNode(TagName tagName) {
            super(Children.create(new ContentTagNodeFactory(tagName), true), Lookups.singleton(tagName.getDisplayName() + " " + CONTENT_DISPLAY_NAME));
            this.tagName = tagName;
            super.setName(CONTENT_DISPLAY_NAME);
            updateDisplayName();
            this.setIconBaseWithExtension(ICON_PATH);
            tagResults.addObserver(this);
        }

        private void updateDisplayName() {
            long tagsCount = 0;
            try {

                if (UserPreferences.showOnlyCurrentUserTags()) {
                    String userName = System.getProperty(USER_NAME_PROPERTY);
                    tagsCount = (filteringDSObjId > 0)
                            ? Case.getCurrentCaseThrows().getServices().getTagsManager().getContentTagsCountByTagNameForUser(tagName, filteringDSObjId, userName)
                            : Case.getCurrentCaseThrows().getServices().getTagsManager().getContentTagsCountByTagNameForUser(tagName, userName);
                } else {
                    tagsCount = (filteringDSObjId > 0)
                            ? Case.getCurrentCaseThrows().getServices().getTagsManager().getContentTagsCountByTagName(tagName, filteringDSObjId)
                            : Case.getCurrentCaseThrows().getServices().getTagsManager().getContentTagsCountByTagName(tagName);
                }
            } catch (TskCoreException | NoCurrentCaseException ex) {
                Logger.getLogger(ContentTagTypeNode.class.getName()).log(Level.SEVERE, "Failed to get content tags count for " + tagName.getDisplayName() + " tag name", ex); //NON-NLS
            }
            super.setDisplayName(CONTENT_DISPLAY_NAME + " (" + tagsCount + ")");
        }

        @Override
        protected Sheet createSheet() {
            Sheet propertySheet = super.createSheet();
            Sheet.Set properties = propertySheet.get(Sheet.PROPERTIES);
            if (properties == null) {
                properties = Sheet.createPropertiesSet();
                propertySheet.put(properties);
            }
            properties.put(new NodeProperty<>(NbBundle.getMessage(this.getClass(), "ContentTagTypeNode.createSheet.name.name"),
                    NbBundle.getMessage(this.getClass(), "ContentTagTypeNode.createSheet.name.displayName"), "", getName()));
            return propertySheet;
        }

        @Override
        public <T> T accept(DisplayableItemNodeVisitor<T> visitor) {
            return visitor.visit(this);
        }

        @Override
        public boolean isLeafTypeNode() {
            return true;
        }

        @Override
        public void update(Observable o, Object arg) {
            updateDisplayName();
        }

        @Override
        public String getItemType() {
            return getClass().getName();
        }
    }

    private class ContentTagNodeFactory extends ChildFactory<ContentTag> implements Observer {

        private final TagName tagName;

        ContentTagNodeFactory(TagName tagName) {
            super();
            this.tagName = tagName;
            tagResults.addObserver(this);
        }

        @Override
        protected boolean createKeys(List<ContentTag> keys) {
            // Use the content tags bearing the specified tag name as the keys.
            try {
                List<ContentTag> contentTags = (filteringDSObjId > 0)
                        ? Case.getCurrentCaseThrows().getServices().getTagsManager().getContentTagsByTagName(tagName, filteringDSObjId)
                        : Case.getCurrentCaseThrows().getServices().getTagsManager().getContentTagsByTagName(tagName);
                if (UserPreferences.showOnlyCurrentUserTags()) {
                    String userName = System.getProperty(USER_NAME_PROPERTY);
                    for (ContentTag tag : contentTags) {
                        if (userName.equals(tag.getUserName())) {
                            keys.add(tag);
                        }
                    }
                } else {
                    keys.addAll(contentTags);
                }
            } catch (TskCoreException | NoCurrentCaseException ex) {
                Logger.getLogger(ContentTagNodeFactory.class.getName()).log(Level.SEVERE, "Failed to get tag names", ex); //NON-NLS
            }
            return true;
        }

        @Override
        protected Node createNodeForKey(ContentTag key) {
            // The content tags to be wrapped are used as the keys.
            return new ContentTagNode(key);
        }

        @Override
        public void update(Observable o, Object arg) {
            refresh(true);
        }
    }

    private final String ARTIFACT_DISPLAY_NAME = NbBundle.getMessage(BlackboardArtifactTagTypeNode.class, "BlackboardArtifactTagTypeNode.displayName.text");

    /**
     * Instances of this class are elements in a sub-tree of the Autopsy
     * presentation of the SleuthKit data model. The sub-tree consists of
     * content and blackboard artifact tags, grouped first by tag type, then by
     * tag name.
     */
    public class BlackboardArtifactTagTypeNode extends DisplayableItemNode implements Observer {

        private final TagName tagName;
        private final String ICON_PATH = "org/sleuthkit/autopsy/images/tag-folder-blue-icon-16.png"; //NON-NLS

        public BlackboardArtifactTagTypeNode(TagName tagName) {
            super(Children.create(new BlackboardArtifactTagNodeFactory(tagName), true), Lookups.singleton(tagName.getDisplayName() + " " + ARTIFACT_DISPLAY_NAME));
            this.tagName = tagName;
            super.setName(ARTIFACT_DISPLAY_NAME);
            this.setIconBaseWithExtension(ICON_PATH);
            updateDisplayName();
            tagResults.addObserver(this);
        }

        private void updateDisplayName() {
            long tagsCount = 0;
            try {
                if (UserPreferences.showOnlyCurrentUserTags()) {
                    String userName = System.getProperty(USER_NAME_PROPERTY);
                    tagsCount = (filteringDSObjId > 0)
                            ? Case.getCurrentCaseThrows().getServices().getTagsManager().getBlackboardArtifactTagsCountByTagNameForUser(tagName, filteringDSObjId, userName)
                            : Case.getCurrentCaseThrows().getServices().getTagsManager().getBlackboardArtifactTagsCountByTagNameForUser(tagName, userName);
                } else {
                    tagsCount = (filteringDSObjId > 0)
                            ? Case.getCurrentCaseThrows().getServices().getTagsManager().getBlackboardArtifactTagsCountByTagName(tagName, filteringDSObjId)
                            : Case.getCurrentCaseThrows().getServices().getTagsManager().getBlackboardArtifactTagsCountByTagName(tagName);
                }
            } catch (TskCoreException | NoCurrentCaseException ex) {
                Logger.getLogger(BlackboardArtifactTagTypeNode.class.getName()).log(Level.SEVERE, "Failed to get blackboard artifact tags count for " + tagName.getDisplayName() + " tag name", ex); //NON-NLS
            }
            super.setDisplayName(ARTIFACT_DISPLAY_NAME + " (" + tagsCount + ")");
        }

        @Override
        protected Sheet createSheet() {
            Sheet propertySheet = super.createSheet();
            Sheet.Set properties = propertySheet.get(Sheet.PROPERTIES);
            if (properties == null) {
                properties = Sheet.createPropertiesSet();
                propertySheet.put(properties);
            }
            properties.put(new NodeProperty<>(NbBundle.getMessage(this.getClass(), "BlackboardArtifactTagTypeNode.createSheet.name.name"),
                    NbBundle.getMessage(this.getClass(), "BlackboardArtifactTagTypeNode.createSheet.name.displayName"), "", getName()));
            return propertySheet;
        }

        @Override
        public <T> T accept(DisplayableItemNodeVisitor<T> visitor) {
            return visitor.visit(this);
        }

        @Override
        public boolean isLeafTypeNode() {
            return true;
        }

        @Override
        public void update(Observable o, Object arg) {
            updateDisplayName();
        }

        @Override
        public String getItemType() {
            return getClass().getName();
        }
    }

    private class BlackboardArtifactTagNodeFactory extends ChildFactory<BlackboardArtifactTag> implements Observer {

        private final TagName tagName;

        BlackboardArtifactTagNodeFactory(TagName tagName) {
            super();
            this.tagName = tagName;
            tagResults.addObserver(this);
        }

        @Override
        protected boolean createKeys(List<BlackboardArtifactTag> keys) {
            try {
                // Use the blackboard artifact tags bearing the specified tag name as the keys.
                List<BlackboardArtifactTag> artifactTags = (filteringDSObjId > 0)
                        ? Case.getCurrentCaseThrows().getServices().getTagsManager().getBlackboardArtifactTagsByTagName(tagName, filteringDSObjId)
                        : Case.getCurrentCaseThrows().getServices().getTagsManager().getBlackboardArtifactTagsByTagName(tagName);
                if (UserPreferences.showOnlyCurrentUserTags()) {
                    String userName = System.getProperty(USER_NAME_PROPERTY);
                    for (BlackboardArtifactTag tag : artifactTags) {
                        if (userName.equals(tag.getUserName())) {
                            keys.add(tag);
                        }
                    }
                } else {
                    keys.addAll(artifactTags);
                }
            } catch (TskCoreException | NoCurrentCaseException ex) {
                Logger.getLogger(BlackboardArtifactTagNodeFactory.class.getName()).log(Level.SEVERE, "Failed to get tag names", ex); //NON-NLS
            }
            return true;
        }

        @Override
        protected Node createNodeForKey(BlackboardArtifactTag key) {
            // The blackboard artifact tags to be wrapped are used as the keys.
            return new BlackboardArtifactTagNode(key);
        }

        @Override
        public void update(Observable o, Object arg) {
            refresh(true);
=======
        public void refresh() {
            this.refresh();
>>>>>>> e71d3a16
        }
    }
}<|MERGE_RESOLUTION|>--- conflicted
+++ resolved
@@ -109,430 +109,8 @@
         /**
          * Cause the contents of the RootNode and its children to be updated.
          */
-<<<<<<< HEAD
-        TagNameNodeFactory(long objId) {
-            this.filteringDSObjId = objId;
-        }
-        
-        @Override
-        protected void addNotify() {
-            IngestManager.getInstance().addIngestJobEventListener(INGEST_JOB_EVENTS_OF_INTEREST, weakPcl);
-            Case.addEventTypeSubscriber(CASE_EVENTS_OF_INTEREST, weakPcl);
-            tagResults.update();
-            tagResults.addObserver(this);
-        }
-
-        @Override
-        protected void finalize() throws Throwable {
-            super.finalize();
-            IngestManager.getInstance().removeIngestJobEventListener(weakPcl);
-            Case.removeEventTypeSubscriber(CASE_EVENTS_OF_INTEREST, weakPcl);
-            tagResults.deleteObserver(this);
-        }
-
-        @Override
-        protected boolean createKeys(List<TagName> keys) {
-            try {
-                List<TagName> tagNamesInUse;
-                if (UserPreferences.showOnlyCurrentUserTags()) {
-                    String userName = System.getProperty(USER_NAME_PROPERTY);
-                    tagNamesInUse = (filteringDSObjId > 0)
-                            ? Case.getCurrentCaseThrows().getServices().getTagsManager().getTagNamesInUseForUser(filteringDSObjId, userName)
-                            : Case.getCurrentCaseThrows().getServices().getTagsManager().getTagNamesInUseForUser(userName);
-                } else {
-                    tagNamesInUse = (filteringDSObjId > 0)
-                            ? Case.getCurrentCaseThrows().getServices().getTagsManager().getTagNamesInUse(filteringDSObjId)
-                            : Case.getCurrentCaseThrows().getServices().getTagsManager().getTagNamesInUse();
-                }
-                Collections.sort(tagNamesInUse, new Comparator<TagName>() {
-                    @Override
-                    public int compare(TagName o1, TagName o2) {
-                        return TagUtils.getDecoratedTagDisplayName(o1).compareTo(TagUtils.getDecoratedTagDisplayName(o2));
-                    }
-                });
-                keys.addAll(tagNamesInUse);
-            } catch (TskCoreException | NoCurrentCaseException ex) {
-                Logger.getLogger(TagNameNodeFactory.class.getName()).log(Level.SEVERE, "Failed to get tag names", ex); //NON-NLS
-            }
-            return true;
-        }
-
-        @Override
-        protected Node createNodeForKey(TagName key) {
-            return new TagNameNode(key);
-        }
-
-        @Override
-        public void update(Observable o, Object arg) {
-            refresh(true);
-        }
-    }
-
-    /**
-     * Instances of this class are elements of Node hierarchies consisting of
-     * content and blackboard artifact tags, grouped first by tag type, then by
-     * tag name.
-     */
-    public class TagNameNode extends DisplayableItemNode implements Observer {
-
-        private final String ICON_PATH = "org/sleuthkit/autopsy/images/tag-folder-blue-icon-16.png"; //NON-NLS
-        private final String BOOKMARK_TAG_ICON_PATH = "org/sleuthkit/autopsy/images/star-bookmark-icon-16.png"; //NON-NLS
-        private final TagName tagName;
-
-        public TagNameNode(TagName tagName) {
-            super(Children.create(new TagTypeNodeFactory(tagName), true), Lookups.singleton(NbBundle.getMessage(TagNameNode.class, "TagNameNode.namePlusTags.text", tagName.getDisplayName())));
-            this.tagName = tagName;
-            setName(TagUtils.getDecoratedTagDisplayName(tagName));
-            updateDisplayName();
-            if (tagName.getDisplayName().equals(TagsManager.getBookmarkTagDisplayName())) {
-                setIconBaseWithExtension(BOOKMARK_TAG_ICON_PATH);
-            } else {
-                setIconBaseWithExtension(ICON_PATH);
-            }
-            tagResults.addObserver(this);
-        }
-
-        private void updateDisplayName() {
-            long tagsCount = 0;
-            try {
-                TagsManager tm = Case.getCurrentCaseThrows().getServices().getTagsManager();
-                if (UserPreferences.showOnlyCurrentUserTags()) {
-                    String userName = System.getProperty(USER_NAME_PROPERTY);
-                    if (filteringDSObjId > 0) {
-                        tagsCount = tm.getContentTagsCountByTagNameForUser(tagName, filteringDSObjId, userName);
-                        tagsCount += tm.getBlackboardArtifactTagsCountByTagNameForUser(tagName, filteringDSObjId, userName);
-                    } else {
-                        tagsCount = tm.getContentTagsCountByTagNameForUser(tagName, userName);
-                        tagsCount += tm.getBlackboardArtifactTagsCountByTagNameForUser(tagName, userName);
-                    }
-                } else {
-                    if (filteringDSObjId > 0) {
-                        tagsCount = tm.getContentTagsCountByTagName(tagName, filteringDSObjId);
-                        tagsCount += tm.getBlackboardArtifactTagsCountByTagName(tagName, filteringDSObjId);
-                    } else {
-                        tagsCount = tm.getContentTagsCountByTagName(tagName);
-                        tagsCount += tm.getBlackboardArtifactTagsCountByTagName(tagName);
-                    }
-                }
-            } catch (TskCoreException | NoCurrentCaseException ex) {
-                Logger.getLogger(TagNameNode.class.getName()).log(Level.SEVERE, "Failed to get tags count for " + tagName.getDisplayName() + " tag name", ex); //NON-NLS
-            }
-            setDisplayName(TagUtils.getDecoratedTagDisplayName(tagName) + " (" + tagsCount + ")");
-        }
-
-        @Override
-        protected Sheet createSheet() {
-            Sheet propertySheet = super.createSheet();
-            Sheet.Set properties = propertySheet.get(Sheet.PROPERTIES);
-            if (properties == null) {
-                properties = Sheet.createPropertiesSet();
-                propertySheet.put(properties);
-            }
-            properties.put(new NodeProperty<>(NbBundle.getMessage(this.getClass(), "TagNameNode.createSheet.name.name"),
-                    NbBundle.getMessage(this.getClass(), "TagNameNode.createSheet.name.displayName"), tagName.getDescription(), getName()));
-            return propertySheet;
-        }
-
-        @Override
-        public <T> T accept(DisplayableItemNodeVisitor<T> visitor) {
-            // See classes derived from DisplayableItemNodeVisitor<AbstractNode>
-            // for behavior added using the Visitor pattern.
-            return visitor.visit(this);
-        }
-
-        @Override
-        public boolean isLeafTypeNode() {
-            return false;
-        }
-
-        @Override
-        public void update(Observable o, Object arg) {
-            updateDisplayName();
-        }
-
-        @Override
-        public String getItemType() {
-            return getClass().getName();
-        }
-    }
-
-    /**
-     * Creates nodes for the two types of tags: file and artifact. Does not need
-     * observer / messages since it always has the same children
-     */
-    private class TagTypeNodeFactory extends ChildFactory<String> {
-
-        private final TagName tagName;
-        private final String CONTENT_TAG_TYPE_NODE_KEY = NbBundle.getMessage(TagNameNode.class, "TagNameNode.contentTagTypeNodeKey.text");
-        private final String BLACKBOARD_ARTIFACT_TAG_TYPE_NODE_KEY = NbBundle.getMessage(TagNameNode.class, "TagNameNode.bbArtTagTypeNodeKey.text");
-
-        TagTypeNodeFactory(TagName tagName) {
-            super();
-            this.tagName = tagName;
-        }
-
-        @Override
-        protected boolean createKeys(List<String> keys) {
-            keys.add(CONTENT_TAG_TYPE_NODE_KEY);
-            keys.add(BLACKBOARD_ARTIFACT_TAG_TYPE_NODE_KEY);
-            return true;
-        }
-
-        @Override
-        protected Node createNodeForKey(String key) {
-            if (CONTENT_TAG_TYPE_NODE_KEY.equals(key)) {
-                return new ContentTagTypeNode(tagName);
-            } else if (BLACKBOARD_ARTIFACT_TAG_TYPE_NODE_KEY.equals(key)) {
-                return new BlackboardArtifactTagTypeNode(tagName);
-            } else {
-                Logger.getLogger(TagNameNode.class.getName()).log(Level.SEVERE, "{0} not a recognized key", key); //NON-NLS
-                return null;
-            }
-        }
-    }
-
-    private final String CONTENT_DISPLAY_NAME = NbBundle.getMessage(ContentTagTypeNode.class, "ContentTagTypeNode.displayName.text");
-
-    /**
-     * Node for the content tags. Children are specific tags. Instances of this
-     * class are are elements of a directory tree sub-tree consisting of content
-     * and blackboard artifact tags, grouped first by tag type, then by tag
-     * name.
-     */
-    public class ContentTagTypeNode extends DisplayableItemNode implements Observer {
-
-        private final String ICON_PATH = "org/sleuthkit/autopsy/images/tag-folder-blue-icon-16.png"; //NON-NLS
-        private final TagName tagName;
-
-        public ContentTagTypeNode(TagName tagName) {
-            super(Children.create(new ContentTagNodeFactory(tagName), true), Lookups.singleton(tagName.getDisplayName() + " " + CONTENT_DISPLAY_NAME));
-            this.tagName = tagName;
-            super.setName(CONTENT_DISPLAY_NAME);
-            updateDisplayName();
-            this.setIconBaseWithExtension(ICON_PATH);
-            tagResults.addObserver(this);
-        }
-
-        private void updateDisplayName() {
-            long tagsCount = 0;
-            try {
-
-                if (UserPreferences.showOnlyCurrentUserTags()) {
-                    String userName = System.getProperty(USER_NAME_PROPERTY);
-                    tagsCount = (filteringDSObjId > 0)
-                            ? Case.getCurrentCaseThrows().getServices().getTagsManager().getContentTagsCountByTagNameForUser(tagName, filteringDSObjId, userName)
-                            : Case.getCurrentCaseThrows().getServices().getTagsManager().getContentTagsCountByTagNameForUser(tagName, userName);
-                } else {
-                    tagsCount = (filteringDSObjId > 0)
-                            ? Case.getCurrentCaseThrows().getServices().getTagsManager().getContentTagsCountByTagName(tagName, filteringDSObjId)
-                            : Case.getCurrentCaseThrows().getServices().getTagsManager().getContentTagsCountByTagName(tagName);
-                }
-            } catch (TskCoreException | NoCurrentCaseException ex) {
-                Logger.getLogger(ContentTagTypeNode.class.getName()).log(Level.SEVERE, "Failed to get content tags count for " + tagName.getDisplayName() + " tag name", ex); //NON-NLS
-            }
-            super.setDisplayName(CONTENT_DISPLAY_NAME + " (" + tagsCount + ")");
-        }
-
-        @Override
-        protected Sheet createSheet() {
-            Sheet propertySheet = super.createSheet();
-            Sheet.Set properties = propertySheet.get(Sheet.PROPERTIES);
-            if (properties == null) {
-                properties = Sheet.createPropertiesSet();
-                propertySheet.put(properties);
-            }
-            properties.put(new NodeProperty<>(NbBundle.getMessage(this.getClass(), "ContentTagTypeNode.createSheet.name.name"),
-                    NbBundle.getMessage(this.getClass(), "ContentTagTypeNode.createSheet.name.displayName"), "", getName()));
-            return propertySheet;
-        }
-
-        @Override
-        public <T> T accept(DisplayableItemNodeVisitor<T> visitor) {
-            return visitor.visit(this);
-        }
-
-        @Override
-        public boolean isLeafTypeNode() {
-            return true;
-        }
-
-        @Override
-        public void update(Observable o, Object arg) {
-            updateDisplayName();
-        }
-
-        @Override
-        public String getItemType() {
-            return getClass().getName();
-        }
-    }
-
-    private class ContentTagNodeFactory extends ChildFactory<ContentTag> implements Observer {
-
-        private final TagName tagName;
-
-        ContentTagNodeFactory(TagName tagName) {
-            super();
-            this.tagName = tagName;
-            tagResults.addObserver(this);
-        }
-
-        @Override
-        protected boolean createKeys(List<ContentTag> keys) {
-            // Use the content tags bearing the specified tag name as the keys.
-            try {
-                List<ContentTag> contentTags = (filteringDSObjId > 0)
-                        ? Case.getCurrentCaseThrows().getServices().getTagsManager().getContentTagsByTagName(tagName, filteringDSObjId)
-                        : Case.getCurrentCaseThrows().getServices().getTagsManager().getContentTagsByTagName(tagName);
-                if (UserPreferences.showOnlyCurrentUserTags()) {
-                    String userName = System.getProperty(USER_NAME_PROPERTY);
-                    for (ContentTag tag : contentTags) {
-                        if (userName.equals(tag.getUserName())) {
-                            keys.add(tag);
-                        }
-                    }
-                } else {
-                    keys.addAll(contentTags);
-                }
-            } catch (TskCoreException | NoCurrentCaseException ex) {
-                Logger.getLogger(ContentTagNodeFactory.class.getName()).log(Level.SEVERE, "Failed to get tag names", ex); //NON-NLS
-            }
-            return true;
-        }
-
-        @Override
-        protected Node createNodeForKey(ContentTag key) {
-            // The content tags to be wrapped are used as the keys.
-            return new ContentTagNode(key);
-        }
-
-        @Override
-        public void update(Observable o, Object arg) {
-            refresh(true);
-        }
-    }
-
-    private final String ARTIFACT_DISPLAY_NAME = NbBundle.getMessage(BlackboardArtifactTagTypeNode.class, "BlackboardArtifactTagTypeNode.displayName.text");
-
-    /**
-     * Instances of this class are elements in a sub-tree of the Autopsy
-     * presentation of the SleuthKit data model. The sub-tree consists of
-     * content and blackboard artifact tags, grouped first by tag type, then by
-     * tag name.
-     */
-    public class BlackboardArtifactTagTypeNode extends DisplayableItemNode implements Observer {
-
-        private final TagName tagName;
-        private final String ICON_PATH = "org/sleuthkit/autopsy/images/tag-folder-blue-icon-16.png"; //NON-NLS
-
-        public BlackboardArtifactTagTypeNode(TagName tagName) {
-            super(Children.create(new BlackboardArtifactTagNodeFactory(tagName), true), Lookups.singleton(tagName.getDisplayName() + " " + ARTIFACT_DISPLAY_NAME));
-            this.tagName = tagName;
-            super.setName(ARTIFACT_DISPLAY_NAME);
-            this.setIconBaseWithExtension(ICON_PATH);
-            updateDisplayName();
-            tagResults.addObserver(this);
-        }
-
-        private void updateDisplayName() {
-            long tagsCount = 0;
-            try {
-                if (UserPreferences.showOnlyCurrentUserTags()) {
-                    String userName = System.getProperty(USER_NAME_PROPERTY);
-                    tagsCount = (filteringDSObjId > 0)
-                            ? Case.getCurrentCaseThrows().getServices().getTagsManager().getBlackboardArtifactTagsCountByTagNameForUser(tagName, filteringDSObjId, userName)
-                            : Case.getCurrentCaseThrows().getServices().getTagsManager().getBlackboardArtifactTagsCountByTagNameForUser(tagName, userName);
-                } else {
-                    tagsCount = (filteringDSObjId > 0)
-                            ? Case.getCurrentCaseThrows().getServices().getTagsManager().getBlackboardArtifactTagsCountByTagName(tagName, filteringDSObjId)
-                            : Case.getCurrentCaseThrows().getServices().getTagsManager().getBlackboardArtifactTagsCountByTagName(tagName);
-                }
-            } catch (TskCoreException | NoCurrentCaseException ex) {
-                Logger.getLogger(BlackboardArtifactTagTypeNode.class.getName()).log(Level.SEVERE, "Failed to get blackboard artifact tags count for " + tagName.getDisplayName() + " tag name", ex); //NON-NLS
-            }
-            super.setDisplayName(ARTIFACT_DISPLAY_NAME + " (" + tagsCount + ")");
-        }
-
-        @Override
-        protected Sheet createSheet() {
-            Sheet propertySheet = super.createSheet();
-            Sheet.Set properties = propertySheet.get(Sheet.PROPERTIES);
-            if (properties == null) {
-                properties = Sheet.createPropertiesSet();
-                propertySheet.put(properties);
-            }
-            properties.put(new NodeProperty<>(NbBundle.getMessage(this.getClass(), "BlackboardArtifactTagTypeNode.createSheet.name.name"),
-                    NbBundle.getMessage(this.getClass(), "BlackboardArtifactTagTypeNode.createSheet.name.displayName"), "", getName()));
-            return propertySheet;
-        }
-
-        @Override
-        public <T> T accept(DisplayableItemNodeVisitor<T> visitor) {
-            return visitor.visit(this);
-        }
-
-        @Override
-        public boolean isLeafTypeNode() {
-            return true;
-        }
-
-        @Override
-        public void update(Observable o, Object arg) {
-            updateDisplayName();
-        }
-
-        @Override
-        public String getItemType() {
-            return getClass().getName();
-        }
-    }
-
-    private class BlackboardArtifactTagNodeFactory extends ChildFactory<BlackboardArtifactTag> implements Observer {
-
-        private final TagName tagName;
-
-        BlackboardArtifactTagNodeFactory(TagName tagName) {
-            super();
-            this.tagName = tagName;
-            tagResults.addObserver(this);
-        }
-
-        @Override
-        protected boolean createKeys(List<BlackboardArtifactTag> keys) {
-            try {
-                // Use the blackboard artifact tags bearing the specified tag name as the keys.
-                List<BlackboardArtifactTag> artifactTags = (filteringDSObjId > 0)
-                        ? Case.getCurrentCaseThrows().getServices().getTagsManager().getBlackboardArtifactTagsByTagName(tagName, filteringDSObjId)
-                        : Case.getCurrentCaseThrows().getServices().getTagsManager().getBlackboardArtifactTagsByTagName(tagName);
-                if (UserPreferences.showOnlyCurrentUserTags()) {
-                    String userName = System.getProperty(USER_NAME_PROPERTY);
-                    for (BlackboardArtifactTag tag : artifactTags) {
-                        if (userName.equals(tag.getUserName())) {
-                            keys.add(tag);
-                        }
-                    }
-                } else {
-                    keys.addAll(artifactTags);
-                }
-            } catch (TskCoreException | NoCurrentCaseException ex) {
-                Logger.getLogger(BlackboardArtifactTagNodeFactory.class.getName()).log(Level.SEVERE, "Failed to get tag names", ex); //NON-NLS
-            }
-            return true;
-        }
-
-        @Override
-        protected Node createNodeForKey(BlackboardArtifactTag key) {
-            // The blackboard artifact tags to be wrapped are used as the keys.
-            return new BlackboardArtifactTagNode(key);
-        }
-
-        @Override
-        public void update(Observable o, Object arg) {
-            refresh(true);
-=======
         public void refresh() {
             this.refresh();
->>>>>>> e71d3a16
         }
     }
 }