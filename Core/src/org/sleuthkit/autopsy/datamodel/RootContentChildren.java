/*
 * Autopsy Forensic Browser
 *
 * Copyright 2011-2017 Basis Technology Corp.
 * Contact: carrier <at> sleuthkit <dot> org
 *
 * Licensed under the Apache License, Version 2.0 (the "License");
 * you may not use this file except in compliance with the License.
 * You may obtain a copy of the License at
 *
 *     http://www.apache.org/licenses/LICENSE-2.0
 *
 * Unless required by applicable law or agreed to in writing, software
 * distributed under the License is distributed on an "AS IS" BASIS,
 * WITHOUT WARRANTIES OR CONDITIONS OF ANY KIND, either express or implied.
 * See the License for the specific language governing permissions and
 * limitations under the License.
 */
package org.sleuthkit.autopsy.datamodel;

import java.util.Collection;
import java.util.Collections;
<<<<<<< HEAD
=======
import org.openide.nodes.AbstractNode;
import org.openide.nodes.Children;
import org.openide.nodes.Node;
import org.openide.util.NbBundle;
import org.sleuthkit.autopsy.datamodel.accounts.Accounts;
import org.sleuthkit.datamodel.SleuthkitVisitableItem;
>>>>>>> dd27e6cb

/**
 * Children implementation for the root node of a ContentNode tree. Accepts a
 * list of root Content objects for the tree.
 */
public class RootContentChildren extends AbstractContentChildren<Object> {

    private final Collection<? extends Object> contentKeys;
<<<<<<< HEAD
=======
    private final CreateAutopsyNodeVisitor createAutopsyNodeVisitor = new CreateAutopsyNodeVisitor();
    private final CreateSleuthkitNodeVisitor createSleuthkitNodeVisitor = new CreateSleuthkitNodeVisitor();
>>>>>>> dd27e6cb

    /**
     * @param contentKeys root Content objects for the Node tree
     */
    public RootContentChildren(Collection<? extends Object> contentKeys) {
        super();
        this.contentKeys = contentKeys;
    }

    @Override
    protected void addNotify() {
        setKeys(contentKeys);
    }

    @Override
    protected void removeNotify() {
        setKeys(Collections.<Object>emptySet());
    }

    /**
     * Refresh all content keys This creates new nodes of keys have changed.
     *
     * TODO ideally, nodes would respond to event from wrapped content object
     * but we are not ready for this.
     */
    public void refreshContentKeys() {
        contentKeys.forEach(this::refreshKey);
    }
<<<<<<< HEAD
=======

    @Override
    protected Node[] createNodes(Object key) {
        if (key instanceof AutopsyVisitableItem) {
            return new Node[] {((AutopsyVisitableItem)key).accept(createAutopsyNodeVisitor)};
        } else {
            return new Node[] {((SleuthkitVisitableItem)key).accept(createSleuthkitNodeVisitor)};
        }
    }
    
    /**
     * Gets a DisplayableItemNode for use as a subtree root node for the Autopsy
     * tree view from each type of AutopsyVisitableItem visited. There are
     * AutopsyVisitableItems for the Data Sources, Views, Results, and Reports
     * subtrees, and for the subtrees of Results (e.g., Extracted Content, Hash
     * Set Hits, etc.).
     */
    static class CreateAutopsyNodeVisitor extends AutopsyItemVisitor.Default<AbstractNode> {

        @Override
        public ExtractedContent.RootNode visit(ExtractedContent ec) {
            return ec.new RootNode(ec.getSleuthkitCase());
        }

        @Override
        public AbstractNode visit(FileTypesByExtension sf) {
            return sf.new FileTypesByExtNode(sf.getSleuthkitCase(), null);
        }

        @Override
        public AbstractNode visit(RecentFiles rf) {
            return new RecentFilesNode(rf.getSleuthkitCase());
        }

        @Override
        public AbstractNode visit(DeletedContent dc) {
            return new DeletedContent.DeletedContentsNode(dc.getSleuthkitCase(), dc.filteringDataSourceObjId());
        }

        @Override
        public AbstractNode visit(FileSize dc) {
            return new FileSize.FileSizeRootNode(dc.getSleuthkitCase(), dc.filteringDataSourceObjId());
        }

        @Override
        public AbstractNode visit(KeywordHits kh) {
            return kh.new RootNode();
        }

        @Override
        public AbstractNode visit(HashsetHits hh) {
            return hh.new RootNode();
        }

        @Override
        public AbstractNode visit(InterestingHits ih) {
            return ih.new RootNode();
        }

        @Override
        public AbstractNode visit(EmailExtracted ee) {
            return ee.new RootNode();
        }

        @Override
        public AbstractNode visit(Tags tagsNodeKey) {
            return tagsNodeKey.new RootNode(tagsNodeKey.filteringDataSourceObjId());
        }

        @Override
        public AbstractNode visit(DataSources i) {
            return new DataSourcesNode(i.filteringDataSourceObjId());
        }

        @Override
        public AbstractNode visit(DataSourceGrouping datasourceGrouping) {
            return new DataSourceGroupingNode(datasourceGrouping.getDataSource());
        }
        
        @Override
        public AbstractNode visit(Views v) {
            return new ViewsNode(v.getSleuthkitCase(), v.filteringDataSourceObjId());
        }

        @Override
        public AbstractNode visit(Results results) {
            return new ResultsNode(results.getSleuthkitCase(), results.filteringDataSourceObjId() );
        }

        @Override
        public AbstractNode visit(FileTypes ft) {
            return ft.new FileTypesNode();
        }

        @Override
        public AbstractNode visit(Reports reportsItem) {
            return new Reports.ReportsListNode();
        }

        @Override
        public AbstractNode visit(Accounts accountsItem) {
            return accountsItem.new AccountsRootNode();
        }

        @Override
        protected AbstractNode defaultVisit(AutopsyVisitableItem di) {
            throw new UnsupportedOperationException(
                    NbBundle.getMessage(this.getClass(),
                            "AbstractContentChildren.createAutopsyNodeVisitor.exception.noNodeMsg"));
        }

        @Override
        public AbstractNode visit(FileTypesByMimeType ftByMimeTypeItem) {
            return ftByMimeTypeItem.new ByMimeTypeNode();
        }
    }
>>>>>>> dd27e6cb
}<|MERGE_RESOLUTION|>--- conflicted
+++ resolved
@@ -20,15 +20,12 @@
 
 import java.util.Collection;
 import java.util.Collections;
-<<<<<<< HEAD
-=======
 import org.openide.nodes.AbstractNode;
 import org.openide.nodes.Children;
 import org.openide.nodes.Node;
 import org.openide.util.NbBundle;
 import org.sleuthkit.autopsy.datamodel.accounts.Accounts;
 import org.sleuthkit.datamodel.SleuthkitVisitableItem;
->>>>>>> dd27e6cb
 
 /**
  * Children implementation for the root node of a ContentNode tree. Accepts a
@@ -37,11 +34,8 @@
 public class RootContentChildren extends AbstractContentChildren<Object> {
 
     private final Collection<? extends Object> contentKeys;
-<<<<<<< HEAD
-=======
     private final CreateAutopsyNodeVisitor createAutopsyNodeVisitor = new CreateAutopsyNodeVisitor();
     private final CreateSleuthkitNodeVisitor createSleuthkitNodeVisitor = new CreateSleuthkitNodeVisitor();
->>>>>>> dd27e6cb
 
     /**
      * @param contentKeys root Content objects for the Node tree
@@ -70,8 +64,6 @@
     public void refreshContentKeys() {
         contentKeys.forEach(this::refreshKey);
     }
-<<<<<<< HEAD
-=======
 
     @Override
     protected Node[] createNodes(Object key) {
@@ -81,7 +73,7 @@
             return new Node[] {((SleuthkitVisitableItem)key).accept(createSleuthkitNodeVisitor)};
         }
     }
-    
+
     /**
      * Gets a DisplayableItemNode for use as a subtree root node for the Autopsy
      * tree view from each type of AutopsyVisitableItem visited. There are
@@ -150,7 +142,7 @@
         public AbstractNode visit(DataSourceGrouping datasourceGrouping) {
             return new DataSourceGroupingNode(datasourceGrouping.getDataSource());
         }
-        
+
         @Override
         public AbstractNode visit(Views v) {
             return new ViewsNode(v.getSleuthkitCase(), v.filteringDataSourceObjId());
@@ -188,5 +180,4 @@
             return ftByMimeTypeItem.new ByMimeTypeNode();
         }
     }
->>>>>>> dd27e6cb
 }