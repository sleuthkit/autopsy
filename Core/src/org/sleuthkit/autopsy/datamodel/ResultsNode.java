--- conflicted
+++ resolved
@@ -39,16 +39,6 @@
     
     public ResultsNode(SleuthkitCase sleuthkitCase, long dsObjId) {
         super(
-<<<<<<< HEAD
-                // RAMAN TBD JIRA-3763: pass down dsObjId to each of these subnodes
-                new RootContentChildren(Arrays.asList(
-                    new ExtractedContent(sleuthkitCase),
-                    new KeywordHits(sleuthkitCase),
-                    new HashsetHits(sleuthkitCase),
-                    new EmailExtracted(sleuthkitCase),
-                    new InterestingHits(sleuthkitCase),
-                    new Accounts(sleuthkitCase) )
-=======
                 
                 new RootContentChildren(Arrays.asList(
                     new ExtractedContent(sleuthkitCase, dsObjId ),
@@ -57,7 +47,6 @@
                     new EmailExtracted(sleuthkitCase, dsObjId),
                     new InterestingHits(sleuthkitCase, dsObjId ),
                     new Accounts(sleuthkitCase, dsObjId) )
->>>>>>> f5a95d37
                 ),
                 Lookups.singleton(NAME));
         setName(NAME);
