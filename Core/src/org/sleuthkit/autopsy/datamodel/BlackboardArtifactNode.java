/*
 * Autopsy Forensic Browser
 *
 * Copyright 2012-2021 Basis Technology Corp.
 * Contact: carrier <at> sleuthkit <dot> org
 *
 * Licensed under the Apache License, Version 2.0 (the "License");
 * you may not use this file except in compliance with the License.
 * You may obtain a copy of the License at
 *
 *     http://www.apache.org/licenses/LICENSE-2.0
 *
 * Unless required by applicable law or agreed to in writing, software
 * distributed under the License is distributed on an "AS IS" BASIS,
 * WITHOUT WARRANTIES OR CONDITIONS OF ANY KIND, either express or implied.
 * See the License for the specific language governing permissions and
 * limitations under the License.
 */
package org.sleuthkit.autopsy.datamodel;

import org.sleuthkit.autopsy.actions.ViewArtifactAction;
import org.sleuthkit.autopsy.actions.ViewOsAccountAction;
import com.google.common.annotations.Beta;
import com.google.common.cache.Cache;
import com.google.common.cache.CacheBuilder;
import java.beans.PropertyChangeEvent;
import java.beans.PropertyChangeListener;
import java.lang.ref.WeakReference;
import java.text.MessageFormat;
import java.util.ArrayList;
import java.util.Arrays;
import java.util.Collections;
import java.util.EnumSet;
import java.util.LinkedHashMap;
import java.util.List;
import java.util.Map;
import java.util.MissingResourceException;
import java.util.Set;
import java.util.concurrent.ExecutionException;
import java.util.concurrent.Future;
import java.util.concurrent.TimeUnit;
import java.util.logging.Level;
import java.util.stream.Collectors;
import java.util.stream.Stream;
import javax.swing.Action;
import javax.swing.SwingUtilities;
import org.apache.commons.lang3.StringUtils;
import org.apache.commons.lang3.tuple.Pair;
import org.openide.nodes.Node;
import org.openide.nodes.Sheet;
import org.openide.util.Lookup;
import org.openide.util.NbBundle;
import org.openide.util.NbBundle.Messages;
import org.openide.util.Utilities;
import org.openide.util.WeakListeners;
import org.openide.util.lookup.Lookups;
import org.sleuthkit.autopsy.actions.AddBlackboardArtifactTagAction;
import org.sleuthkit.autopsy.actions.AddContentTagAction;
import org.sleuthkit.autopsy.actions.DeleteFileBlackboardArtifactTagAction;
import org.sleuthkit.autopsy.actions.DeleteFileContentTagAction;
import org.sleuthkit.autopsy.casemodule.Case;
import org.sleuthkit.autopsy.casemodule.NoCurrentCaseException;
import org.sleuthkit.autopsy.casemodule.events.BlackBoardArtifactTagAddedEvent;
import org.sleuthkit.autopsy.casemodule.events.BlackBoardArtifactTagDeletedEvent;
import org.sleuthkit.autopsy.casemodule.events.CommentChangedEvent;
import org.sleuthkit.autopsy.casemodule.events.ContentTagAddedEvent;
import org.sleuthkit.autopsy.casemodule.events.ContentTagDeletedEvent;
import org.sleuthkit.autopsy.centralrepository.datamodel.CorrelationAttributeInstance;
import org.sleuthkit.autopsy.centralrepository.datamodel.CorrelationAttributeNormalizationException;
import org.sleuthkit.autopsy.centralrepository.datamodel.CentralRepoException;
import org.sleuthkit.autopsy.core.UserPreferences;
import org.sleuthkit.autopsy.corecomponents.DataResultViewerTable;
import org.sleuthkit.autopsy.coreutils.Logger;
import static org.sleuthkit.autopsy.datamodel.DisplayableItemNode.findLinked;
import org.sleuthkit.autopsy.corecomponents.DataResultViewerTable.HasCommentStatus;
import static org.sleuthkit.autopsy.datamodel.AbstractContentNode.backgroundTasksPool;
import org.sleuthkit.autopsy.timeline.actions.ViewArtifactInTimelineAction;
import org.sleuthkit.autopsy.timeline.actions.ViewFileInTimelineAction;
import org.sleuthkit.datamodel.AbstractFile;
import org.sleuthkit.datamodel.BlackboardArtifact;
import org.sleuthkit.datamodel.BlackboardArtifact.ARTIFACT_TYPE;
import org.sleuthkit.datamodel.BlackboardAttribute;
import org.sleuthkit.datamodel.BlackboardAttribute.ATTRIBUTE_TYPE;
import org.sleuthkit.datamodel.Content;
import org.sleuthkit.datamodel.Tag;
import org.sleuthkit.datamodel.TskCoreException;
import org.sleuthkit.autopsy.datamodel.utils.IconsUtil;
import org.sleuthkit.autopsy.centralrepository.datamodel.CentralRepository;
import org.sleuthkit.autopsy.coreutils.ContextMenuExtensionPoint;
import org.sleuthkit.autopsy.coreutils.TimeZoneUtils;
import static org.sleuthkit.autopsy.datamodel.AbstractContentNode.NO_DESCR;
import org.sleuthkit.autopsy.texttranslation.TextTranslationService;
import org.sleuthkit.autopsy.datamodel.utils.FileNameTransTask;
import org.sleuthkit.autopsy.directorytree.ExportCSVAction;
import org.sleuthkit.autopsy.directorytree.ExternalViewerAction;
import org.sleuthkit.autopsy.directorytree.ExternalViewerShortcutAction;
import org.sleuthkit.autopsy.directorytree.ExtractAction;
import org.sleuthkit.autopsy.directorytree.NewWindowViewAction;
import org.sleuthkit.autopsy.directorytree.ViewContextAction;
import org.sleuthkit.autopsy.modules.embeddedfileextractor.ExtractArchiveWithPasswordAction;
import org.sleuthkit.datamodel.AnalysisResult;
import org.sleuthkit.datamodel.BlackboardArtifact.Category;
import org.sleuthkit.datamodel.HostAddress;
import org.sleuthkit.datamodel.Pool;
import org.sleuthkit.datamodel.DataArtifact;
import org.sleuthkit.datamodel.DerivedFile;
import org.sleuthkit.datamodel.Directory;
import org.sleuthkit.datamodel.File;
import org.sleuthkit.datamodel.LayoutFile;
import org.sleuthkit.datamodel.LocalDirectory;
import org.sleuthkit.datamodel.LocalFile;
import org.sleuthkit.datamodel.OsAccount;
import org.sleuthkit.datamodel.Report;
import org.sleuthkit.datamodel.Score;
import org.sleuthkit.datamodel.SlackFile;
import org.sleuthkit.datamodel.VirtualDirectory;
import org.sleuthkit.datamodel.TskData;
import org.sleuthkit.datamodel.Volume;
import org.sleuthkit.datamodel.VolumeSystem;
import org.sleuthkit.datamodel.Image;

/**
 * An AbstractNode implementation that can be used to represent an data artifact
 * or analysis result of any type.
 */
public class BlackboardArtifactNode extends AbstractContentNode<BlackboardArtifact> {

    private static final Logger logger = Logger.getLogger(BlackboardArtifactNode.class.getName());

    /*
     * Cache of Content objects used to avoid repeated trips to the case
     * database to retrieve Content objects that are the source of multiple
     * artifacts.
     */
    private static final Cache<Long, Content> contentCache = CacheBuilder.newBuilder().expireAfterWrite(1, TimeUnit.MINUTES).build();

    /*
     * Case events that indicate an update to the node's property sheet may be
     * required.
     */
    private static final Set<Case.Events> CASE_EVENTS_OF_INTEREST = EnumSet.of(
            Case.Events.BLACKBOARD_ARTIFACT_TAG_ADDED,
            Case.Events.BLACKBOARD_ARTIFACT_TAG_DELETED,
            Case.Events.CONTENT_TAG_ADDED,
            Case.Events.CONTENT_TAG_DELETED,
            Case.Events.CR_COMMENT_CHANGED,
            Case.Events.CURRENT_CASE);

    /*
     * Artifact types for which the file metadata of the artifact's source file
     * should be displayed in the node's property sheet.
     */
    private static final Integer[] SHOW_FILE_METADATA = new Integer[]{
        BlackboardArtifact.ARTIFACT_TYPE.TSK_INTERESTING_FILE_HIT.getTypeID()
    };

    private final BlackboardArtifact artifact;
    private final BlackboardArtifact.Type artifactType;
    private Content srcContent;
    private volatile String translatedSourceName;
    private final String sourceObjTypeName;

    /*
     * A method has been provided to allow the injection of properties into this
     * node for display in the node's property sheet, independent of the
     * artifact the node represents.
     */
    private List<NodeProperty<? extends Object>> customProperties;

    private final PropertyChangeListener listener = new PropertyChangeListener() {
        @Override
        public void propertyChange(PropertyChangeEvent evt) {
            String eventType = evt.getPropertyName();
            if (eventType.equals(Case.Events.BLACKBOARD_ARTIFACT_TAG_ADDED.toString())) {
                BlackBoardArtifactTagAddedEvent event = (BlackBoardArtifactTagAddedEvent) evt;
                if (event.getAddedTag().getArtifact().equals(artifact)) {
                    updateSheet();
                }
            } else if (eventType.equals(Case.Events.BLACKBOARD_ARTIFACT_TAG_DELETED.toString())) {
                BlackBoardArtifactTagDeletedEvent event = (BlackBoardArtifactTagDeletedEvent) evt;
                if (event.getDeletedTagInfo().getArtifactID() == artifact.getArtifactID()) {
                    updateSheet();
                }
            } else if (eventType.equals(Case.Events.CONTENT_TAG_ADDED.toString())) {
                ContentTagAddedEvent event = (ContentTagAddedEvent) evt;
                if (event.getAddedTag().getContent().equals(srcContent)) {
                    updateSheet();
                }
            } else if (eventType.equals(Case.Events.CONTENT_TAG_DELETED.toString())) {
                ContentTagDeletedEvent event = (ContentTagDeletedEvent) evt;
                if (event.getDeletedTagInfo().getContentID() == srcContent.getId()) {
                    updateSheet();
                }
            } else if (eventType.equals(Case.Events.CR_COMMENT_CHANGED.toString())) {
                CommentChangedEvent event = (CommentChangedEvent) evt;
                if (event.getContentID() == srcContent.getId()) {
                    updateSheet();
                }
            } else if (eventType.equals(Case.Events.CURRENT_CASE.toString())) {
                if (evt.getNewValue() == null) {
                    /*
                     * The case has been closed.
                     */
                    unregisterListener();
                    contentCache.invalidateAll();
                }
            } else if (eventType.equals(NodeSpecificEvents.SCO_AVAILABLE.toString()) && !UserPreferences.getHideSCOColumns()) {
                updateSCOColumns((SCOData) evt.getNewValue());
            } else if (eventType.equals(FileNameTransTask.getPropertyName())) {
                /*
                 * Replace the value of the Source File property with the
                 * translated name via setDisplayName (see note in createSheet),
                 * and put the untranslated name in the Original Name property
                 * and in the tooltip.
                 */
                String originalName = evt.getOldValue().toString();
                translatedSourceName = evt.getNewValue().toString();
                setDisplayName(translatedSourceName);
                setShortDescription(originalName);
                updateSheet(new NodeProperty<>(
                        Bundle.BlackboardArtifactNode_createSheet_srcFile_origName(),
                        Bundle.BlackboardArtifactNode_createSheet_srcFile_origDisplayName(),
                        NO_DESCR,
                        originalName));
            }
        }
    };

    /*
     * The node's event listener is wrapped in a weak reference that allows the
     * node to be garbage collected when the NetBeans infrastructure discards
     * it. If this is not done, it has been shown that strong references to the
     * listener held by event publishers prevents garbage collection of this
     * node.
     */
    private final PropertyChangeListener weakListener = WeakListeners.propertyChange(listener, null);

    /**
     * Constructs an AbstractNode implementation that can be used to represent a
     * data artifact or analysis result of any type. The Lookup of the Node will
     * contain the data artifact or analysis result and its parent content as
     * its source content.
     *
     * @param artifact The data artifact or analysis result.
     * @param iconPath The path to the icon for the data artifact or analysis
     *                 result type.
     */
    public BlackboardArtifactNode(BlackboardArtifact artifact, String iconPath) {
        super(artifact, createLookup(artifact, false));
        this.artifact = artifact;
        this.artifactType = getType(artifact);

        srcContent = getSourceContentFromLookup(artifact);

        if (srcContent == null) {
            throw new IllegalArgumentException(MessageFormat.format("Artifact missing source content (artifact objID={0})", artifact));
        }

        try {
            /*
             * Calling this getter causes the unique path of the source content
             * to be cached in the Content object. This is advantageous as long
             * as this node is constructed in a background thread instead of a
             * UI thread.
             */
            srcContent.getUniquePath();
        } catch (TskCoreException ex) {
            logger.log(Level.WARNING, MessageFormat.format("Error getting the unique path of the source content (artifact objID={0})", artifact.getId()), ex);
        }
        sourceObjTypeName = getSourceObjType(srcContent);
        setDisplayNameBySourceContent();
        setName(Long.toString(artifact.getArtifactID()));
        setIconBaseWithExtension(iconPath != null && iconPath.charAt(0) == '/' ? iconPath.substring(1) : iconPath);
        Case.addEventTypeSubscriber(CASE_EVENTS_OF_INTEREST, weakListener);
    }

    /**
     * Constructs an AbstractNode implementation that can be used to represent a
     * data artifact or analysis result of any type. The Lookup of the Node will
     * contain the data artifact or analysis result and its source content,
     * either the parent content or the associated file.
     *
     * @param artifact                  The data artifact or analysis result.
     * @param useAssociatedFileInLookup True if the source content in the Lookup
     *                                  should be the associated file instead of
     *                                  the parent content.
     */
    @Beta
    public BlackboardArtifactNode(BlackboardArtifact artifact, boolean useAssociatedFileInLookup) {
        super(artifact, createLookup(artifact, useAssociatedFileInLookup));
        this.artifact = artifact;
        this.artifactType = getType(artifact);

        try {
            srcContent = artifact.getParent();
        } catch (TskCoreException ex) {
            logger.log(Level.WARNING, MessageFormat.format("Error getting the parent of the artifact for (artifact objID={0})", artifact.getId()), ex);
        }

        if (srcContent != null) {
            try {
                /*
                 * Calling this getter causes the unique path of the source
                 * content to be cached in the Content object. This is
                 * advantageous as long as this node is constructed in a
                 * background thread instead of a UI thread.
                 */
                srcContent.getUniquePath();
            } catch (TskCoreException ex) {
                logger.log(Level.WARNING, MessageFormat.format("Error getting the unique path of the source content (artifact objID={0})", artifact.getId()), ex);
            }
        } else {
            throw new IllegalArgumentException(MessageFormat.format("Artifact missing source content (artifact objID={0})", artifact));
        }
        sourceObjTypeName = getSourceObjType(srcContent);
        setName(Long.toString(artifact.getArtifactID()));
        setDisplayNameBySourceContent();
        String iconPath = IconsUtil.getIconFilePath(artifact.getArtifactTypeID());
        setIconBaseWithExtension(iconPath != null && iconPath.charAt(0) == '/' ? iconPath.substring(1) : iconPath);
        Case.addEventTypeSubscriber(CASE_EVENTS_OF_INTEREST, weakListener);
    }

    /**
     * Constructs an AbstractNode implementation that can be used to represent a
     * data artifact or analysis result of any type. The Lookup of the Node will
     * contain the data artifact or analysis result and its parent content as
     * its source content.
     *
     * @param artifact The data artifact or analysis result.
     */
    public BlackboardArtifactNode(BlackboardArtifact artifact) {
        this(artifact, IconsUtil.getIconFilePath(artifact.getArtifactTypeID()));
    }

    /**
     * Returns the artifact type of the artifact.
     *
     * @param artifact The artifact.
     *
     * @return The artifact type or null if no type could be retrieved.
     */
    private static BlackboardArtifact.Type getType(BlackboardArtifact artifact) {
        try {
            return artifact.getType();
        } catch (TskCoreException ex) {
            logger.log(Level.WARNING, MessageFormat.format("Error getting the artifact type for artifact (artifact objID={0})", artifact.getId()), ex);
            return null;
        }
    }

    /**
     * Creates a Lookup object for this node and populates it with both the
     * artifact this node represents and its source content.
     *
     * @param artifact          The artifact this node represents.
     * @param useAssociatedFile True if the source content in the Lookup should
     *                          be the associated file instead of the parent
     *                          content.
     *
     * @return The Lookup.
     */
    private static Lookup createLookup(BlackboardArtifact artifact, boolean useAssociatedFile) {
        /*
         * Get the source content.
         */
        Content content = null;
        try {
            if (useAssociatedFile) {
                content = getPathIdFile(artifact);
            } else {
                long srcObjectID = artifact.getObjectID();
                content = contentCache.get(srcObjectID, () -> artifact.getSleuthkitCase().getContentById(srcObjectID));
            }
        } catch (ExecutionException ex) {
            logger.log(Level.SEVERE, MessageFormat.format("Error getting source/associated content (artifact object ID={0})", artifact.getId()), ex); //NON-NLS
        }

        /*
         * Make an Autopsy Data Model wrapper for the artifact.
         *
         * NOTE: The creation of an Autopsy Data Model independent of the
         * NetBeans nodes is a work in progress. At the time this comment is
         * being written, this object is only being used to indicate the item
         * represented by this BlackboardArtifactNode.
         */
        BlackboardArtifactItem<?> artifactItem;
        if (artifact instanceof AnalysisResult) {
            artifactItem = new AnalysisResultItem((AnalysisResult) artifact, content);
        } else {
            artifactItem = new DataArtifactItem((DataArtifact) artifact, content);
        }

        /*
         * Create the Lookup.
         *
         * NOTE: For now, we are putting both the Autopsy Data Model item and
         * the Sleuth Kit Data Model item in the Lookup so that code that is not
         * aware of the new Autopsy Data Model will still function.
         */
        if (content == null) {
            return Lookups.fixed(artifact, artifactItem);
        } else {
            return Lookups.fixed(artifact, artifactItem, content);
        }
    }

    /**
     * Finds the source content in the Lookup created by createLookup() method.
     *
     * @param artifact Artifact who's source Content we are trying to find.
     *
     * @return Source Content of the input artifact, if one exists. Null
     *         otherwise.
     */
    private Content getSourceContentFromLookup(BlackboardArtifact artifact) {
        for (Content lookupContent : this.getLookup().lookupAll(Content.class)) {
            /*
             * NOTE: createLookup() saves the artifact and its source content
             * (if one exists). However, createLookup() has to be static because
             * it is being called by super(), therefore it can't store the
             * source content in this.srcContent class variable. That's why we
             * have to have the logic below, which reads the Lookup contents,
             * and decides that the source content is the entry in Lookup that
             * is NOT the input artifact.
             */
            if ((lookupContent != null) && (lookupContent.getId() != artifact.getId())) {
                return lookupContent;
            }
        }
        return null;
    }

    /**
     * Private helper method to allow content specified in a path id attribute
     * to be retrieved.
     *
     * @param artifact The artifact for which content may be specified as a tsk
     *                 path attribute.
     *
     * @return The Content specified by the artifact's path id attribute or null
     *         if there was no content available.
     *
     * @throws ExecutionException Error retrieving the file specified by the
     *                            path id from the cache.
     */
    private static Content getPathIdFile(BlackboardArtifact artifact) throws ExecutionException {
        try {
            BlackboardAttribute attribute = artifact.getAttribute(new BlackboardAttribute.Type(BlackboardAttribute.ATTRIBUTE_TYPE.TSK_PATH_ID));
            if (attribute != null) {
                return contentCache.get(attribute.getValueLong(), () -> artifact.getSleuthkitCase().getContentById(attribute.getValueLong()));
            }
        } catch (TskCoreException ex) {
            logger.log(Level.WARNING, MessageFormat.format("Error getting content for path id attrbiute for artifact: ", artifact.getId()), ex); //NON-NLS
        }
        return null;
    }

    /**
     * Unregisters the application event listener when this node is garbage
     * collected, if this finalizer is actually called.
     *
     * RC: Isn't there some node lifecycle property change event that could be
     * used to unregister the listener instead?
     *
     * @throws Throwable
     */
    @Override
    protected void finalize() throws Throwable {
        super.finalize();
        unregisterListener();
    }

    /**
     * Unregisters this node's application event listener.
     */
    private void unregisterListener() {
        Case.removeEventTypeSubscriber(CASE_EVENTS_OF_INTEREST, weakListener);
    }

    /**
     * Gets the artifact represented by this node.
     *
     * @return The artifact.
     */
    public BlackboardArtifact getArtifact() {
        return this.artifact;
    }

    /**
     * Returns a list of non null actions from the given possibly null options.
     *
     * @param items The items to purge of null items.
     *
     * @return The list of non-null actions.
     */
    private List<Action> getNonNull(Action... items) {
        return Stream.of(items)
                .filter(i -> i != null)
                .collect(Collectors.toList());
    }

    @Override
    public Action[] getActions(boolean context) {
        // groupings of actions where each group will be separated by a divider
        List<List<Action>> actionsLists = new ArrayList<>();

        // view artifact in timeline
        actionsLists.add(getNonNull(
                getTimelineArtifactAction(this.artifact)
        ));

        // view associated file (TSK_PATH_ID attr) in directory and timeline
        actionsLists.add(getAssociatedFileActions(this.artifact, this.artifactType));

        // view source content in directory and timeline
        actionsLists.add(getNonNull(
                getViewSrcContentAction(this.artifact, this.srcContent),
                getTimelineSrcContentAction(this.srcContent)
        ));

        // extract with password from encrypted file
        actionsLists.add(getNonNull(
                getExtractWithPasswordAction(this.srcContent)
        ));

        // menu options for artifact with report parent
        if (this.srcContent instanceof Report) {
            actionsLists.add(DataModelActionsFactory.getActions(this.srcContent, false));
        }

        Node parentFileNode = getParentFileNode(srcContent);
        int selectedFileCount = Utilities.actionsGlobalContext().lookupAll(AbstractFile.class).size();
        int selectedArtifactCount = Utilities.actionsGlobalContext().lookupAll(BlackboardArtifactItem.class).size();

        // view source content if source content is some sort of file
        actionsLists.add(getSrcContentViewerActions(parentFileNode, selectedFileCount));

        // extract / export if source content is some sort of file
        if (parentFileNode != null) {
            actionsLists.add(Arrays.asList(ExtractAction.getInstance(), ExportCSVAction.getInstance()));
        }

        // file and result tagging
        actionsLists.add(getTagActions(parentFileNode != null, this.artifact, selectedFileCount, selectedArtifactCount));

        // menu extension items (i.e. add to central repository)
        actionsLists.add(ContextMenuExtensionPoint.getActions());

        // netbeans default items (i.e. properties)
        actionsLists.add(Arrays.asList(super.getActions(context)));

        return actionsLists.stream()
                // remove any empty lists
                .filter((lst) -> lst != null && !lst.isEmpty())
                // add in null between each list group
                .flatMap(lst -> Stream.concat(Stream.of((Action) null), lst.stream()))
                // skip the first null
                .skip(1)
                .toArray(sz -> new Action[sz]);
    }

    /**
     * Returns the name of the artifact based on the artifact type to be used
     * with the associated file string in a right click menu.
     *
     * @param artifactType The artifact type.
     *
     * @return The artifact type name.
     */
    @Messages({
        "BlackboardArtifactNode_getAssociatedTypeStr_webCache=Cached File",
        "BlackboardArtifactNode_getAssociatedTypeStr_webDownload=Downloaded File",
        "BlackboardArtifactNode_getAssociatedTypeStr_associated=Associated File",})
    private String getAssociatedTypeStr(BlackboardArtifact.Type artifactType) {
        if (BlackboardArtifact.Type.TSK_WEB_CACHE.equals(artifactType)) {
            return Bundle.BlackboardArtifactNode_getAssociatedTypeStr_webCache();
        } else if (BlackboardArtifact.Type.TSK_WEB_DOWNLOAD.equals(artifactType)) {
            return Bundle.BlackboardArtifactNode_getAssociatedTypeStr_webDownload();
        } else {
            return Bundle.BlackboardArtifactNode_getAssociatedTypeStr_associated();
        }
    }

    /**
     * Returns the name to represent the type of the content (file, data
     * artifact, os account, item).
     *
     * @param content The content.
     *
     * @return The name of the type of content.
     */
    @Messages({
        "BlackboardArtifactNode_getViewSrcContentAction_type_File=File",
        "BlackboardArtifactNode_getViewSrcContentAction_type_DataArtifact=Data Artifact",
        "BlackboardArtifactNode_getViewSrcContentAction_type_OSAccount=OS Account",
        "BlackboardArtifactNode_getViewSrcContentAction_type_unknown=Item"
    })
    private String getContentTypeStr(Content content) {
        if (content instanceof AbstractFile) {
            return Bundle.BlackboardArtifactNode_getViewSrcContentAction_type_File();
        } else if (content instanceof DataArtifact) {
            return Bundle.BlackboardArtifactNode_getViewSrcContentAction_type_DataArtifact();
        } else if (content instanceof OsAccount) {
            return Bundle.BlackboardArtifactNode_getViewSrcContentAction_type_OSAccount();
        } else {
            return Bundle.BlackboardArtifactNode_getViewSrcContentAction_type_unknown();
        }
    }

    /**
     * Returns actions for navigating to an associated file in the directory or
     * in the timeline.
     *
     * @param artifact     The artifact whose associated file will be
     *                     identified.
     * @param artifactType The type of artifact.
     *
     * @return The actions or an empty list.
     */
    @Messages({
        "# {0} - type",
        "BlackboardArtifactNode_getAssociatedFileActions_viewAssociatedFileAction=View {0} in Directory",
        "# {0} - type",
        "BlackboardArtifactNode_getAssociatedFileActions_viewAssociatedFileInTimelineAction=View {0} in Timeline..."
    })
    private List<Action> getAssociatedFileActions(BlackboardArtifact artifact, BlackboardArtifact.Type artifactType) {
        try {
            AbstractFile associatedFile = findLinked(artifact);
            if (associatedFile != null) {
                return Arrays.asList(
                        new ViewContextAction(
                                Bundle.BlackboardArtifactNode_getAssociatedFileActions_viewAssociatedFileAction(
                                        getAssociatedTypeStr(artifactType)),
                                associatedFile),
                        new ViewFileInTimelineAction(associatedFile,
                                Bundle.BlackboardArtifactNode_getAssociatedFileActions_viewAssociatedFileInTimelineAction(
                                        getAssociatedTypeStr(artifactType)))
                );
            }

        } catch (TskCoreException ex) {
            logger.log(Level.SEVERE, MessageFormat.format("Error getting linked file of artifact (artifact objID={0})", artifact.getId()), ex); //NON-NLS
        }
        return Collections.emptyList();
    }

    /**
     * Creates an action to navigate to src content in tree hierarchy.
     *
     * @param artifact The artifact.
     * @param content  The content.
     *
     * @return The action or null if no action derived.
     */
    @Messages({
        "# {0} - contentType",
        "BlackboardArtifactNode_getSrcContentAction_actionDisplayName=View Source {0} in Directory"
    })
    private Action getViewSrcContentAction(BlackboardArtifact artifact, Content content) {
        if (content instanceof DataArtifact) {
            return new ViewArtifactAction(
                    (BlackboardArtifact) content,
                    Bundle.BlackboardArtifactNode_getSrcContentAction_actionDisplayName(
                            getContentTypeStr(content)));
        } else if (content instanceof OsAccount) {
            return new ViewOsAccountAction(
                    (OsAccount) content,
                    Bundle.BlackboardArtifactNode_getSrcContentAction_actionDisplayName(
                            getContentTypeStr(content)));
        } else if (content instanceof AbstractFile || artifact instanceof DataArtifact) {
            return new ViewContextAction(
                    Bundle.BlackboardArtifactNode_getSrcContentAction_actionDisplayName(
                            getContentTypeStr(content)),
                    content);
        } else {
            return null;
        }
    }

    /**
     * Returns a Node representing the file content if the content is indeed
     * some sort of file. Otherwise, return null.
     *
     * @param content The content.
     *
     * @return The file node or null if not a file.
     */
    private Node getParentFileNode(Content content) {
        if (content instanceof File) {
            return new FileNode((AbstractFile) content);
        } else if (content instanceof Directory) {
            return new DirectoryNode((Directory) content);
        } else if (content instanceof VirtualDirectory) {
            return new VirtualDirectoryNode((VirtualDirectory) content);
        } else if (content instanceof LocalDirectory) {
            return new LocalDirectoryNode((LocalDirectory) content);
        } else if (content instanceof LayoutFile) {
            return new LayoutFileNode((LayoutFile) content);
        } else if (content instanceof LocalFile || content instanceof DerivedFile) {
            return new LocalFileNode((AbstractFile) content);
        } else if (content instanceof SlackFile) {
            return new SlackFileNode((AbstractFile) content);
        } else {
            return null;
        }
    }

    /**
     * Returns actions for extracting content from file or null if not possible.
     *
     * @param srcContent The source content.
     *
     * @return The action or null if not appropriate source content.
     */
    private Action getExtractWithPasswordAction(Content srcContent) {
        if ((srcContent instanceof AbstractFile)
                && FileTypeExtensions.getArchiveExtensions()
                        .contains("." + ((AbstractFile) srcContent).getNameExtension().toLowerCase())) {
            try {
                if (srcContent.getArtifacts(BlackboardArtifact.Type.TSK_ENCRYPTION_DETECTED.getTypeID()).size() > 0) {
                    return new ExtractArchiveWithPasswordAction((AbstractFile) srcContent);
                }
            } catch (TskCoreException ex) {
                logger.log(Level.WARNING, "Unable to add unzip with password action to context menus", ex);
            }
        }

        return null;
    }

    /**
     * Returns tag actions.
     *
     * @param hasSrcFile            Whether or not the artifact has a source
     *                              file.
     * @param artifact              This artifact.
     * @param selectedFileCount     The count of selected files.
     * @param selectedArtifactCount The count of selected artifacts.
     *
     * @return The tag actions.
     */
    private List<Action> getTagActions(boolean hasSrcFile, BlackboardArtifact artifact, int selectedFileCount, int selectedArtifactCount) {
        List<Action> actionsList = new ArrayList<>();

        // don't show AddContentTagAction for data artifacts.
        if (hasSrcFile && !(artifact instanceof DataArtifact)) {
            actionsList.add(AddContentTagAction.getInstance());
        }

        actionsList.add(AddBlackboardArtifactTagAction.getInstance());

        // don't show DeleteFileContentTagAction for data artifacts.
        if (hasSrcFile && (!(artifact instanceof DataArtifact)) && (selectedFileCount == 1)) {
            actionsList.add(DeleteFileContentTagAction.getInstance());
        }

        if (selectedArtifactCount == 1) {
            actionsList.add(DeleteFileBlackboardArtifactTagAction.getInstance());
        }

        return actionsList;
    }

    /**
     * Returns actions to view src content in a different viewer or window.
     *
     * @param srcFileNode       The source file node or null if no source file.
     * @param selectedFileCount The number of selected files.
     *
     * @return The list of actions or an empty list.
     */
    @Messages({
        "BlackboardArtifactNode_getSrcContentViewerActions_viewInNewWin=View Item in New Window",
        "BlackboardArtifactNode_getSrcContentViewerActions_openInExtViewer=Open in External Viewer  Ctrl+E"
    })
    private List<Action> getSrcContentViewerActions(Node srcFileNode, int selectedFileCount) {
        List<Action> actionsList = new ArrayList<>();
        if (srcFileNode != null) {
            actionsList.add(new NewWindowViewAction(Bundle.BlackboardArtifactNode_getSrcContentViewerActions_viewInNewWin(), srcFileNode));
            if (selectedFileCount == 1) {
                actionsList.add(new ExternalViewerAction(Bundle.BlackboardArtifactNode_getSrcContentViewerActions_openInExtViewer(), srcFileNode));
            } else {
                actionsList.add(ExternalViewerShortcutAction.getInstance());
            }
        }
        return actionsList;
    }

    /**
     * If the source content of the artifact represented by this node is a file,
     * returns an action to view the file in the data source tree.
     *
     * @param srcContent The src content to navigate to in the timeline action.
     *
     * @return The src content navigation action or null.
     */
    @NbBundle.Messages({
        "# {0} - contentType",
        "BlackboardArtifactNode_getTimelineSrcContentAction_actionDisplayName=View Source {0} in Timeline... "
    })
    private Action getTimelineSrcContentAction(Content srcContent) {
        if (srcContent instanceof AbstractFile) {
            return new ViewFileInTimelineAction((AbstractFile) srcContent,
                    Bundle.BlackboardArtifactNode_getTimelineSrcContentAction_actionDisplayName(
                            getContentTypeStr(srcContent)));
        } else if (srcContent instanceof DataArtifact) {
            try {
                if (ViewArtifactInTimelineAction.hasSupportedTimeStamp((BlackboardArtifact) srcContent)) {
                    return new ViewArtifactInTimelineAction((BlackboardArtifact) srcContent,
                            Bundle.BlackboardArtifactNode_getTimelineSrcContentAction_actionDisplayName(
                                    getContentTypeStr(srcContent)));
                }
            } catch (TskCoreException ex) {
                logger.log(Level.SEVERE, MessageFormat.format("Error getting source data artifact timestamp (artifact objID={0})", srcContent.getId()), ex); //NON-NLS
            }
        }

        return null;
    }

    /**
     * If the artifact represented by this node has a timestamp, an action to
     * view it in the timeline.
     *
     * @param art The artifact for timeline navigation action.
     *
     * @return The action or null if no action should exist.
     */
    @Messages({
        "BlackboardArtifactNode_getTimelineArtifactAction_displayName=View Selected Item in Timeline... "
    })
    private Action getTimelineArtifactAction(BlackboardArtifact art) {
        try {
            // don't show ViewArtifactInTimelineAction for AnalysisResults.
            if (!(art instanceof AnalysisResult) && ViewArtifactInTimelineAction.hasSupportedTimeStamp(art)) {
                return new ViewArtifactInTimelineAction(art, Bundle.BlackboardArtifactNode_getTimelineArtifactAction_displayName());
            }
        } catch (TskCoreException ex) {
            logger.log(Level.SEVERE, MessageFormat.format("Error getting artifact timestamp (artifact objID={0})", art.getId()), ex); //NON-NLS
        }

        return null;
    }

    /**
     * Gets the name of the source content of the artifact represented by this
     * node.
     *
     * @return The source content name.
     */
    public String getSourceName() {
        return srcContent.getName();
    }

    @NbBundle.Messages({
        "BlackboardArtifactNode.createSheet.srcFile.name=Source Name",
        "BlackboardArtifactNode.createSheet.srcFile.displayName=Source Name",
        "BlackboardArtifactNode.createSheet.srcFile.origName=Original Name",
        "BlackboardArtifactNode.createSheet.srcFile.origDisplayName=Original Name",
        "BlackboardArtifactNode.createSheet.artifactType.displayName=Result Type",
        "BlackboardArtifactNode.createSheet.artifactType.name=Result Type",
        "BlackboardArtifactNode.createSheet.artifactDetails.displayName=Result Details",
        "BlackboardArtifactNode.createSheet.artifactDetails.name=Result Details",
        "BlackboardArtifactNode.createSheet.artifactMD5.displayName=MD5 Hash",
        "BlackboardArtifactNode.createSheet.artifactMD5.name=MD5 Hash",
        "BlackboardArtifactNode.createSheet.fileSize.name=Size",
        "BlackboardArtifactNode.createSheet.fileSize.displayName=Size",
        "BlackboardArtifactNode.createSheet.path.displayName=Path",
        "BlackboardArtifactNode.createSheet.path.name=Path"
    })
    @Override
    protected Sheet createSheet() {
        /*
         * Create an empty property sheet.
         */
        Sheet sheet = super.createSheet();
        Sheet.Set sheetSet = sheet.get(Sheet.PROPERTIES);
        if (sheetSet == null) {
            sheetSet = Sheet.createPropertiesSet();
            sheet.put(sheetSet);
        }
        
        /*
        * Add the name of the source content of the artifact represented by
        * this node to the sheet. The value of this property is the same as
        * the display name of the node and this a "special" property that
        * displays the node's icon as well as the display name.
        */
       sheetSet.put(new NodeProperty<>(
               Bundle.BlackboardArtifactNode_createSheet_srcFile_name(),
               Bundle.BlackboardArtifactNode_createSheet_srcFile_displayName(),
               NO_DESCR,
               getDisplayName()));

        GetSCOTask scoTask = null;
        if (artifact instanceof AnalysisResult
                && !(artifactType.getTypeID() == BlackboardArtifact.ARTIFACT_TYPE.TSK_HASHSET_HIT.getTypeID()
                || artifactType.getTypeID() == BlackboardArtifact.ARTIFACT_TYPE.TSK_KEYWORD_HIT.getTypeID())) {
<<<<<<< HEAD
            scoTask = updateSheetForAnalysisResult((AnalysisResult) artifact, sheetSet);
        } else {
            /*
             * Add the name of the source content of the artifact represented by
             * this node to the sheet. The value of this property is the same as
             * the display name of the node and this a "special" property that
             * displays the node's icon as well as the display name.
             */
            sheetSet.put(new NodeProperty<>(
                    Bundle.BlackboardArtifactNode_createSheet_srcFile_name(),
                    Bundle.BlackboardArtifactNode_createSheet_srcFile_displayName(),
                    NO_DESCR,
                    getDisplayName()));
        }

=======
            updateSheetForAnalysisResult((AnalysisResult) artifact, sheetSet);
            scoHasBeenAdded = true;
        } 
        
>>>>>>> 63c17017
        if (TextTranslationService.getInstance().hasProvider() && UserPreferences.displayTranslatedFileNames()) {
            /*
             * If machine translation is configured, add the original name of
             * the of the source content of the artifact represented by this
             * node to the sheet.
             */
            sheetSet.put(new NodeProperty<>(
                    Bundle.BlackboardArtifactNode_createSheet_srcFile_origName(),
                    Bundle.BlackboardArtifactNode_createSheet_srcFile_origDisplayName(),
                    NO_DESCR,
                    translatedSourceName != null ? srcContent.getName() : ""));
            if (translatedSourceName == null) {
                /*
                 * NOTE: The task makes its own weak reference to the listener.
                 */
                new FileNameTransTask(srcContent.getName(), this, listener).submit();
            }
        }

        if (scoTask == null) {
            scoTask = addSCOColumns(sheetSet);
        }

        /*
         * If the artifact represented by this node is an interesting artifact
         * hit, add the type and description of the interesting artifact to the
         * sheet.
         */
        if (artifact.getArtifactTypeID() == ARTIFACT_TYPE.TSK_INTERESTING_ARTIFACT_HIT.getTypeID()) {
            try {
                BlackboardAttribute attribute = artifact.getAttribute(new BlackboardAttribute.Type(ATTRIBUTE_TYPE.TSK_ASSOCIATED_ARTIFACT));
                if (attribute != null) {
                    BlackboardArtifact associatedArtifact = Case.getCurrentCaseThrows().getSleuthkitCase().getBlackboardArtifact(attribute.getValueLong());
                    sheetSet.put(new NodeProperty<>(
                            NbBundle.getMessage(BlackboardArtifactNode.class,
                                    "BlackboardArtifactNode.createSheet.artifactType.name"),
                            NbBundle.getMessage(BlackboardArtifactNode.class,
                                    "BlackboardArtifactNode.createSheet.artifactType.displayName"),
                            NO_DESCR,
                            associatedArtifact.getDisplayName()));
                    sheetSet.put(new NodeProperty<>(
                            NbBundle.getMessage(BlackboardArtifactNode.class,
                                    "BlackboardArtifactNode.createSheet.artifactDetails.name"),
                            NbBundle.getMessage(BlackboardArtifactNode.class,
                                    "BlackboardArtifactNode.createSheet.artifactDetails.displayName"),
                            NO_DESCR,
                            associatedArtifact.getShortDescription()));
                }
            } catch (TskCoreException | NoCurrentCaseException ex) {
                logger.log(Level.SEVERE, MessageFormat.format("Error getting associated artifact of TSK_INTERESTING_ARTIFACT_HIT artifact (objID={0}))", artifact.getId()), ex); //NON-NLS
            }
        }

        /*
         * Add the attributes of the artifact represented by this node to the
         * sheet.
         */
        Map<String, Object> map = new LinkedHashMap<>();
        fillPropertyMap(map, artifact);
        for (Map.Entry<String, Object> entry : map.entrySet()) {
            sheetSet.put(new NodeProperty<>(entry.getKey(),
                    entry.getKey(),
                    NO_DESCR,
                    entry.getValue()));
        }

        /*
         * Add any "custom properties" for the node to the sheet.
         */
        if (customProperties != null) {
            for (NodeProperty<? extends Object> np : customProperties) {
                sheetSet.put(np);
            }
        }

        /*
         * If the artifact represented by this node is a file extension mismatch
         * artifact, add the extension and type of the artifact's source file to
         * the sheet.
         */
        final int artifactTypeId = artifact.getArtifactTypeID();
        if (artifactTypeId == BlackboardArtifact.ARTIFACT_TYPE.TSK_EXT_MISMATCH_DETECTED.getTypeID()) {
            String ext = ""; //NON-NLS
            String actualMimeType = ""; //NON-NLS
            if (srcContent instanceof AbstractFile) {
                AbstractFile file = (AbstractFile) srcContent;
                ext = file.getNameExtension();
                actualMimeType = file.getMIMEType();
                if (actualMimeType == null) {
                    actualMimeType = ""; //NON-NLS

                }
            }
            sheetSet.put(new NodeProperty<>(
                    NbBundle.getMessage(BlackboardArtifactNode.class,
                            "BlackboardArtifactNode.createSheet.ext.name"),
                    NbBundle.getMessage(BlackboardArtifactNode.class,
                            "BlackboardArtifactNode.createSheet.ext.displayName"),
                    NO_DESCR,
                    ext));
            sheetSet.put(new NodeProperty<>(
                    NbBundle.getMessage(BlackboardArtifactNode.class,
                            "BlackboardArtifactNode.createSheet.mimeType.name"),
                    NbBundle.getMessage(BlackboardArtifactNode.class,
                            "BlackboardArtifactNode.createSheet.mimeType.displayName"),
                    NO_DESCR,
                    actualMimeType));
        }

        /*
         * If the type of the artifact represented by this node dictates the
         * addition of the source content's unique path, add it to the sheet.
         */
        if (artifactType != null && artifactType.getCategory() == Category.ANALYSIS_RESULT) {
            String sourcePath = ""; //NON-NLS
            try {
                sourcePath = srcContent.getUniquePath();
            } catch (TskCoreException ex) {
                logger.log(Level.SEVERE, MessageFormat.format("Error getting unique path of source content (artifact objID={0})", artifact.getId()), ex); //NON-NLS

            }

            if (sourcePath.isEmpty() == false) {
                sheetSet.put(new NodeProperty<>(
                        NbBundle.getMessage(BlackboardArtifactNode.class,
                                "BlackboardArtifactNode.createSheet.filePath.name"),
                        NbBundle.getMessage(BlackboardArtifactNode.class,
                                "BlackboardArtifactNode.createSheet.filePath.displayName"),
                        NO_DESCR,
                        sourcePath));
            }

            /*
             * If the type of the artifact represented by this node dictates the
             * addition of the source content's file metadata, add it to the
             * sheet. Otherwise, add the data source to the sheet.
             */
            if (Arrays.asList(SHOW_FILE_METADATA).contains(artifactTypeId)) {
                AbstractFile file = srcContent instanceof AbstractFile ? (AbstractFile) srcContent : null;
                sheetSet.put(new NodeProperty<>(
                        NbBundle.getMessage(BlackboardArtifactNode.class,
                                "ContentTagNode.createSheet.fileModifiedTime.name"),
                        NbBundle.getMessage(BlackboardArtifactNode.class,
                                "ContentTagNode.createSheet.fileModifiedTime.displayName"),
                        "",
                        file == null ? "" : TimeZoneUtils.getFormattedTime(file.getMtime())));
                sheetSet.put(new NodeProperty<>(
                        NbBundle.getMessage(BlackboardArtifactNode.class,
                                "ContentTagNode.createSheet.fileChangedTime.name"),
                        NbBundle.getMessage(BlackboardArtifactNode.class,
                                "ContentTagNode.createSheet.fileChangedTime.displayName"),
                        "",
                        file == null ? "" : TimeZoneUtils.getFormattedTime(file.getCtime())));
                sheetSet.put(new NodeProperty<>(
                        NbBundle.getMessage(BlackboardArtifactNode.class,
                                "ContentTagNode.createSheet.fileAccessedTime.name"),
                        NbBundle.getMessage(BlackboardArtifactNode.class,
                                "ContentTagNode.createSheet.fileAccessedTime.displayName"),
                        "",
                        file == null ? "" : TimeZoneUtils.getFormattedTime(file.getAtime())));
                sheetSet.put(new NodeProperty<>(
                        NbBundle.getMessage(BlackboardArtifactNode.class,
                                "ContentTagNode.createSheet.fileCreatedTime.name"),
                        NbBundle.getMessage(BlackboardArtifactNode.class,
                                "ContentTagNode.createSheet.fileCreatedTime.displayName"),
                        "",
                        file == null ? "" : TimeZoneUtils.getFormattedTime(file.getCrtime())));
                sheetSet.put(new NodeProperty<>(
                        NbBundle.getMessage(BlackboardArtifactNode.class,
                                "ContentTagNode.createSheet.fileSize.name"),
                        NbBundle.getMessage(BlackboardArtifactNode.class,
                                "ContentTagNode.createSheet.fileSize.displayName"),
                        "",
                        file == null ? "" : file.getSize()));
                sheetSet.put(new NodeProperty<>(
                        Bundle.BlackboardArtifactNode_createSheet_artifactMD5_name(),
                        Bundle.BlackboardArtifactNode_createSheet_artifactMD5_displayName(),
                        "",
                        file == null ? "" : StringUtils.defaultString(file.getMd5Hash())));
            }
        } else {
            String dataSourceStr = "";
            try {
                Content dataSource = srcContent.getDataSource();
                if (dataSource != null) {
                    dataSourceStr = dataSource.getName();
                } else {
                    dataSourceStr = getRootAncestorName();
                }
            } catch (TskCoreException ex) {
                logger.log(Level.SEVERE, MessageFormat.format("Error getting source data source name (artifact objID={0})", artifact.getId()), ex); //NON-NLS

            }

            if (dataSourceStr.isEmpty() == false) {
                sheetSet.put(new NodeProperty<>(
                        NbBundle.getMessage(BlackboardArtifactNode.class,
                                "BlackboardArtifactNode.createSheet.dataSrc.name"),
                        NbBundle.getMessage(BlackboardArtifactNode.class,
                                "BlackboardArtifactNode.createSheet.dataSrc.displayName"),
                        NO_DESCR,
                        dataSourceStr));
            }
        }

        /*
         * If the artifact represented by this node is an EXIF artifact, add the
         * source file size and path to the sheet.
         */
        if (artifactTypeId == BlackboardArtifact.ARTIFACT_TYPE.TSK_METADATA_EXIF.getTypeID()) {
            long size = 0;
            String path = ""; //NON-NLS
            if (srcContent instanceof AbstractFile) {
                AbstractFile af = (AbstractFile) srcContent;
                size = af.getSize();
                try {
                    path = af.getUniquePath();
                } catch (TskCoreException ex) {
                    path = af.getParentPath();

                }
            }
            sheetSet.put(new NodeProperty<>(
                    NbBundle.getMessage(BlackboardArtifactNode.class,
                            "BlackboardArtifactNode.createSheet.fileSize.name"),
                    NbBundle.getMessage(BlackboardArtifactNode.class,
                            "BlackboardArtifactNode.createSheet.fileSize.displayName"),
                    NO_DESCR,
                    size));
            sheetSet
                    .put(new NodeProperty<>(
                            NbBundle.getMessage(BlackboardArtifactNode.class,
                                    "BlackboardArtifactNode.createSheet.path.name"),
                            NbBundle.getMessage(BlackboardArtifactNode.class,
                                    "BlackboardArtifactNode.createSheet.path.displayName"),
                            NO_DESCR,
                            path));
        }
        
        backgroundTasksPool.submit(scoTask);

        return sheet;
    }

    /**
     * Gets all of the tags applied to the artifact represented by this node and
     * its source content.
     *
     * @return The tags.
     */
    @Override
    protected final List<Tag> getAllTagsFromDatabase() {
        List<Tag> tags = new ArrayList<>();
        try {
            tags.addAll(Case.getCurrentCaseThrows().getServices().getTagsManager().getBlackboardArtifactTagsByArtifact(artifact));
            tags.addAll(Case.getCurrentCaseThrows().getServices().getTagsManager().getContentTagsByContent(srcContent));
        } catch (TskCoreException | NoCurrentCaseException ex) {
            logger.log(Level.SEVERE, MessageFormat.format("Error getting tags for artifact and its source content (artifact objID={0})", artifact.getId()), ex);
        }
        return tags;
    }

    /**
     * Computes the value of the comment property ("C" in S, C, O) for the
     * artifact represented by this node.
     *
     * An icon is displayed in the property sheet if a commented tag has been
     * applied to the artifact or its source content, or if there is a
     * corresponding commented correlation attribute instance in the central
     * repository.
     *
     * @param tags       The tags applied to the artifact and its source
     *                   content.
     * @param attributes A correlation attribute instance for the central
     *                   repository lookup.
     *
     * @return The value of the comment property.
     */
    @Override
    protected DataResultViewerTable.HasCommentStatus getCommentProperty(List<Tag> tags, List<CorrelationAttributeInstance> attributes) {

        /*
         * Has a tag with a comment been applied to the artifact or its source
         * content?
         */
        HasCommentStatus status = tags.size() > 0 ? HasCommentStatus.TAG_NO_COMMENT : HasCommentStatus.NO_COMMENT;
        for (Tag tag : tags) {
            if (!StringUtils.isBlank(tag.getComment())) {
                status = HasCommentStatus.TAG_COMMENT;
                break;
            }
        }

        /*
         * Does the given correlation attribute instance have a comment in the
         * central repository?
         */
        if (attributes != null && !attributes.isEmpty()) {
            for (CorrelationAttributeInstance attribute : attributes) {
                if (attribute != null && !StringUtils.isBlank(attribute.getComment())) {
                    if (status == DataResultViewerTable.HasCommentStatus.TAG_COMMENT) {
                        status = DataResultViewerTable.HasCommentStatus.CR_AND_TAG_COMMENTS;
                    } else {
                        status = DataResultViewerTable.HasCommentStatus.CR_COMMENT;
                    }
                    break;
                }
            }
        }

        return status;
    }

    @Override
    protected Pair<Long, String> getCountPropertyAndDescription(CorrelationAttributeInstance attribute, String defaultDescription) {
        Long count = -1L;
        String description = defaultDescription;
        try {
            if (attribute != null && StringUtils.isNotBlank(attribute.getCorrelationValue())) {
                count = CentralRepository.getInstance().getCountCasesWithOtherInstances(attribute);
                description = Bundle.BlackboardArtifactNode_createSheet_count_description(count, attribute.getCorrelationType().getDisplayName());
            } else if (attribute != null) {
                description = Bundle.BlackboardArtifactNode_createSheet_count_noCorrelationValues_description();
            }
        } catch (CentralRepoException ex) {
            logger.log(Level.SEVERE, MessageFormat.format("Error querying central repository for other occurences count (artifact objID={0}, corrAttrType={1}, corrAttrValue={2})", artifact.getId(), attribute.getCorrelationType(), attribute.getCorrelationValue()), ex);
        } catch (CorrelationAttributeNormalizationException ex) {
            logger.log(Level.SEVERE, MessageFormat.format("Error normalizing correlation attribute for central repository query (artifact objID={0}, corrAttrType={2}, corrAttrValue={3})", artifact.getId(), attribute.getCorrelationType(), attribute.getCorrelationValue()), ex);
        }
        return Pair.of(count, description);
    }

    /**
     * Refreshes this node's property sheet.
     */
    private void updateSheet() {
        this.setSheet(createSheet());
    }

    /**
     * Gets the name of the root ancestor of the source content for the artifact
     * represented by this node.
     *
     * @return The root ancestor name or the empty string if an error occurs.
     */
    private String getRootAncestorName() {
        String parentName = srcContent.getName();
        Content parent = srcContent;
        try {
            while ((parent = parent.getParent()) != null) {
                parentName = parent.getName();
            }
        } catch (TskCoreException ex) {
            logger.log(Level.SEVERE, MessageFormat.format("Error getting root ancestor name for source content (artifact objID={0})", artifact.getId()), ex); //NON-NLS
            return "";
        }
        return parentName;
    }

    /**
     * Adds a "custom" property to the property sheet of this node, independent
     * of the artifact this node represents or its source content.
     *
     * @param property The custom property.
     */
    public void addNodeProperty(NodeProperty<?> property) {
        if (customProperties == null) {
            customProperties = new ArrayList<>();
        }
        customProperties.add(property);
    }

    /**
     * Converts the attributes of the artifact this node represents to a map of
     * name-value pairs, where the names are attribute type display names.
     *
     * @param map      The map to be populated with the artifact attribute
     *                 name-value pairs.
     * @param artifact The artifact.
     */
    @SuppressWarnings("deprecation")
    private void fillPropertyMap(Map<String, Object> map, BlackboardArtifact artifact) {
        try {
            for (BlackboardAttribute attribute : artifact.getAttributes()) {
                final int attributeTypeID = attribute.getAttributeType().getTypeID();
                if (attributeTypeID == ATTRIBUTE_TYPE.TSK_PATH_ID.getTypeID()
                        || attributeTypeID == ATTRIBUTE_TYPE.TSK_TAGGED_ARTIFACT.getTypeID()
                        || attributeTypeID == ATTRIBUTE_TYPE.TSK_ASSOCIATED_ARTIFACT.getTypeID()
                        || attributeTypeID == ATTRIBUTE_TYPE.TSK_SET_NAME.getTypeID()
                        || attributeTypeID == ATTRIBUTE_TYPE.TSK_KEYWORD_SEARCH_TYPE.getTypeID()
                        || attribute.getValueType() == BlackboardAttribute.TSK_BLACKBOARD_ATTRIBUTE_VALUE_TYPE.JSON) {
                    /*
                     * Do nothing.
                     */
                } else if (artifact.getArtifactTypeID() == BlackboardArtifact.ARTIFACT_TYPE.TSK_EMAIL_MSG.getTypeID()) {
                    addEmailMsgProperty(map, attribute);
                } else if (attribute.getAttributeType().getValueType() == BlackboardAttribute.TSK_BLACKBOARD_ATTRIBUTE_VALUE_TYPE.DATETIME) {
                    map.put(attribute.getAttributeType().getDisplayName(), TimeZoneUtils.getFormattedTime(attribute.getValueLong()));
                } else if (artifact.getArtifactTypeID() == ARTIFACT_TYPE.TSK_TOOL_OUTPUT.getTypeID()
                        && attributeTypeID == ATTRIBUTE_TYPE.TSK_TEXT.getTypeID()) {
                    /*
                     * The truncation of text attributes appears to have been
                     * motivated by the statement that "RegRipper output would
                     * often cause the UI to get a black line accross it and
                     * hang if you hovered over large output or selected it.
                     * This reduces the amount of data in the table. Could
                     * consider doing this for all fields in the UI."
                     */
                    String value = attribute.getDisplayString();
                    if (value.length() > 512) {
                        value = value.substring(0, 512);
                    }
                    map.put(attribute.getAttributeType().getDisplayName(), value);
                } else {
                    switch (attribute.getAttributeType().getValueType()) {
                        case INTEGER:
                            map.put(attribute.getAttributeType().getDisplayName(), attribute.getValueInt());
                            break;
                        case DOUBLE:
                            map.put(attribute.getAttributeType().getDisplayName(), attribute.getValueDouble());
                            break;
                        case LONG:
                            map.put(attribute.getAttributeType().getDisplayName(), attribute.getValueLong());
                            break;
                        default:
                            map.put(attribute.getAttributeType().getDisplayName(), attribute.getDisplayString());

                    }

                }
            }
        } catch (TskCoreException ex) {
            logger.log(Level.SEVERE, MessageFormat.format("Error getting artifact attributes (artifact objID={0})", artifact.getId()), ex); //NON-NLS
        }
    }

    /**
     * Adds an email message attribute of the artifact this node represents to a
     * map of name-value pairs, where the names are attribute type display
     * names.
     *
     * @param map       The map to be populated with the artifact attribute
     *                  name-value pair.
     * @param attribute The attribute to use to make the map entry.
     */
    private void addEmailMsgProperty(Map<String, Object> map, BlackboardAttribute attribute) {
        final int attributeTypeID = attribute.getAttributeType().getTypeID();
        if (attributeTypeID == ATTRIBUTE_TYPE.TSK_DATETIME_SENT.getTypeID()
                || attributeTypeID == ATTRIBUTE_TYPE.TSK_EMAIL_CONTENT_HTML.getTypeID()
                || attributeTypeID == ATTRIBUTE_TYPE.TSK_EMAIL_CONTENT_RTF.getTypeID()
                || attributeTypeID == ATTRIBUTE_TYPE.TSK_EMAIL_BCC.getTypeID()
                || attributeTypeID == ATTRIBUTE_TYPE.TSK_EMAIL_CC.getTypeID()
                || attributeTypeID == ATTRIBUTE_TYPE.TSK_HEADERS.getTypeID()) {
            /*
             * Do nothing.
             */
        } else if (attributeTypeID == ATTRIBUTE_TYPE.TSK_EMAIL_CONTENT_PLAIN.getTypeID()) {
            String value = attribute.getDisplayString();
            if (value.length() > 160) {
                value = value.substring(0, 160) + "...";
            }
            map.put(attribute.getAttributeType().getDisplayName(), value);
        } else if (attribute.getAttributeType().getValueType() == BlackboardAttribute.TSK_BLACKBOARD_ATTRIBUTE_VALUE_TYPE.DATETIME) {
            map.put(attribute.getAttributeType().getDisplayName(), TimeZoneUtils.getFormattedTime(attribute.getValueLong()));
        } else {
            map.put(attribute.getAttributeType().getDisplayName(), attribute.getDisplayString());
        }
    }

    @Override
    public <T> T accept(DisplayableItemNodeVisitor<T> visitor) {
        return visitor.visit(this);
    }

    @Override
    public boolean isLeafTypeNode() {
        return true;
    }

    @Override
    public String getItemType() {
        return getClass().getName();
    }

    @Override
    public <T> T accept(ContentNodeVisitor<T> visitor) {
        return visitor.visit(this);
    }

    @Messages({
        "BlackboardArtifactNode_analysisSheet_sourceType_name=Source Type",
        "BlackboardArtifactNode_analysisSheet_soureName_name=Source Name",
        "BlackboardArtifactNode_analysisSheet_score_name=Score",
        "BlackboardArtifactNode_analysisSheet_conclusion_name=Conclusion",
        "BlackboardArtifactNode_analysisSheet_configuration_name=Configuration",
        "BlackboardArtifactNode_analysisSheet_justifaction_name=Justification"
    })

    /**
     * Add the columns to the Sheet.Set for AnalysisResults.
     *
     * @param result   The AnalysisResult the sheet is being created.
     * @param sheetSet The sheetSet to add the values to.
     */
<<<<<<< HEAD
    private GetSCOTask updateSheetForAnalysisResult(AnalysisResult result, Sheet.Set sheetSet) {
        sheetSet.put(new NodeProperty<>(
                Bundle.BlackboardArtifactNode_analysisSheet_soureName_name(),
                Bundle.BlackboardArtifactNode_analysisSheet_soureName_name(),
                NO_DESCR,
                srcContentShortDescription));

        GetSCOTask task = addSCOColumns(sheetSet);
=======
    private void updateSheetForAnalysisResult(AnalysisResult result, Sheet.Set sheetSet) {        
        addSCOColumns(sheetSet);
>>>>>>> 63c17017

        sheetSet.put(new NodeProperty<>(
                Bundle.BlackboardArtifactNode_analysisSheet_sourceType_name(),
                Bundle.BlackboardArtifactNode_analysisSheet_sourceType_name(),
                NO_DESCR,
                sourceObjTypeName));

        sheetSet.put(new NodeProperty<>(
                Bundle.BlackboardArtifactNode_analysisSheet_score_name(),
                Bundle.BlackboardArtifactNode_analysisSheet_score_name(),
                NO_DESCR,
                result.getScore().getSignificance().getDisplayName()));

        sheetSet.put(new NodeProperty<>(
                Bundle.BlackboardArtifactNode_analysisSheet_conclusion_name(),
                Bundle.BlackboardArtifactNode_analysisSheet_conclusion_name(),
                NO_DESCR,
                result.getConclusion()));

        sheetSet.put(new NodeProperty<>(
                Bundle.BlackboardArtifactNode_analysisSheet_configuration_name(),
                Bundle.BlackboardArtifactNode_analysisSheet_configuration_name(),
                NO_DESCR,
                result.getConfiguration()));

        sheetSet.put(new NodeProperty<>(
                Bundle.BlackboardArtifactNode_analysisSheet_justifaction_name(),
                Bundle.BlackboardArtifactNode_analysisSheet_justifaction_name(),
                NO_DESCR,
                result.getJustification()));
        
        return task;
    }

    private GetSCOTask addSCOColumns(Sheet.Set sheetSet) {
        if (!UserPreferences.getHideSCOColumns()) {
            /*
             * Add S(core), C(omments), and O(ther occurences) columns to the
             * sheet and start a background task to compute the value of these
             * properties for the artifact represented by this node. The task
             * will fire a PropertyChangeEvent when the computation is completed
             * and this node's PropertyChangeListener will update the sheet.
             */
            sheetSet.put(new NodeProperty<>(
                    Bundle.BlackboardArtifactNode_createSheet_score_name(),
                    Bundle.BlackboardArtifactNode_createSheet_score_displayName(),
                    VALUE_LOADING,
                    ""));
            sheetSet.put(new NodeProperty<>(
                    Bundle.BlackboardArtifactNode_createSheet_comment_name(),
                    Bundle.BlackboardArtifactNode_createSheet_comment_displayName(),
                    VALUE_LOADING,
                    ""));
            if (CentralRepository.isEnabled()) {
                sheetSet.put(new NodeProperty<>(
                        Bundle.BlackboardArtifactNode_createSheet_count_name(),
                        Bundle.BlackboardArtifactNode_createSheet_count_displayName(),
                        VALUE_LOADING,
                        ""));
            }
            return new GetSCOTask(new WeakReference<>(this), weakListener);
        }
        return null;
    }

    /**
     * Returns a displayable type string for the given content object.
     *
     * If the content object is a artifact of a custom type then this method may
     * cause a DB call BlackboardArtifact.getType
     *
     * @param source The object to determine the type of.
     *
     * @return A string representing the content type.
     */
    private String getSourceObjType(Content source) {
        if (source instanceof BlackboardArtifact) {
            BlackboardArtifact srcArtifact = (BlackboardArtifact) source;
            try {
                return srcArtifact.getType().getDisplayName();
            } catch (TskCoreException ex) {
                logger.log(Level.SEVERE, "Failed to get custom artifact type id=" + source.getId(), ex);
            }
        } else if (srcContent instanceof Volume) {
            return TskData.ObjectType.VOL.toString();
        } else if (srcContent instanceof AbstractFile) {
            return TskData.ObjectType.ABSTRACTFILE.toString();
        } else if (srcContent instanceof Image) {
            return TskData.ObjectType.IMG.toString();
        } else if (srcContent instanceof VolumeSystem) {
            return TskData.ObjectType.VS.toString();
        } else if (srcContent instanceof OsAccount) {
            return TskData.ObjectType.OS_ACCOUNT.toString();
        } else if (srcContent instanceof HostAddress) {
            return TskData.ObjectType.HOST_ADDRESS.toString();
        } else if (srcContent instanceof Pool) {
            return TskData.ObjectType.POOL.toString();
        }
        return "";
    }

    /**
     * Returns a short description for the given content object.
     *
     * @param content The content object.
     *
     * @return A short description/label.
     */
    private String getContentShortDescription(Content content) {
        if (content != null) {
            if (content instanceof BlackboardArtifact) {
                try {
                    return ((BlackboardArtifact) content).getShortDescription();
                } catch (TskCoreException ex) {
                    logger.log(Level.SEVERE, "Failed to get short description for artifact id=" + content.getId(), ex);
                }
            }

            return content.getName();
        }
        return "";
    }
    
    /**
<<<<<<< HEAD
     * Update the SCO columns with the data retrieved in the background
     * thread. 
     * 
     * @param scoData The data for the SCO columns.
     */
    private void updateSCOColumns(final SCOData scoData) {
        // Make sure this happens in the EDT
        SwingUtilities.invokeLater(new Runnable() {
            @Override
            public void run() {
                if (scoData.getScoreAndDescription() != null) {
                    updateSheet(new NodeProperty<>(
                            Bundle.BlackboardArtifactNode_createSheet_score_name(),
                            Bundle.BlackboardArtifactNode_createSheet_score_displayName(),
                            scoData.getScoreAndDescription().getRight(),
                            scoData.getScoreAndDescription().getLeft()));
                }
                if (scoData.getComment() != null) {
                    updateSheet(new NodeProperty<>(
                            Bundle.BlackboardArtifactNode_createSheet_comment_name(),
                            Bundle.BlackboardArtifactNode_createSheet_comment_displayName(),
                            NO_DESCR, scoData.getComment()));
                }
                if (scoData.getCountAndDescription() != null) {
                    updateSheet(new NodeProperty<>(
                            Bundle.BlackboardArtifactNode_createSheet_count_name(),
                            Bundle.BlackboardArtifactNode_createSheet_count_displayName(),
                            scoData.getCountAndDescription().getRight(),
                            scoData.getCountAndDescription().getLeft()));
                }
            }
        });
=======
     * Sets the displayName and short description for the node.
     */
    private void setDisplayNameBySourceContent() {
        if(srcContent instanceof BlackboardArtifact) {
            try {
                setDisplayName(((BlackboardArtifact)srcContent).getShortDescription());
            } catch (TskCoreException ex) {
                // Log the error, but set the display name to
                // Content.getName so there is something visible to the user.
                logger.log(Level.WARNING, "Failed to get short description for artifact id = " + srcContent.getId(), ex);
                setDisplayName(srcContent.getName());
            }
        } else if(srcContent instanceof OsAccount) {
            setDisplayName(((OsAccount)srcContent).getAddr().orElse(srcContent.getName()));
        } else {
            setDisplayName(srcContent.getName());
        }
        
        setShortDescription(getDisplayName());
>>>>>>> 63c17017
    }

    /**
     * Adds the score property for the artifact represented by this node to the
     * node property sheet.
     *
     * @param sheetSet The property sheet.
     * @param tags     The tags that have been applied to the artifact and its
     *                 source content.
     *
     * @deprecated Do not use. The score property is now computed in a
     * background thread and added to the property sheet via property change
     * event.
     */
    @NbBundle.Messages({"BlackboardArtifactNode.createSheet.score.name=S",
        "BlackboardArtifactNode.createSheet.score.displayName=S",
        "BlackboardArtifactNode.createSheet.notableFile.description=Associated file recognized as notable.",
        "BlackboardArtifactNode.createSheet.interestingResult.description=Result has an interesting result associated with it.",
        "BlackboardArtifactNode.createSheet.taggedItem.description=Result or associated file has been tagged.",
        "BlackboardArtifactNode.createSheet.notableTaggedItem.description=Result or associated file tagged with notable tag.",
        "BlackboardArtifactNode.createSheet.noScore.description=No score"})
    @Deprecated
    protected final void addScorePropertyAndDescription(Sheet.Set sheetSet, List<Tag> tags) {
        Pair<Score, String> scoreAndDescription = getScorePropertyAndDescription(tags);
        sheetSet.put(new NodeProperty<>(Bundle.BlackboardArtifactNode_createSheet_score_name(), Bundle.BlackboardArtifactNode_createSheet_score_displayName(), scoreAndDescription.getRight(), scoreAndDescription.getLeft()));
    }

    /**
     * Adds the tags property for the artifact represented by this node to the
     * node property sheet.
     *
     * @param sheetSet The property sheet.
     *
     * @deprecated Do not use. The tags property is now computed in a background
     * thread and added to the property sheet via property change event.
     */
    @NbBundle.Messages({
        "BlackboardArtifactNode.createSheet.tags.displayName=Tags"}
    )
    @Deprecated
    protected void addTagProperty(Sheet.Set sheetSet) throws MissingResourceException {
        List<Tag> tags = new ArrayList<>();
        try {
            tags.addAll(Case.getCurrentCaseThrows().getServices().getTagsManager().getBlackboardArtifactTagsByArtifact(artifact));
            tags.addAll(Case.getCurrentCaseThrows().getServices().getTagsManager().getContentTagsByContent(srcContent));
        } catch (TskCoreException | NoCurrentCaseException ex) {
            logger.log(Level.SEVERE, MessageFormat.format("Error getting tags for artifact and source content (artifact objID={0})", artifact.getId()), ex);
        }
        sheetSet.put(new NodeProperty<>("Tags", Bundle.BlackboardArtifactNode_createSheet_tags_displayName(), NO_DESCR, tags.stream().map(t -> t.getName().getDisplayName()).collect(Collectors.joining(", "))));
    }

    /**
     * Adds the tags property for the artifact represented by this node to the
     * node property sheet.
     *
     * @param sheetSet The property sheet.
     * @param tags     The tags that have been applied to the artifact and its
     *                 source content.
     *
     * @deprecated Do not use. The tags property is now computed in a background
     * thread and added to the property sheet via property change event.
     */
    @Deprecated
    protected final void addTagProperty(Sheet.Set sheetSet, List<Tag> tags) {
        sheetSet.put(new NodeProperty<>("Tags", Bundle.BlackboardArtifactNode_createSheet_tags_displayName(), NO_DESCR, tags.stream().map(t -> t.getName().getDisplayName()).collect(Collectors.joining(", "))));
    }

    /**
     * Adds the count property for the artifact represented by this node to the
     * node property sheet.
     *
     * @param sheetSet  The property sheet.
     * @param attribute The correlation attribute instance to use for the
     *                  central repository lookup.
     *
     * @deprecated Do not use. The count property is now computed in a
     * background thread and added to the property sheet via property change
     * event.
     */
    @NbBundle.Messages({"BlackboardArtifactNode.createSheet.count.name=O",
        "BlackboardArtifactNode.createSheet.count.displayName=O",
        "BlackboardArtifactNode.createSheet.count.noCorrelationAttributes.description=No correlation properties found",
        "BlackboardArtifactNode.createSheet.count.noCorrelationValues.description=Unable to find other occurrences because no value exists for the available correlation property",
        "# {0} - occurrenceCount",
        "# {1} - attributeType",
        "BlackboardArtifactNode.createSheet.count.description=There were {0} datasource(s) found with occurrences of the correlation value of type {1}"})
    @Deprecated
    protected final void addCountProperty(Sheet.Set sheetSet, CorrelationAttributeInstance attribute) {
        Pair<Long, String> countAndDescription = getCountPropertyAndDescription(attribute, Bundle.BlackboardArtifactNode_createSheet_count_noCorrelationAttributes_description());
        sheetSet.put(new NodeProperty<>(Bundle.BlackboardArtifactNode_createSheet_count_name(), Bundle.BlackboardArtifactNode_createSheet_count_displayName(), countAndDescription.getRight(), countAndDescription.getLeft()));
    }

    /**
     * Adds the other occurrences property for the artifact represented by this
     * node to the node property sheet.
     *
     * @param sheetSet  The property sheet.
     * @param tags      The tags that have been applied to the artifact and its
     *                  source content.
     * @param attribute The correlation attribute instance to use for the
     *                  central repository lookup.
     *
     * @deprecated Do not use. The other occurrences property is now computed in
     * a background thread and added to the property sheet via property change
     * event.
     */
    @NbBundle.Messages({"BlackboardArtifactNode.createSheet.comment.name=C",
        "BlackboardArtifactNode.createSheet.comment.displayName=C"})
    @Deprecated
    protected final void addCommentProperty(Sheet.Set sheetSet, List<Tag> tags, CorrelationAttributeInstance attribute) {
        List<CorrelationAttributeInstance> attributes = new ArrayList<>();
        attributes.add(attribute);
        HasCommentStatus status = getCommentProperty(tags, attributes);
        sheetSet.put(new NodeProperty<>(Bundle.BlackboardArtifactNode_createSheet_comment_name(), Bundle.BlackboardArtifactNode_createSheet_comment_displayName(), NO_DESCR, status));
    }
}<|MERGE_RESOLUTION|>--- conflicted
+++ resolved
@@ -37,7 +37,6 @@
 import java.util.MissingResourceException;
 import java.util.Set;
 import java.util.concurrent.ExecutionException;
-import java.util.concurrent.Future;
 import java.util.concurrent.TimeUnit;
 import java.util.logging.Level;
 import java.util.stream.Collectors;
@@ -896,7 +895,6 @@
         if (artifact instanceof AnalysisResult
                 && !(artifactType.getTypeID() == BlackboardArtifact.ARTIFACT_TYPE.TSK_HASHSET_HIT.getTypeID()
                 || artifactType.getTypeID() == BlackboardArtifact.ARTIFACT_TYPE.TSK_KEYWORD_HIT.getTypeID())) {
-<<<<<<< HEAD
             scoTask = updateSheetForAnalysisResult((AnalysisResult) artifact, sheetSet);
         } else {
             /*
@@ -912,12 +910,6 @@
                     getDisplayName()));
         }
 
-=======
-            updateSheetForAnalysisResult((AnalysisResult) artifact, sheetSet);
-            scoHasBeenAdded = true;
-        } 
-        
->>>>>>> 63c17017
         if (TextTranslationService.getInstance().hasProvider() && UserPreferences.displayTranslatedFileNames()) {
             /*
              * If machine translation is configured, add the original name of
@@ -1422,19 +1414,14 @@
      * @param result   The AnalysisResult the sheet is being created.
      * @param sheetSet The sheetSet to add the values to.
      */
-<<<<<<< HEAD
     private GetSCOTask updateSheetForAnalysisResult(AnalysisResult result, Sheet.Set sheetSet) {
         sheetSet.put(new NodeProperty<>(
                 Bundle.BlackboardArtifactNode_analysisSheet_soureName_name(),
                 Bundle.BlackboardArtifactNode_analysisSheet_soureName_name(),
                 NO_DESCR,
-                srcContentShortDescription));
+                getDisplayName()));
 
         GetSCOTask task = addSCOColumns(sheetSet);
-=======
-    private void updateSheetForAnalysisResult(AnalysisResult result, Sheet.Set sheetSet) {        
-        addSCOColumns(sheetSet);
->>>>>>> 63c17017
 
         sheetSet.put(new NodeProperty<>(
                 Bundle.BlackboardArtifactNode_analysisSheet_sourceType_name(),
@@ -1535,31 +1522,8 @@
         }
         return "";
     }
-
-    /**
-     * Returns a short description for the given content object.
-     *
-     * @param content The content object.
-     *
-     * @return A short description/label.
-     */
-    private String getContentShortDescription(Content content) {
-        if (content != null) {
-            if (content instanceof BlackboardArtifact) {
-                try {
-                    return ((BlackboardArtifact) content).getShortDescription();
-                } catch (TskCoreException ex) {
-                    logger.log(Level.SEVERE, "Failed to get short description for artifact id=" + content.getId(), ex);
-                }
-            }
-
-            return content.getName();
-        }
-        return "";
-    }
     
     /**
-<<<<<<< HEAD
      * Update the SCO columns with the data retrieved in the background
      * thread. 
      * 
@@ -1592,8 +1556,10 @@
                 }
             }
         });
-=======
-     * Sets the displayName and short description for the node.
+    }
+
+    /**
+     * Sets the displayName of the node based on the source content.
      */
     private void setDisplayNameBySourceContent() {
         if(srcContent instanceof BlackboardArtifact) {
@@ -1612,7 +1578,6 @@
         }
         
         setShortDescription(getDisplayName());
->>>>>>> 63c17017
     }
 
     /**
