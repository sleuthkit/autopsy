--- conflicted
+++ resolved
@@ -25,12 +25,9 @@
 import java.util.concurrent.ExecutorService;
 import java.util.concurrent.Executors;
 import java.util.logging.Level;
-<<<<<<< HEAD
-=======
 import org.apache.commons.lang3.tuple.Pair;
 import org.openide.nodes.Children;
 import org.openide.nodes.Sheet;
->>>>>>> dd27e6cb
 
 import org.openide.util.lookup.Lookups;
 import org.openide.util.Lookup;
@@ -112,12 +109,7 @@
      * @param lookup  The Lookup object for the node.
      */
     AbstractContentNode(T content, Lookup lookup) {
-<<<<<<< HEAD
-         //TODO consider child factory for the content children
-        super(new ContentChildren(content), lookup);
-=======
         super(Children.create(new ContentChildren(content), false), lookup);
->>>>>>> dd27e6cb
         this.content = content;
         //super.setName(ContentUtils.getSystemName(content));
         super.setName("content_" + Long.toString(content.getId())); //NON-NLS
@@ -306,7 +298,7 @@
      *                 sheet.
      */
     protected synchronized void updateSheet(NodeProperty<?>... newProps) {
-        //Refresh ONLY those properties in the sheet currently. Subclasses may have 
+        //Refresh ONLY those properties in the sheet currently. Subclasses may have
         //only added a subset of our properties or their own props.s
         Sheet visibleSheet = this.getSheet();
         Sheet.Set visibleSheetSet = visibleSheet.get(Sheet.PROPERTIES);
