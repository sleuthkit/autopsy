/*
 * Autopsy Forensic Browser
 * 
 * Copyright 2021 Basis Technology Corp.
 * Contact: carrier <at> sleuthkit <dot> org
 * 
 * Licensed under the Apache License, Version 2.0 (the "License");
 * you may not use this file except in compliance with the License.
 * You may obtain a copy of the License at
 * 
 *     http://www.apache.org/licenses/LICENSE-2.0
 * 
 * Unless required by applicable law or agreed to in writing, software
 * distributed under the License is distributed on an "AS IS" BASIS,
 * WITHOUT WARRANTIES OR CONDITIONS OF ANY KIND, either express or implied.
 * See the License for the specific language governing permissions and
 * limitations under the License.
 */
package org.sleuthkit.autopsy.datamodel;

<<<<<<< HEAD
=======
import javax.swing.Action;
>>>>>>> 69b7e020
import org.openide.nodes.Children;
import org.openide.nodes.Node;
import org.openide.util.NbBundle;
import org.sleuthkit.autopsy.coreutils.Logger;
import org.sleuthkit.autopsy.directorytree.CollapseAction;
import org.sleuthkit.autopsy.mainui.nodes.DataArtifactTypeFactory;

/**
 * Analysis Results node support.
 */
@NbBundle.Messages({
<<<<<<< HEAD
    "DataArtifacts_name=Data Artifacts",})
public class DataArtifacts {
=======
    "DataArtifacts_name=Data Artifacts",
    "DataArtifacts_Collapse_All_Name=Collapse All"})
public class DataArtifacts implements AutopsyVisitableItem {
>>>>>>> 69b7e020

    private static final Logger logger = Logger.getLogger(DataArtifacts.class.getName());

    /**
     * Returns the name of this node that is the key in the children object.
     *
     * @return The name of this node that is the key in the children object.
     */
    public static String getName() {
        return Bundle.DataArtifacts_name();
    }

    /**
     * Parent node of all data artifacts.
     */
    public static class RootNode extends Artifacts.BaseArtifactNode {

        private static Children getChildren(long filteringDSObjId) {
            return Children.create(
                    new DataArtifactTypeFactory(filteringDSObjId > 0 ? filteringDSObjId : null), true);
        }
        private final long filteringDSObjId;

        /**
         * Main constructor.
         *
         * @param filteringDSObjId The data source object id for which results
         *                         should be filtered. If no filtering should
         *                         occur, this number should be less than or
         *                         equal to 0.
         */
        RootNode(long filteringDSObjId) {
            super(getChildren(filteringDSObjId),
                    "org/sleuthkit/autopsy/images/extracted_content.png",
                    DataArtifacts.getName(),
                    DataArtifacts.getName());
            this.filteringDSObjId = filteringDSObjId;
        }

        public Node clone() {
            return new RootNode(this.filteringDSObjId);
        }
        
        @Override
        public Action[] getActions(boolean context) {
            Action[] actions = new Action[1];
            actions[0] = new CollapseAction(Bundle.DataArtifacts_Collapse_All_Name());
            return actions;
        }
    }

    private final long datasourceObjId;

    /**
     * Main constructor.
     */
    public DataArtifacts() {
        this(0);
    }

    /**
     * Main constructor.
     *
     * @param dsObjId The data source object id.
     */
    public DataArtifacts(long dsObjId) {
        this.datasourceObjId = dsObjId;
    }

    /**
     * Returns whether or not there is a data source object for which results
     * should be filtered.
     *
     * @return Whether or not there is a data source object for which results
     *         should be filtered.
     */
    Long getFilteringDataSourceObjId() {
        return datasourceObjId;
    }
}<|MERGE_RESOLUTION|>--- conflicted
+++ resolved
@@ -18,10 +18,7 @@
  */
 package org.sleuthkit.autopsy.datamodel;
 
-<<<<<<< HEAD
-=======
 import javax.swing.Action;
->>>>>>> 69b7e020
 import org.openide.nodes.Children;
 import org.openide.nodes.Node;
 import org.openide.util.NbBundle;
@@ -33,14 +30,9 @@
  * Analysis Results node support.
  */
 @NbBundle.Messages({
-<<<<<<< HEAD
-    "DataArtifacts_name=Data Artifacts",})
-public class DataArtifacts {
-=======
     "DataArtifacts_name=Data Artifacts",
     "DataArtifacts_Collapse_All_Name=Collapse All"})
-public class DataArtifacts implements AutopsyVisitableItem {
->>>>>>> 69b7e020
+public class DataArtifacts {
 
     private static final Logger logger = Logger.getLogger(DataArtifacts.class.getName());
 
