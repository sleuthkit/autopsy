--- conflicted
+++ resolved
@@ -60,19 +60,8 @@
     /*
      * Views Area
      */
-<<<<<<< HEAD
-    T visit(ViewsNode vn);
-
-    T visit(DataSourceGroupingNode dataSourceGroupingNode);
-
     T visit(BlackboardArtifactNode ban);
 
-    T visit(Artifacts.BaseArtifactNode ecn);
-
-=======
-    T visit(BlackboardArtifactNode ban);
-
->>>>>>> 5ac2d14c
     T visit(CommonAttributeValueNode cavn);
 
     T visit(CommonAttributeSearchResultRootNode cfn);
@@ -98,13 +87,6 @@
     /*
      * Reports
      */
-<<<<<<< HEAD
-    T visit(Reports.ReportsListNode reportsNode);
-
-    T visit(Reports.ReportNode reportNode);
-
-=======
->>>>>>> 5ac2d14c
     T visit(EmptyNode.MessageNode emptyNode);
 
     /*
@@ -112,17 +94,6 @@
      */
     T visit(AttachmentNode node);
 
-<<<<<<< HEAD
-    T visit(OsAccounts.OsAccountListNode node);
-
-    T visit(PersonNode node);
-
-    T visit(HostNode node);
-
-    T visit(DataSourcesNode node);
-
-=======
->>>>>>> 5ac2d14c
     /*
      * Unsupported node
      */
@@ -224,37 +195,11 @@
         }
 
         @Override
-<<<<<<< HEAD
-        public T visit(Artifacts.BaseArtifactNode ecn) {
-            return defaultVisit(ecn);
-        }
-
-        @Override
-=======
->>>>>>> 5ac2d14c
         public T visit(EmptyNode.MessageNode ftByMimeTypeEmptyNode) {
             return defaultVisit(ftByMimeTypeEmptyNode);
         }
 
         @Override
-<<<<<<< HEAD
-        public T visit(ViewsNode vn) {
-            return defaultVisit(vn);
-        }
-
-        @Override
-        public T visit(DataSourceGroupingNode dataSourceGroupingNode) {
-            return defaultVisit(dataSourceGroupingNode);
-        }
-
-        @Override
-        public T visit(DataSourceFilesNode in) {
-            return defaultVisit(in);
-        }
-
-        @Override
-=======
->>>>>>> 5ac2d14c
         public T visit(LayoutFileNode lfn) {
             return defaultVisit(lfn);
         }
@@ -280,47 +225,11 @@
         }
 
         @Override
-<<<<<<< HEAD
-        public T visit(Reports.ReportsListNode node) {
-            return defaultVisit(node);
-        }
-
-        @Override
-        public T visit(Reports.ReportNode node) {
-            return defaultVisit(node);
-        }
-
-        @Override
-=======
->>>>>>> 5ac2d14c
         public T visit(AttachmentNode node) {
             return defaultVisit(node);
         }
 
         @Override
-<<<<<<< HEAD
-        public T visit(OsAccounts.OsAccountListNode node) {
-            return defaultVisit(node);
-        }
-
-        @Override
-        public T visit(HostNode node) {
-            return defaultVisit(node);
-        }
-
-        @Override
-        public T visit(DataSourcesNode node) {
-            return defaultVisit(node);
-        }
-
-        @Override
-        public T visit(PersonNode node) {
-            return defaultVisit(node);
-        }
-
-        @Override
-=======
->>>>>>> 5ac2d14c
         public T visit(UnsupportedContentNode node) {
             return defaultVisit(node);
         }
