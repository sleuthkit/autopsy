/*
 * Autopsy Forensic Browser
 *
 * Copyright 2011-2018 Basis Technology Corp.
 * Contact: carrier <at> sleuthkit <dot> org
 *
 * Licensed under the Apache License, Version 2.0 (the "License");
 * you may not use this file except in compliance with the License.
 * You may obtain a copy of the License at
 *
 *     http://www.apache.org/licenses/LICENSE-2.0
 *
 * Unless required by applicable law or agreed to in writing, software
 * distributed under the License is distributed on an "AS IS" BASIS,
 * WITHOUT WARRANTIES OR CONDITIONS OF ANY KIND, either express or implied.
 * See the License for the specific language governing permissions and
 * limitations under the License.
 */
package org.sleuthkit.autopsy.datamodel;

import java.beans.PropertyChangeEvent;
import java.beans.PropertyChangeListener;
import java.sql.ResultSet;
import java.sql.SQLException;
import java.util.ArrayList;
import java.util.Collections;
import java.util.EnumSet;
import java.util.HashSet;
import java.util.LinkedHashMap;
import java.util.List;
import java.util.Map;
import java.util.Observable;
import java.util.Observer;
import java.util.Set;
import java.util.logging.Level;
import java.util.stream.Collectors;
import org.apache.commons.lang3.StringUtils;
import org.openide.nodes.ChildFactory;
import org.openide.nodes.Children;
import org.openide.nodes.Node;
import org.openide.nodes.Sheet;
import org.openide.util.Lookup;
import org.openide.util.NbBundle;
import org.openide.util.lookup.Lookups;
import org.sleuthkit.autopsy.casemodule.Case;
import org.sleuthkit.autopsy.casemodule.NoCurrentCaseException;
import org.sleuthkit.autopsy.core.UserPreferences;
import org.sleuthkit.autopsy.coreutils.Logger;
import static org.sleuthkit.autopsy.datamodel.Bundle.*;
import org.sleuthkit.autopsy.ingest.IngestManager;
import org.sleuthkit.autopsy.ingest.ModuleDataEvent;
import org.sleuthkit.datamodel.AbstractFile;
import org.sleuthkit.datamodel.BlackboardArtifact;
import org.sleuthkit.datamodel.BlackboardAttribute;
import org.sleuthkit.datamodel.SleuthkitCase;
import org.sleuthkit.datamodel.SleuthkitCase.CaseDbQuery;
import org.sleuthkit.datamodel.TskCoreException;

/**
 * Keyword hits node support
 */
public class KeywordHits implements AutopsyVisitableItem {

    private static final Logger logger = Logger.getLogger(KeywordHits.class.getName());

    @NbBundle.Messages("KeywordHits.kwHits.text=Keyword Hits")
    private static final String KEYWORD_HITS = KeywordHits_kwHits_text();
    @NbBundle.Messages("KeywordHits.simpleLiteralSearch.text=Single Literal Keyword Search")
    private static final String SIMPLE_LITERAL_SEARCH = KeywordHits_simpleLiteralSearch_text();
    @NbBundle.Messages("KeywordHits.singleRegexSearch.text=Single Regular Expression Search")
    private static final String SIMPLE_REGEX_SEARCH = KeywordHits_singleRegexSearch_text();

    public static final String NAME = BlackboardArtifact.ARTIFACT_TYPE.TSK_KEYWORD_HIT.getLabel();

    private SleuthkitCase skCase;
    private final KeywordResults keywordResults;
    private final long filteringDSObjId; // 0 if not filtering/grouping by data source

    /**
     * String used in the instance MAP so that exact matches and substring can
     * fit into the same data structure as regexps, even though they don't use
     * instances.
     */
    private static final String DEFAULT_INSTANCE_NAME = "DEFAULT_INSTANCE_NAME";

    
    /**
     * query attributes table for the ones that we need for the tree
     */
    private static final String KEYWORD_HIT_ATTRIBUTES_QUERY = "SELECT blackboard_attributes.value_text, "//NON-NLS
            + "blackboard_attributes.value_int32, "//NON-NLS
            + "blackboard_attributes.artifact_id, " //NON-NLS
            + "blackboard_attributes.attribute_type_id "//NON-NLS
            + "FROM blackboard_attributes, blackboard_artifacts "//NON-NLS
            + "WHERE blackboard_attributes.artifact_id = blackboard_artifacts.artifact_id "//NON-NLS
            + " AND blackboard_artifacts.artifact_type_id = " + BlackboardArtifact.ARTIFACT_TYPE.TSK_KEYWORD_HIT.getTypeID() //NON-NLS
            + " AND (attribute_type_id = " + BlackboardAttribute.ATTRIBUTE_TYPE.TSK_SET_NAME.getTypeID()//NON-NLS
            + " OR attribute_type_id = " + BlackboardAttribute.ATTRIBUTE_TYPE.TSK_KEYWORD.getTypeID()//NON-NLS
            + " OR attribute_type_id = " + BlackboardAttribute.ATTRIBUTE_TYPE.TSK_KEYWORD_SEARCH_TYPE.getTypeID()//NON-NLS
            + " OR attribute_type_id = " + BlackboardAttribute.ATTRIBUTE_TYPE.TSK_KEYWORD_REGEXP.getTypeID()//NON-NLS
            + ")"; //NON-NLS

    static private boolean isOnlyDefaultInstance(List<String> instances) {
        return (instances.size() == 1) && (instances.get(0).equals(DEFAULT_INSTANCE_NAME));
    }

    /**
     * Constructor
     * 
     * @param skCase  Case DB
     */ 
    KeywordHits(SleuthkitCase skCase) {
        this(skCase, 0);
    }
    
    /**
     * Constructor
     * 
     * @param skCase  Case DB
     * @param objId  Object id of the data source 
     * 
     */ 
    public KeywordHits(SleuthkitCase skCase, long objId) {
        this.skCase = skCase;
        this.filteringDSObjId = objId;
        keywordResults = new KeywordResults();
    }

    /*
     * All of these maps and code assume the following: Regexps will have an
     * 'instance' layer that shows the specific words that matched the regexp
     * Exact match and substring will not have the instance layer and instead
     * will have the specific hits below their term.
     */
    private final class KeywordResults extends Observable {

        // Map from listName/Type to Map of keywords/regexp to Map of instance terms to Set of artifact Ids
        // NOTE: the map can be accessed by multiple worker threads and needs to be synchronized
        private final Map<String, Map<String, Map<String, Set<Long>>>> topLevelMap = new LinkedHashMap<>();

        KeywordResults() {
            update();
        }

        /**
         * Get the list names used in searches.
         *
         * @return The list of list names.
         */
        List<String> getListNames() {
            synchronized (topLevelMap) {
                List<String> names = new ArrayList<>(topLevelMap.keySet());
                // this causes the "Single ..." terms to be in the middle of the results, 
                // which is wierd.  Make a custom comparator or do something else to maek them on top
                //Collections.sort(names);
                return names;
            }
        }

        /**
         * Get keywords used in a given list. Will be regexp patterns for
         * regexps and search term for non-regexps.
         *
         * @param listName Keyword list name
         *
         * @return
         */
        List<String> getKeywords(String listName) {
            List<String> keywords;
            synchronized (topLevelMap) {
                keywords = new ArrayList<>(topLevelMap.get(listName).keySet());
            }
            Collections.sort(keywords);
            return keywords;
        }

        /**
         * Get specific keyword terms that were found for a given list and
         * keyword combination. For example, a specific phone number for a phone
         * number regexp. Will be the default instance for non-regexp searches.
         *
         * @param listName Keyword list name
         * @param keyword  search term (regexp pattern or exact match term)
         *
         * @return
         */
        List<String> getKeywordInstances(String listName, String keyword) {
            List<String> instances;
            synchronized (topLevelMap) {
                instances = new ArrayList<>(topLevelMap.get(listName).get(keyword).keySet());
            }
            Collections.sort(instances);
            return instances;
        }

        /**
         * Get artifact ids for a given list, keyword, and instance triple
         *
         * @param listName        Keyword list name
         * @param keyword         search term (regexp pattern or exact match
         *                        term)
         * @param keywordInstance specific term that matched (or default
         *                        instance name)
         *
         * @return
         */
        Set<Long> getArtifactIds(String listName, String keyword, String keywordInstance) {
            synchronized (topLevelMap) {
                return topLevelMap.get(listName).get(keyword).get(keywordInstance);
            }
        }

        /**
         * Add a hit for a regexp to the internal data structure.
         *
         * @param listMap         Maps keywords/regexp to instances to artifact
         *                        IDs
         * @param regExp          Regular expression that was used in search
         * @param keywordInstance Specific term that matched regexp
         * @param artifactId      Artifact id of file that had hit
         */
        void addRegExpToList(Map<String, Map<String, Set<Long>>> listMap, String regExp, String keywordInstance, Long artifactId) {
            Map<String, Set<Long>> instanceMap = listMap.computeIfAbsent(regExp, r -> new LinkedHashMap<>());
            // add this ID to the instances entry, creating one if needed
            instanceMap.computeIfAbsent(keywordInstance, ki -> new HashSet<>()).add(artifactId);
        }

        /**
         * Add a hit for a exactmatch (or substring) to the internal data
         * structure.
         *
         * @param listMap    Maps keywords/regexp to instances to artifact IDs
         * @param keyWord    Term that was hit
         * @param artifactId Artifact id of file that had hit
         */
        void addNonRegExpMatchToList(Map<String, Map<String, Set<Long>>> listMap, String keyWord, Long artifactId) {
            Map<String, Set<Long>> instanceMap = listMap.computeIfAbsent(keyWord, k -> new LinkedHashMap<>());

            // Use the default instance name, since we don't need that level in the tree
            instanceMap.computeIfAbsent(DEFAULT_INSTANCE_NAME, DIN -> new HashSet<>()).add(artifactId);
        }

        /**
         * Populate data structure for the tree based on the keyword hit
         * artifacts
         *
         * @param artifactIds Maps Artifact ID to map of attribute types to
         *                    attribute values
         */
        void populateTreeMaps(Map<Long, Map<Long, String>> artifactIds) {
            synchronized (topLevelMap) {
                topLevelMap.clear();

                // map of list name to keword to artifact IDs
                Map<String, Map<String, Map<String, Set<Long>>>> listsMap = new LinkedHashMap<>();

                // Map from from literal keyword to instances (which will be empty) to artifact IDs
                Map<String, Map<String, Set<Long>>> literalMap = new LinkedHashMap<>();

                // Map from regex keyword artifact to instances to artifact IDs
                Map<String, Map<String, Set<Long>>> regexMap = new LinkedHashMap<>();

                // top-level nodes
                topLevelMap.put(SIMPLE_LITERAL_SEARCH, literalMap);
                topLevelMap.put(SIMPLE_REGEX_SEARCH, regexMap);

                for (Map.Entry<Long, Map<Long, String>> art : artifactIds.entrySet()) {
                    long id = art.getKey();
                    Map<Long, String> attributes = art.getValue();

                    // I think we can use attributes.remove(...) here? - why should bwe use remove?
                    String listName = attributes.get(Long.valueOf(BlackboardAttribute.ATTRIBUTE_TYPE.TSK_SET_NAME.getTypeID()));
                    String word = attributes.get(Long.valueOf(BlackboardAttribute.ATTRIBUTE_TYPE.TSK_KEYWORD.getTypeID()));
                    String reg = attributes.get(Long.valueOf(BlackboardAttribute.ATTRIBUTE_TYPE.TSK_KEYWORD_REGEXP.getTypeID()));
                    String kwType = attributes.get(Long.valueOf(BlackboardAttribute.ATTRIBUTE_TYPE.TSK_KEYWORD_SEARCH_TYPE.getTypeID()));

                    if (listName != null) {     // part of a list
                        // get or create list entry
                        Map<String, Map<String, Set<Long>>> listMap = listsMap.computeIfAbsent(listName, ln -> new LinkedHashMap<>());

                        if ("1".equals(kwType) || reg == null) {  //literal, substring or exact
                            /*
                             * Substring, treated same as exact match. "1" is
                             * the ordinal value for substring as defined in
                             * KeywordSearch.java. The original term should be
                             * stored in reg
                             */
                            word = (reg != null) ? reg : word; //use original term if it there.
                            addNonRegExpMatchToList(listMap, word, id);
                        } else {
                            addRegExpToList(listMap, reg, word, id);
                        }
                    } else {//single term
                        if ("1".equals(kwType) || reg == null) {  //literal, substring or exact
                            /*
                             * Substring, treated same as exact match. "1" is
                             * the ordinal value for substring as defined in
                             * KeywordSearch.java. The original term should be
                             * stored in reg
                             */
                            word = (reg != null) ? reg : word; //use original term if it there.
                            addNonRegExpMatchToList(literalMap, word, id);
                        } else {
                            addRegExpToList(regexMap, reg, word, id);
                        }
                    }
                }
                topLevelMap.putAll(listsMap);
            }

            setChanged();
            notifyObservers();
        }

        public void update() {
            // maps Artifact ID to map of attribute types to attribute values
            Map<Long, Map<Long, String>> artifactIds = new LinkedHashMap<>();

            if (skCase == null) {
                return;
            }

            String queryStr = KEYWORD_HIT_ATTRIBUTES_QUERY;
<<<<<<< HEAD
            if (Objects.equals(CasePreferences.getGroupItemsInTreeByDataSource(), true)) {
                queryStr +=  "  AND blackboard_artifacts.data_source_obj_id = " + datasourceObjId;
=======
            if (filteringDSObjId > 0) {
                queryStr += "  AND blackboard_artifacts.data_source_obj_id = " + filteringDSObjId;
>>>>>>> dd27e6cb
            }
            
            try (CaseDbQuery dbQuery = skCase.executeQuery(queryStr)) {
                ResultSet resultSet = dbQuery.getResultSet();
                while (resultSet.next()) {
                    long artifactId = resultSet.getLong("artifact_id"); //NON-NLS
                    long typeId = resultSet.getLong("attribute_type_id"); //NON-NLS
                    String valueStr = resultSet.getString("value_text"); //NON-NLS

                    //get the map of attributes for this artifact
                    Map<Long, String> attributesByTypeMap = artifactIds.computeIfAbsent(artifactId, ai -> new LinkedHashMap<>());
                    if (StringUtils.isNotEmpty(valueStr)) {
                        attributesByTypeMap.put(typeId, valueStr);
                    } else {
                        // Keyword Search Type is an int
                        Long valueLong = resultSet.getLong("value_int32");
                        attributesByTypeMap.put(typeId, valueLong.toString());
                    }
                }
            } catch (TskCoreException | SQLException ex) {
                logger.log(Level.WARNING, "SQL Exception occurred: ", ex); //NON-NLS
            }

            populateTreeMaps(artifactIds);
        }
    }

    @Override
    public <T> T accept(AutopsyItemVisitor<T> visitor) {
        return visitor.visit(this);
    }

    // Created by CreateAutopsyNodeVisitor
    public class RootNode extends DisplayableItemNode {

        public RootNode() {
            super(Children.create(new ListFactory(), true), Lookups.singleton(KEYWORD_HITS));
            super.setName(NAME);
            super.setDisplayName(KEYWORD_HITS);
            this.setIconBaseWithExtension("org/sleuthkit/autopsy/images/keyword_hits.png"); //NON-NLS
        }

        @Override
        public boolean isLeafTypeNode() {
            return false;
        }

        @Override
        public <T> T accept(DisplayableItemNodeVisitor<T> visitor) {
            return visitor.visit(this);
        }

        @Override
        @NbBundle.Messages({"KeywordHits.createSheet.name.name=Name",
            "KeywordHits.createSheet.name.displayName=Name",
            "KeywordHits.createSheet.name.desc=no description"})
        protected Sheet createSheet() {
            Sheet sheet = super.createSheet();
            Sheet.Set sheetSet = sheet.get(Sheet.PROPERTIES);
            if (sheetSet == null) {
                sheetSet = Sheet.createPropertiesSet();
                sheet.put(sheetSet);
            }

            sheetSet.put(new NodeProperty<>(
                    KeywordHits_createSheet_name_name(),
                    KeywordHits_createSheet_name_displayName(),
                    KeywordHits_createSheet_name_desc(),
                    getName()));

            return sheet;
        }

        @Override
        public String getItemType() {
            return getClass().getName();
        }
    }

    private abstract class DetachableObserverChildFactory<X> extends ChildFactory.Detachable<X> implements Observer {

        @Override
        protected void addNotify() {
            keywordResults.addObserver(this);
        }

        @Override
        protected void removeNotify() {
            keywordResults.deleteObserver(this);
        }

        @Override
        public void update(Observable o, Object arg) {
            refresh(true);
        }
    }

    /**
     * Creates the list nodes
     */
    private class ListFactory extends DetachableObserverChildFactory<String> {

        private final PropertyChangeListener pcl = new PropertyChangeListener() {
            @Override
            public void propertyChange(PropertyChangeEvent evt) {
                String eventType = evt.getPropertyName();
                if (eventType.equals(IngestManager.IngestModuleEvent.DATA_ADDED.toString())) {
                    /**
                     * Checking for a current case is a stop gap measure until a
                     * different way of handling the closing of cases is worked
                     * out. Currently, remote events may be received for a case
                     * that is already closed.
                     */
                    try {
                        Case.getCurrentCaseThrows();
                        /**
                         * Even with the check above, it is still possible that
                         * the case will be closed in a different thread before
                         * this code executes. If that happens, it is possible
                         * for the event to have a null oldValue.
                         */
                        ModuleDataEvent eventData = (ModuleDataEvent) evt.getOldValue();
                        if (null != eventData && eventData.getBlackboardArtifactType().getTypeID() == BlackboardArtifact.ARTIFACT_TYPE.TSK_KEYWORD_HIT.getTypeID()) {
                            keywordResults.update();
                        }
                    } catch (NoCurrentCaseException notUsed) {
                        // Case is closed, do nothing.
                    }
                } else if (eventType.equals(IngestManager.IngestJobEvent.COMPLETED.toString())
                        || eventType.equals(IngestManager.IngestJobEvent.CANCELLED.toString())) {
                    /**
                     * Checking for a current case is a stop gap measure until a
                     * different way of handling the closing of cases is worked
                     * out. Currently, remote events may be received for a case
                     * that is already closed.
                     */
                    try {
                        Case.getCurrentCaseThrows();
                        keywordResults.update();
                    } catch (NoCurrentCaseException notUsed) {
                        // Case is closed, do nothing.
                    }
                } else if (eventType.equals(Case.Events.CURRENT_CASE.toString())
                        && evt.getNewValue() == null) {
                    /*
                     * Case was closed. Remove listeners so that we don't get
                     * called with a stale case handle
                     */
                    removeNotify();
                    skCase = null;
                }

            }
        };

        @Override
        protected void addNotify() {
            IngestManager.getInstance().addIngestJobEventListener(pcl);
            IngestManager.getInstance().addIngestModuleEventListener(pcl);
            Case.addEventTypeSubscriber(EnumSet.of(Case.Events.CURRENT_CASE), pcl);
            keywordResults.update();
            super.addNotify();
        }

        @Override
        protected void removeNotify() {
            IngestManager.getInstance().removeIngestJobEventListener(pcl);
            IngestManager.getInstance().removeIngestModuleEventListener(pcl);
            Case.removeEventTypeSubscriber(EnumSet.of(Case.Events.CURRENT_CASE), pcl);
            super.removeNotify();
        }

        @Override
        protected boolean createKeys(List<String> list) {
            list.addAll(keywordResults.getListNames());
            return true;
        }

        @Override
        protected Node createNodeForKey(String key) {
            return new ListNode(key);
        }
    }

    private abstract class KWHitsNodeBase extends DisplayableItemNode implements Observer {

        private KWHitsNodeBase(Children children, Lookup lookup) {
            super(children, lookup);
        }

        private KWHitsNodeBase(Children children) {
            super(children);
        }

        @Override
        public String getItemType() {
            return getClass().getName();
        }

        @Override
        public void update(Observable o, Object arg) {
            updateDisplayName();
        }

        final void updateDisplayName() {
            super.setDisplayName(getName() + " (" + countTotalDescendants() + ")");
        }

        abstract int countTotalDescendants();
    }

    /**
     * Represents the keyword search lists (or default groupings if list was not
     * given)
     */
    class ListNode extends KWHitsNodeBase {

        private final String listName;

        private ListNode(String listName) {
            super(Children.create(new TermFactory(listName), true), Lookups.singleton(listName));
            super.setName(listName);
            this.setIconBaseWithExtension("org/sleuthkit/autopsy/images/keyword_hits.png"); //NON-NLS
            this.listName = listName;
            updateDisplayName();
            keywordResults.addObserver(this);
        }

        @Override
        public int countTotalDescendants() {
            int totalDescendants = 0;

            for (String word : keywordResults.getKeywords(listName)) {
                for (String instance : keywordResults.getKeywordInstances(listName, word)) {
                    Set<Long> ids = keywordResults.getArtifactIds(listName, word, instance);
                    totalDescendants += ids.size();
                }
            }
            return totalDescendants;
        }

        @Override
        @NbBundle.Messages({"KeywordHits.createSheet.listName.name=List Name",
            "KeywordHits.createSheet.listName.displayName=List Name",
            "KeywordHits.createSheet.listName.desc=no description",
            "KeywordHits.createSheet.numChildren.name=Number of Children",
            "KeywordHits.createSheet.numChildren.displayName=Number of Children",
            "KeywordHits.createSheet.numChildren.desc=no description"})
        protected Sheet createSheet() {
            Sheet sheet = super.createSheet();
            Sheet.Set sheetSet = sheet.get(Sheet.PROPERTIES);
            if (sheetSet == null) {
                sheetSet = Sheet.createPropertiesSet();
                sheet.put(sheetSet);
            }

            sheetSet.put(new NodeProperty<>(
                    KeywordHits_createSheet_listName_name(),
                    KeywordHits_createSheet_listName_displayName(),
                    KeywordHits_createSheet_listName_desc(),
                    listName));

            sheetSet.put(new NodeProperty<>(
                    KeywordHits_createSheet_numChildren_name(),
                    KeywordHits_createSheet_numChildren_displayName(),
                    KeywordHits_createSheet_numChildren_desc(),
                    keywordResults.getKeywords(listName).size()));

            return sheet;
        }

        @Override
        public boolean isLeafTypeNode() {
            return false;
        }

        @Override
        public <T> T accept(DisplayableItemNodeVisitor<T> visitor) {
            return visitor.visit(this);
        }
    }

    /**
     * Creates the nodes that represent search terms
     */
    private class TermFactory extends DetachableObserverChildFactory<String> {

        private final String setName;

        private TermFactory(String setName) {
            super();
            this.setName = setName;
        }

        @Override
        protected boolean createKeys(List<String> list) {
            list.addAll(keywordResults.getKeywords(setName));
            return true;
        }

        @Override
        protected Node createNodeForKey(String key) {
            return new TermNode(setName, key);
        }
    }

    /**
     * Represents the search term or regexp that user searched for
     */
    class TermNode extends KWHitsNodeBase {

        private final String setName;
        private final String keyword;

        private TermNode(String setName, String keyword) {
            super(Children.create(new RegExpInstancesFactory(setName, keyword), true), Lookups.singleton(keyword));
            super.setName(keyword);
            this.setName = setName;
            this.keyword = keyword;
            this.setIconBaseWithExtension("org/sleuthkit/autopsy/images/keyword_hits.png"); //NON-NLS
            updateDisplayName();
            keywordResults.addObserver(this);
        }

        @Override
        int countTotalDescendants() {
            return keywordResults.getKeywordInstances(setName, keyword).stream()
                    .mapToInt(instance -> keywordResults.getArtifactIds(setName, keyword, instance).size())
                    .sum();
        }

        @Override
        public boolean isLeafTypeNode() {
            // is this an exact/substring match (i.e. did we use the DEFAULT name)?
            return isOnlyDefaultInstance(keywordResults.getKeywordInstances(setName, keyword));
        }

        @Override
        public <T> T accept(DisplayableItemNodeVisitor<T> visitor) {
            return visitor.visit(this);
        }

        @Override
        @NbBundle.Messages({"KeywordHits.createSheet.filesWithHits.name=Files with Hits",
            "KeywordHits.createSheet.filesWithHits.displayName=Files with Hits",
            "KeywordHits.createSheet.filesWithHits.desc=no description"})
        protected Sheet createSheet() {
            Sheet sheet = super.createSheet();
            Sheet.Set sheetSet = sheet.get(Sheet.PROPERTIES);
            if (sheetSet == null) {
                sheetSet = Sheet.createPropertiesSet();
                sheet.put(sheetSet);
            }
            sheetSet.put(new NodeProperty<>(
                    KeywordHits_createSheet_listName_name(),
                    KeywordHits_createSheet_listName_displayName(),
                    KeywordHits_createSheet_listName_desc(),
                    getDisplayName()));

            sheetSet.put(new NodeProperty<>(
                    KeywordHits_createSheet_filesWithHits_name(),
                    KeywordHits_createSheet_filesWithHits_displayName(),
                    KeywordHits_createSheet_filesWithHits_desc(),
                    countTotalDescendants()));

            return sheet;
        }
    }

    /**
     * Allows us to pass in either longs or strings as they keys for different
     * types of nodes at the same level. Probably a better way to do this, but
     * it works.
     */
    private class RegExpInstanceKey {

        private final boolean isRegExp;
        private String strKey;
        private Long longKey;

        RegExpInstanceKey(String key) {
            isRegExp = true;
            strKey = key;
        }

        RegExpInstanceKey(Long key) {
            isRegExp = false;
            longKey = key;
        }

        boolean isRegExp() {
            return isRegExp;
        }

        Long getIdKey() {
            return longKey;
        }

        String getRegExpKey() {
            return strKey;
        }
    }

    /**
     * Creates the nodes for a given regexp that represent the specific terms
     * that were found
     */
    private class RegExpInstancesFactory extends DetachableObserverChildFactory<RegExpInstanceKey> {

        private final String keyword;
        private final String setName;

        private RegExpInstancesFactory(String setName, String keyword) {
            super();
            this.setName = setName;
            this.keyword = keyword;
        }

        @Override
        protected boolean createKeys(List<RegExpInstanceKey> list) {
            List<String> instances = keywordResults.getKeywordInstances(setName, keyword);
            // The keys are different depending on what we are displaying.
            // regexp get another layer to show instances.  
            // Exact/substring matches don't. 
            if (isOnlyDefaultInstance(instances)) {
                list.addAll(keywordResults.getArtifactIds(setName, keyword, DEFAULT_INSTANCE_NAME).stream()
                        .map(RegExpInstanceKey::new)
                        .collect(Collectors.toList()));
            } else {
                list.addAll(instances.stream()
                        .map(RegExpInstanceKey::new)
                        .collect(Collectors.toList()));
            }
            return true;
        }

        @Override
        protected Node createNodeForKey(RegExpInstanceKey key) {
            if (key.isRegExp()) {
                return new RegExpInstanceNode(setName, keyword, key.getRegExpKey());
            } else {
                // if it isn't a regexp, then skip the 'instance' layer of the tree
                return createBlackboardArtifactNode(key.getIdKey());
            }
        }

    }

    /**
     * Represents a specific term that was found from a regexp
     */
    class RegExpInstanceNode extends KWHitsNodeBase {

        private final String setName;
        private final String keyword;
        private final String instance;

        private RegExpInstanceNode(String setName, String keyword, String instance) {
            super(Children.create(new HitsFactory(setName, keyword, instance), true), Lookups.singleton(instance));
            super.setName(instance);  //the instance represents the name of the keyword hit at this point as the keyword is the regex
            this.setName = setName;
            this.keyword = keyword;
            this.instance = instance;
            this.setIconBaseWithExtension("org/sleuthkit/autopsy/images/keyword_hits.png"); //NON-NLS
            updateDisplayName();
            keywordResults.addObserver(this);
        }

        @Override
        int countTotalDescendants() {
            return keywordResults.getArtifactIds(setName, keyword, instance).size();
        }

        @Override
        public boolean isLeafTypeNode() {
            return true;
        }

        @Override
        public <T> T accept(DisplayableItemNodeVisitor<T> visitor) {
            return visitor.visit(this);
        }

        @Override
        protected Sheet createSheet() {
            Sheet sheet = super.createSheet();
            Sheet.Set sheetSet = sheet.get(Sheet.PROPERTIES);
            if (sheetSet == null) {
                sheetSet = Sheet.createPropertiesSet();
                sheet.put(sheetSet);
            }

            sheetSet.put(new NodeProperty<>(
                    KeywordHits_createSheet_listName_name(),
                    KeywordHits_createSheet_listName_displayName(),
                    KeywordHits_createSheet_listName_desc(),
                    getDisplayName()));

            sheetSet.put(new NodeProperty<>(
                    KeywordHits_createSheet_filesWithHits_name(),
                    KeywordHits_createSheet_filesWithHits_displayName(),
                    KeywordHits_createSheet_filesWithHits_desc(),
                    keywordResults.getArtifactIds(setName, keyword, instance).size()));

            return sheet;
        }

    }

    /**
     * Create a blackboard node for the given Keyword Hit artifact
     *
     * @param artifactId
     *
     * @return Node or null on error
     */
    @NbBundle.Messages({"KeywordHits.createNodeForKey.modTime.name=ModifiedTime",
        "KeywordHits.createNodeForKey.modTime.displayName=Modified Time",
        "KeywordHits.createNodeForKey.modTime.desc=Modified Time",
        "KeywordHits.createNodeForKey.accessTime.name=AccessTime",
        "KeywordHits.createNodeForKey.accessTime.displayName=Access Time",
        "KeywordHits.createNodeForKey.accessTime.desc=Access Time",
        "KeywordHits.createNodeForKey.chgTime.name=ChangeTime",
        "KeywordHits.createNodeForKey.chgTime.displayName=Change Time",
        "KeywordHits.createNodeForKey.chgTime.desc=Change Time"})
    private BlackboardArtifactNode createBlackboardArtifactNode(Long artifactId) {
        if (skCase == null) {
            return null;
        }

        try {
            BlackboardArtifact art = skCase.getBlackboardArtifact(artifactId);
            BlackboardArtifactNode n = new BlackboardArtifactNode(art);
            // The associated file should be available through the Lookup that
            // gets created when the BlackboardArtifactNode is constructed.
            AbstractFile file = n.getLookup().lookup(AbstractFile.class);
            if (file == null) {
                try {
                    file = skCase.getAbstractFileById(art.getObjectID());
                } catch (TskCoreException ex) {
                    logger.log(Level.SEVERE, "TskCoreException while constructing BlackboardArtifact Node from KeywordHitsKeywordChildren", ex); //NON-NLS
                    return n;
                }
            }
            /*
             * It is possible to get a keyword hit on artifacts generated for
             * the underlying image in which case MAC times are not
             * available/applicable/useful.
             */
            if (file == null) {
                return n;
            }

            n.addNodeProperty(new NodeProperty<>(
                    KeywordHits_createNodeForKey_modTime_name(),
                    KeywordHits_createNodeForKey_modTime_displayName(),
                    KeywordHits_createNodeForKey_modTime_desc(),
                    ContentUtils.getStringTime(file.getMtime(), file)));
            n.addNodeProperty(new NodeProperty<>(
                    KeywordHits_createNodeForKey_accessTime_name(),
                    KeywordHits_createNodeForKey_accessTime_displayName(),
                    KeywordHits_createNodeForKey_accessTime_desc(),
                    ContentUtils.getStringTime(file.getAtime(), file)));
            n.addNodeProperty(new NodeProperty<>(
                    KeywordHits_createNodeForKey_chgTime_name(),
                    KeywordHits_createNodeForKey_chgTime_displayName(),
                    KeywordHits_createNodeForKey_chgTime_desc(),
                    ContentUtils.getStringTime(file.getCtime(), file)));
            return n;
        } catch (TskCoreException ex) {
            logger.log(Level.WARNING, "TSK Exception occurred", ex); //NON-NLS
        }
        return null;
    }

    /**
     * Creates nodes for individual files that had hits
     */
    private class HitsFactory extends DetachableObserverChildFactory<Long> {

        private final String keyword;
        private final String setName;
        private final String instance;

        private HitsFactory(String setName, String keyword, String instance) {
            super();
            this.setName = setName;
            this.keyword = keyword;
            this.instance = instance;
        }

        @Override
        protected boolean createKeys(List<Long> list) {
            list.addAll(keywordResults.getArtifactIds(setName, keyword, instance));
            return true;
        }

        @Override
        protected Node createNodeForKey(Long artifactId) {
            return createBlackboardArtifactNode(artifactId);
        }
    }
}<|MERGE_RESOLUTION|>--- conflicted
+++ resolved
@@ -83,7 +83,7 @@
      */
     private static final String DEFAULT_INSTANCE_NAME = "DEFAULT_INSTANCE_NAME";
 
-    
+
     /**
      * query attributes table for the ones that we need for the tree
      */
@@ -106,20 +106,20 @@
 
     /**
      * Constructor
-     * 
+     *
      * @param skCase  Case DB
-     */ 
+     */
     KeywordHits(SleuthkitCase skCase) {
         this(skCase, 0);
     }
-    
+
     /**
      * Constructor
-     * 
+     *
      * @param skCase  Case DB
-     * @param objId  Object id of the data source 
-     * 
-     */ 
+     * @param objId  Object id of the data source
+     *
+     */
     public KeywordHits(SleuthkitCase skCase, long objId) {
         this.skCase = skCase;
         this.filteringDSObjId = objId;
@@ -150,7 +150,7 @@
         List<String> getListNames() {
             synchronized (topLevelMap) {
                 List<String> names = new ArrayList<>(topLevelMap.keySet());
-                // this causes the "Single ..." terms to be in the middle of the results, 
+                // this causes the "Single ..." terms to be in the middle of the results,
                 // which is wierd.  Make a custom comparator or do something else to maek them on top
                 //Collections.sort(names);
                 return names;
@@ -321,15 +321,10 @@
             }
 
             String queryStr = KEYWORD_HIT_ATTRIBUTES_QUERY;
-<<<<<<< HEAD
-            if (Objects.equals(CasePreferences.getGroupItemsInTreeByDataSource(), true)) {
-                queryStr +=  "  AND blackboard_artifacts.data_source_obj_id = " + datasourceObjId;
-=======
             if (filteringDSObjId > 0) {
                 queryStr += "  AND blackboard_artifacts.data_source_obj_id = " + filteringDSObjId;
->>>>>>> dd27e6cb
-            }
-            
+            }
+
             try (CaseDbQuery dbQuery = skCase.executeQuery(queryStr)) {
                 ResultSet resultSet = dbQuery.getResultSet();
                 while (resultSet.next()) {
@@ -750,8 +745,8 @@
         protected boolean createKeys(List<RegExpInstanceKey> list) {
             List<String> instances = keywordResults.getKeywordInstances(setName, keyword);
             // The keys are different depending on what we are displaying.
-            // regexp get another layer to show instances.  
-            // Exact/substring matches don't. 
+            // regexp get another layer to show instances.
+            // Exact/substring matches don't.
             if (isOnlyDefaultInstance(instances)) {
                 list.addAll(keywordResults.getArtifactIds(setName, keyword, DEFAULT_INSTANCE_NAME).stream()
                         .map(RegExpInstanceKey::new)
