/*
 * Autopsy Forensic Browser
 *
 * Copyright 2012-2021 Basis Technology Corp.
 * Contact: carrier <at> sleuthkit <dot> org
 *
 * Licensed under the Apache License, Version 2.0 (the "License");
 * you may not use this file except in compliance with the License.
 * You may obtain a copy of the License at
 *
 *     http://www.apache.org/licenses/LICENSE-2.0
 *
 * Unless required by applicable law or agreed to in writing, software
 * distributed under the License is distributed on an "AS IS" BASIS,
 * WITHOUT WARRANTIES OR CONDITIONS OF ANY KIND, either express or implied.
 * See the License for the specific language governing permissions and
 * limitations under the License.
 */
package org.sleuthkit.autopsy.datamodel;

import java.beans.PropertyChangeEvent;
import java.beans.PropertyChangeListener;
import java.beans.PropertyChangeSupport;
import java.sql.ResultSet;
import java.sql.SQLException;
import java.util.ArrayList;
import java.util.EnumSet;
import java.util.HashMap;
import java.util.LinkedHashMap;
import java.util.List;
import java.util.Map;
import java.util.Set;
import java.util.logging.Level;
import org.openide.nodes.ChildFactory;
import org.openide.nodes.Children;
import org.openide.nodes.Node;
import org.openide.nodes.Sheet;
import org.openide.util.NbBundle;
import org.openide.util.WeakListeners;
import org.openide.util.lookup.Lookups;
import org.sleuthkit.autopsy.casemodule.Case;
import org.sleuthkit.autopsy.casemodule.NoCurrentCaseException;
import org.sleuthkit.autopsy.coreutils.Logger;
import org.sleuthkit.autopsy.ingest.IngestManager;
import org.sleuthkit.autopsy.ingest.ModuleDataEvent;
import org.sleuthkit.datamodel.BlackboardArtifact;
import static org.sleuthkit.datamodel.BlackboardArtifact.Type.TSK_EMAIL_MSG;
import org.sleuthkit.datamodel.BlackboardAttribute;
import org.sleuthkit.datamodel.SleuthkitCase;
import org.sleuthkit.datamodel.SleuthkitCase.CaseDbQuery;
import org.sleuthkit.datamodel.TskCoreException;
import org.sleuthkit.autopsy.datamodel.Artifacts.UpdatableCountTypeNode;
import org.sleuthkit.datamodel.DataArtifact;

/**
 * Support for TSK_EMAIL_MSG nodes and displaying emails in the directory tree.
 * Email messages are grouped into parent folders, and the folders are grouped
 * into parent accounts if TSK_PATH is available to define the relationship
 * structure for every message.
 */
public class EmailExtracted implements AutopsyVisitableItem {

    private static final String LABEL_NAME = BlackboardArtifact.Type.TSK_EMAIL_MSG.getTypeName();
    private static final Logger logger = Logger.getLogger(EmailExtracted.class.getName());
    private static final String MAIL_ACCOUNT = NbBundle.getMessage(EmailExtracted.class, "EmailExtracted.mailAccount.text");
    private static final String MAIL_FOLDER = NbBundle.getMessage(EmailExtracted.class, "EmailExtracted.mailFolder.text");
    private static final String MAIL_PATH_SEPARATOR = "/";
    private static final Set<IngestManager.IngestJobEvent> INGEST_JOB_EVENTS_OF_INTEREST = EnumSet.of(IngestManager.IngestJobEvent.COMPLETED, IngestManager.IngestJobEvent.CANCELLED);
    private static final Set<IngestManager.IngestModuleEvent> INGEST_MODULE_EVENTS_OF_INTEREST = EnumSet.of(IngestManager.IngestModuleEvent.DATA_ADDED);

    /**
     * Parse the path of the email msg to get the account name and folder in
     * which the email is contained.
     *
     * @param path - the TSK_PATH to the email msg
     *
     * @return a map containg the account and folder which the email is stored
     *         in
     */
    public static final Map<String, String> parsePath(String path) {
        Map<String, String> parsed = new HashMap<>();
        String[] split = path == null ? new String[0] : path.split(MAIL_PATH_SEPARATOR);
        if (split.length < 4) {
            parsed.put(MAIL_ACCOUNT, NbBundle.getMessage(EmailExtracted.class, "EmailExtracted.defaultAcct.text"));
            parsed.put(MAIL_FOLDER, NbBundle.getMessage(EmailExtracted.class, "EmailExtracted.defaultFolder.text"));
            return parsed;
        }
        parsed.put(MAIL_ACCOUNT, split[2]);
        parsed.put(MAIL_FOLDER, split[3]);
        return parsed;
    }
    private SleuthkitCase skCase;
    private final EmailResults emailResults;
    private final long filteringDSObjId;    // 0 if not filtering/grouping by data source

    /**
     * Constructor
     *
     * @param skCase Case DB
     */
    public EmailExtracted(SleuthkitCase skCase) {
        this(skCase, 0);
    }

    /**
     * Constructor
     *
     * @param skCase Case DB
     * @param objId  Object id of the data source
     *
     */
    public EmailExtracted(SleuthkitCase skCase, long objId) {
        this.skCase = skCase;
        this.filteringDSObjId = objId;
        emailResults = new EmailResults();
    }

    @Override
    public <T> T accept(AutopsyItemVisitor<T> visitor) {
        return visitor.visit(this);
    }

    private final class EmailResults {

        // NOTE: the map can be accessed by multiple worker threads and needs to be synchronized
        private final Map<String, Map<String, List<Long>>> accounts = new LinkedHashMap<>();

        private final PropertyChangeSupport pcs = new PropertyChangeSupport(this);
        
        EmailResults() {
            update();
        }

        /**
         * Adds a property change listener listening for changes in data.
         * @param pcl The property change listener to be subscribed.
         */
        void addListener(PropertyChangeListener pcl) {
            pcs.addPropertyChangeListener(pcl);
        }

        /**
         * Removes a property change listener listening for changes in data.
         * @param pcl The property change listener to be removed from subscription.
         */        
        void removeListener(PropertyChangeListener pcl) {
            pcs.removePropertyChangeListener(pcl);
        }
        


        public Set<String> getAccounts() {
            synchronized (accounts) {
                return accounts.keySet();
            }
        }

        public Set<String> getFolders(String account) {
            synchronized (accounts) {
                return accounts.get(account).keySet();
            }
        }

        public List<Long> getArtifactIds(String account, String folder) {
            synchronized (accounts) {
                return accounts.get(account).get(folder);
            }
        }

        @SuppressWarnings("deprecation")
        public void update() {
            // clear cache if no case
            if (skCase == null) {
                synchronized (accounts) {
                    accounts.clear();
                }
                return;
            }

            // get artifact id and path (if present) of all email artifacts
            int emailArtifactId = BlackboardArtifact.Type.TSK_EMAIL_MSG.getTypeID();
            int pathAttrId = BlackboardAttribute.ATTRIBUTE_TYPE.TSK_PATH.getTypeID();

            String query = "SELECT \n"
                    + "	art.artifact_obj_id AS artifact_obj_id,\n"
                    + "	(SELECT value_text FROM blackboard_attributes attr\n"
                    + "	WHERE attr.artifact_id = art.artifact_id AND attr.attribute_type_id = " + pathAttrId + "\n"
                    + "	LIMIT 1) AS value_text\n"
                    + "FROM \n"
                    + "	blackboard_artifacts art\n"
                    + "	WHERE art.artifact_type_id = " + emailArtifactId + "\n"
                    + ((filteringDSObjId > 0) ? "	AND art.data_source_obj_id = " + filteringDSObjId : "");

            // form hierarchy of account -> folder -> account id
            Map<String, Map<String, List<Long>>> newMapping = new HashMap<>();

            try (CaseDbQuery dbQuery = skCase.executeQuery(query)) {
                ResultSet resultSet = dbQuery.getResultSet();
                while (resultSet.next()) {
                    Long artifactObjId = resultSet.getLong("artifact_obj_id");
                    Map<String, String> accountFolderMap = parsePath(resultSet.getString("value_text"));
                    String account = accountFolderMap.get(MAIL_ACCOUNT);
                    String folder = accountFolderMap.get(MAIL_FOLDER);

                    Map<String, List<Long>> folders = newMapping.computeIfAbsent(account, (str) -> new LinkedHashMap<>());
                    List<Long> messages = folders.computeIfAbsent(folder, (str) -> new ArrayList<>());
                    messages.add(artifactObjId);
                }
            } catch (TskCoreException | SQLException ex) {
                logger.log(Level.WARNING, "Cannot initialize email extraction: ", ex); //NON-NLS
            }

            synchronized (accounts) {
                accounts.clear();
                accounts.putAll(newMapping);
            }

            pcs.firePropertyChange(EmailResults.class.getSimpleName(), null, accounts);
        }
    }

    /**
     * Mail root node grouping all mail accounts, supports account-> folder
     * structure
     */
    public class RootNode extends UpdatableCountTypeNode {

        public RootNode() {
            super(Children.create(new AccountFactory(), true),
                    Lookups.singleton(TSK_EMAIL_MSG.getDisplayName()),
                    TSK_EMAIL_MSG.getDisplayName(),
                    filteringDSObjId,
                    TSK_EMAIL_MSG);
            //super(Children.create(new AccountFactory(), true), Lookups.singleton(DISPLAY_NAME));
            super.setName(LABEL_NAME);
            this.setIconBaseWithExtension("org/sleuthkit/autopsy/images/mail-icon-16.png"); //NON-NLS
            emailResults.update();
        }

        @Override
        public boolean isLeafTypeNode() {
            return false;
        }

        @Override
        public <T> T accept(DisplayableItemNodeVisitor<T> visitor) {
            return visitor.visit(this);
        }

        @Override
        protected Sheet createSheet() {
            Sheet sheet = super.createSheet();
            Sheet.Set sheetSet = sheet.get(Sheet.PROPERTIES);
            if (sheetSet == null) {
                sheetSet = Sheet.createPropertiesSet();
                sheet.put(sheetSet);
            }

            sheetSet.put(new NodeProperty<>(NbBundle.getMessage(this.getClass(), "EmailExtracted.createSheet.name.name"),
                    NbBundle.getMessage(this.getClass(), "EmailExtracted.createSheet.name.displayName"),
                    NbBundle.getMessage(this.getClass(), "EmailExtracted.createSheet.name.desc"),
                    getName()));

            return sheet;
        }

        @Override
        public String getItemType() {
            return getClass().getName();
        }
    }

    /**
     * Mail root child node creating each account node
     */
    private class AccountFactory extends ChildFactory.Detachable<String> {

        private final PropertyChangeListener weakEmailResultsListener = WeakListeners.propertyChange((pce) -> refresh(true), null);

        /*
         * The pcl is in the class because it has the easiest mechanisms to add
         * and remove itself during its life cycles.
         */
        private final PropertyChangeListener pcl = new PropertyChangeListener() {
            @Override
            public void propertyChange(PropertyChangeEvent evt) {
                String eventType = evt.getPropertyName();
                if (eventType.equals(IngestManager.IngestModuleEvent.DATA_ADDED.toString())) {
                    /**
                     * Checking for a current case is a stop gap measure until a
                     * different way of handling the closing of cases is worked
                     * out. Currently, remote events may be received for a case
                     * that is already closed.
                     */
                    try {
                        Case.getCurrentCaseThrows();
                        /**
                         * Even with the check above, it is still possible that
                         * the case will be closed in a different thread before
                         * this code executes. If that happens, it is possible
                         * for the event to have a null oldValue.
                         */
                        ModuleDataEvent eventData = (ModuleDataEvent) evt.getOldValue();
                        if (null != eventData && eventData.getBlackboardArtifactType().getTypeID() == BlackboardArtifact.Type.TSK_EMAIL_MSG.getTypeID()) {
                            emailResults.update();
                        }
                    } catch (NoCurrentCaseException notUsed) {
                        /**
                         * Case is closed, do nothing.
                         */
                    }
                } else if (eventType.equals(IngestManager.IngestJobEvent.COMPLETED.toString())
                        || eventType.equals(IngestManager.IngestJobEvent.CANCELLED.toString())) {
                    /**
                     * Checking for a current case is a stop gap measure until a
                     * different way of handling the closing of cases is worked
                     * out. Currently, remote events may be received for a case
                     * that is already closed.
                     */
                    try {
                        Case.getCurrentCaseThrows();
                        emailResults.update();
                    } catch (NoCurrentCaseException notUsed) {
                        /**
                         * Case is closed, do nothing.
                         */
                    }
                } else if (eventType.equals(Case.Events.CURRENT_CASE.toString())) {
                    // case was closed. Remove listeners so that we don't get called with a stale case handle
                    if (evt.getNewValue() == null) {
                        removeNotify();
                        skCase = null;
                    }
                }
            }
        };

        private final PropertyChangeListener weakPcl = WeakListeners.propertyChange(pcl, null);

        @Override
        protected void addNotify() {
            IngestManager.getInstance().addIngestJobEventListener(INGEST_JOB_EVENTS_OF_INTEREST, weakPcl);
            IngestManager.getInstance().addIngestModuleEventListener(INGEST_MODULE_EVENTS_OF_INTEREST, weakPcl);
            Case.addEventTypeSubscriber(EnumSet.of(Case.Events.CURRENT_CASE), weakPcl);
            emailResults.addListener(weakEmailResultsListener);
            emailResults.update();
        }

        @Override
        protected void finalize() throws Throwable {
<<<<<<< HEAD
=======
            super.finalize();
>>>>>>> c5afa868
            IngestManager.getInstance().removeIngestJobEventListener(weakPcl);
            IngestManager.getInstance().removeIngestModuleEventListener(weakPcl);
            Case.removeEventTypeSubscriber(EnumSet.of(Case.Events.CURRENT_CASE), weakPcl);
            emailResults.removeListener(weakEmailResultsListener);
            super.finalize();
        }

        @Override
        protected boolean createKeys(List<String> list) {
            list.addAll(emailResults.getAccounts());
            return true;
        }

        @Override
        protected Node createNodeForKey(String key) {
            return new AccountNode(key);
        }
    }

    /**
     * Account node representation
     */
    public class AccountNode extends DisplayableItemNode {

        private final String accountName;

        private final PropertyChangeListener weakListener = WeakListeners.propertyChange((pce) -> updateDisplayName(), null);

        public AccountNode(String accountName) {
            super(Children.create(new FolderFactory(accountName), true), Lookups.singleton(accountName));
            super.setName(accountName);
            this.accountName = accountName;
            this.setIconBaseWithExtension("org/sleuthkit/autopsy/images/account-icon-16.png"); //NON-NLS
            updateDisplayName();
            emailResults.addListener(weakListener);
        }

        private void updateDisplayName() {
            super.setDisplayName(accountName + " (" + emailResults.getFolders(accountName) + ")");
        }

        @Override
        protected Sheet createSheet() {
            Sheet sheet = super.createSheet();
            Sheet.Set sheetSet = sheet.get(Sheet.PROPERTIES);
            if (sheetSet == null) {
                sheetSet = Sheet.createPropertiesSet();
                sheet.put(sheetSet);
            }

            sheetSet.put(new NodeProperty<>(NbBundle.getMessage(this.getClass(), "EmailExtracted.createSheet.name.name"),
                    NbBundle.getMessage(this.getClass(), "EmailExtracted.createSheet.name.displayName"),
                    NbBundle.getMessage(this.getClass(), "EmailExtracted.createSheet.name.desc"),
                    getName()));

            return sheet;
        }

        @Override
        public boolean isLeafTypeNode() {
            return false;
        }

        @Override
        public <T> T accept(DisplayableItemNodeVisitor<T> visitor) {
            return visitor.visit(this);
        }

        @Override
        public String getItemType() {
            return getClass().getName();
        }

        @Override
        protected void finalize() throws Throwable {
            emailResults.removeListener(weakListener);
            super.finalize();
        }

    }

    /**
     * Account node child creating sub nodes for every folder
     */
    private class FolderFactory extends ChildFactory.Detachable<String> {

        private final PropertyChangeListener weakListener = WeakListeners.propertyChange((pce) -> refresh(true), null);

        private final String accountName;

        private FolderFactory(String accountName) {
            super();
            this.accountName = accountName;
        }

        @Override
        protected void addNotify() {
            emailResults.addListener(weakListener);
        }

        @Override
        protected boolean createKeys(List<String> list) {
            list.addAll(emailResults.getFolders(accountName));
            return true;
        }

        @Override
        protected Node createNodeForKey(String folderName) {
            return new FolderNode(accountName, folderName);
        }

        @Override
        protected void finalize() throws Throwable {
            emailResults.removeListener(weakListener);
            super.finalize();
        }
    }

    /**
     * Ensures that the key for the parent node and child factory is the same to
     * ensure that the BaseChildFactory registered listener node name
     * (BaseChildFactory.register and DataResultViewerTable.setNode with event
     * registration) is the same as the factory name that will post events from
     * BaseChildFactory.post called in BaseChildFactory.makeKeys. See JIRA-7752
     * for more details.
     *
     * @param accountName The account name.
     * @param folderName  The folder name.
     *
     * @return The generated key.
     */
    private static String getFolderKey(String accountName, String folderName) {
        return accountName + "_" + folderName;
    }

    /**
     * Node representing mail folder
     */
    public class FolderNode extends DisplayableItemNode {

        private final PropertyChangeListener weakListener = WeakListeners.propertyChange((pce) -> updateDisplayName(), null);

        private final String accountName;
        private final String folderName;

        public FolderNode(String accountName, String folderName) {
            super(Children.create(new MessageFactory(accountName, folderName), true), Lookups.singleton(accountName));
            super.setName(getFolderKey(accountName, folderName));
            this.setIconBaseWithExtension("org/sleuthkit/autopsy/images/folder-icon-16.png"); //NON-NLS
            this.accountName = accountName;
            this.folderName = folderName;
            updateDisplayName();
            emailResults.addListener(weakListener);
        }

        private void updateDisplayName() {
            super.setDisplayName(folderName + " (" + emailResults.getArtifactIds(accountName, folderName).size() + ")");

        }

        @Override
        public boolean isLeafTypeNode() {
            return false;
        }

        @Override
        protected Sheet createSheet() {
            Sheet sheet = super.createSheet();
            Sheet.Set sheetSet = sheet.get(Sheet.PROPERTIES);
            if (sheetSet == null) {
                sheetSet = Sheet.createPropertiesSet();
                sheet.put(sheetSet);
            }

            sheetSet.put(new NodeProperty<>(NbBundle.getMessage(this.getClass(), "EmailExtracted.createSheet.name.name"),
                    NbBundle.getMessage(this.getClass(), "EmailExtracted.createSheet.name.displayName"),
                    NbBundle.getMessage(this.getClass(), "EmailExtracted.createSheet.name.desc"),
                    getName()));

            return sheet;
        }

        @Override
        public <T> T accept(DisplayableItemNodeVisitor<T> visitor) {
            return visitor.visit(this);
        }

        @Override
        public String getItemType() {
            return getClass().getName();
        }

        @Override
        protected void finalize() throws Throwable {
            emailResults.removeListener(weakListener);
            super.finalize();
        }
    }

    /**
     * Node representing mail folder content (mail messages)
     */
    private class MessageFactory extends BaseChildFactory<DataArtifact> {

        private final PropertyChangeListener weakListener = WeakListeners.propertyChange((pce) -> refresh(true), null);
        private final String accountName;
        private final String folderName;

        private MessageFactory(String accountName, String folderName) {
            super(getFolderKey(accountName, folderName));
            this.accountName = accountName;
            this.folderName = folderName;
        }

        @Override
        protected Node createNodeForKey(DataArtifact art) {
            return new BlackboardArtifactNode(art);
        }

        @Override
        protected List<DataArtifact> makeKeys() {
            List<DataArtifact> keys = new ArrayList<>();

            if (skCase != null) {
                emailResults.getArtifactIds(accountName, folderName).forEach((id) -> {
                    try {
                        DataArtifact art = skCase.getBlackboard().getDataArtifactById(id);
                        //Cache attributes while we are off the EDT.
                        //See JIRA-5969
                        art.getAttributes();
                        keys.add(art);
                    } catch (TskCoreException ex) {
                        logger.log(Level.WARNING, "Error getting mail messages keys", ex); //NON-NLS
                    }
                });
            }
            return keys;
        }

        @Override
        protected void onAdd() {
            emailResults.addListener(weakListener);
        }

        @Override
        protected void onRemove() {
            emailResults.removeListener(weakListener);
        }
    }
}<|MERGE_RESOLUTION|>--- conflicted
+++ resolved
@@ -348,10 +348,6 @@
 
         @Override
         protected void finalize() throws Throwable {
-<<<<<<< HEAD
-=======
-            super.finalize();
->>>>>>> c5afa868
             IngestManager.getInstance().removeIngestJobEventListener(weakPcl);
             IngestManager.getInstance().removeIngestModuleEventListener(weakPcl);
             Case.removeEventTypeSubscriber(EnumSet.of(Case.Events.CURRENT_CASE), weakPcl);
