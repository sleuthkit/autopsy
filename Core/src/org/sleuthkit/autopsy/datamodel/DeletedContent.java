--- conflicted
+++ resolved
@@ -438,16 +438,7 @@
 
                 }
 
-<<<<<<< HEAD
-                if (UserPreferences.hideKnownFilesInViewsTree()) {
-                    query += " AND (known != " + TskData.FileKnown.KNOWN.getFileKnownValue() //NON-NLS
-                            + " OR known IS NULL)"; //NON-NLS
-                }
-
-                if (Objects.equals(CasePreferences.getGroupItemsInTreeByDataSource(), true)) {
-=======
                 if (filteringDSObjId > 0) {
->>>>>>> dd27e6cb
                     query += " AND data_source_obj_id = " + filteringDSObjId;
                 }
                 return query;
