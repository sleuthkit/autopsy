/*
 * Autopsy Forensic Browser
 *
 * Copyright 2011-2017 Basis Technology Corp.
 * Contact: carrier <at> sleuthkit <dot> org
 *
 * Licensed under the Apache License, Version 2.0 (the "License");
 * you may not use this file except in compliance with the License.
 * You may obtain a copy of the License at
 *
 *     http://www.apache.org/licenses/LICENSE-2.0
 *
 * Unless required by applicable law or agreed to in writing, software
 * distributed under the License is distributed on an "AS IS" BASIS,
 * WITHOUT WARRANTIES OR CONDITIONS OF ANY KIND, either express or implied.
 * See the License for the specific language governing permissions and
 * limitations under the License.
 */
package org.sleuthkit.autopsy.datamodel;

import java.beans.PropertyChangeEvent;
import java.beans.PropertyChangeListener;
import java.sql.ResultSet;
import java.sql.SQLException;
import java.util.ArrayList;
import java.util.Collections;
import java.util.HashMap;
import java.util.List;
import java.util.Observable;
import java.util.Observer;
import java.util.concurrent.ExecutionException;
import java.util.logging.Level;
import javax.swing.SwingWorker;
import org.apache.commons.lang3.ArrayUtils;
import org.apache.commons.lang3.StringUtils;
import org.openide.nodes.ChildFactory;
import org.openide.nodes.Children;
import org.openide.nodes.Node;
import org.openide.util.NbBundle;
import org.sleuthkit.autopsy.casemodule.Case;
import org.sleuthkit.autopsy.core.UserPreferences;
import org.sleuthkit.autopsy.coreutils.Logger;
import org.sleuthkit.autopsy.ingest.IngestManager;
import org.sleuthkit.datamodel.AbstractFile;
import org.sleuthkit.datamodel.Content;
import org.sleuthkit.datamodel.SleuthkitCase;
import org.sleuthkit.datamodel.TskCoreException;
import org.sleuthkit.datamodel.TskData;

/**
 * Class which contains the Nodes for the 'By Mime Type' view located in the
 * File Types view, shows all files with a mime type. Will initially be empty
 * until file type identification has been performed. Contains a Property Change
 * Listener which is checking for changes in IngestJobEvent Completed or
 * Cancelled and IngestModuleEvent Content Changed.
 */
public final class FileTypesByMimeType extends Observable implements AutopsyVisitableItem {

    private final static Logger logger = Logger.getLogger(FileTypesByMimeType.class.getName());
    private final SleuthkitCase skCase;
    /**
     * The nodes of this tree will be determined dynamically by the mimetypes
     * which exist in the database. This hashmap will store them with the media
     * type as the key and a list of media subtypes as the value.
     */
    private final HashMap<String, List<String>> existingMimeTypes = new HashMap<>();
    private static final Logger LOGGER = Logger.getLogger(FileTypesByMimeType.class.getName());

    private boolean showCounts = true;

    private void removeListeners() {
        deleteObservers();
        IngestManager.getInstance().removeIngestJobEventListener(pcl);
        Case.removePropertyChangeListener(pcl);
    }
    /*
     * The pcl is in the class because it has the easiest mechanisms to add and
     * remove itself during its life cycles.
     */
    private final PropertyChangeListener pcl;

    /**
     * Retrieve the media types by retrieving the keyset from the hashmap.
     *
     * @return mediaTypes - a list of strings representing all distinct media
     *         types of files for this case
     */
    private List<String> getMediaTypeList() {
        synchronized (existingMimeTypes) {
            List<String> mediaTypes = new ArrayList<>(existingMimeTypes.keySet());
            Collections.sort(mediaTypes);
            return mediaTypes;
        }
    }

    /**
     * Performs the query on the database to get all distinct MIME types of
     * files in it, and populate the hashmap with those results.
     */
    private void populateHashMap() {
        StringBuilder allDistinctMimeTypesQuery = new StringBuilder();
        allDistinctMimeTypesQuery.append("SELECT DISTINCT mime_type from tsk_files where mime_type IS NOT null");  //NON-NLS
        allDistinctMimeTypesQuery.append(" AND dir_type = ").append(TskData.TSK_FS_NAME_TYPE_ENUM.REG.getValue()); //NON-NLS
        allDistinctMimeTypesQuery.append(" AND (type IN (").append(TskData.TSK_DB_FILES_TYPE_ENUM.FS.ordinal()).append(","); //NON-NLS
        allDistinctMimeTypesQuery.append(TskData.TSK_DB_FILES_TYPE_ENUM.CARVED.ordinal()).append(",");
        allDistinctMimeTypesQuery.append(TskData.TSK_DB_FILES_TYPE_ENUM.DERIVED.ordinal()).append(",");
        if (!UserPreferences.hideSlackFilesInViewsTree()) {
            allDistinctMimeTypesQuery.append(TskData.TSK_DB_FILES_TYPE_ENUM.SLACK.ordinal()).append(",");
        }
        allDistinctMimeTypesQuery.append(TskData.TSK_DB_FILES_TYPE_ENUM.LOCAL.ordinal()).append("))");
        synchronized (existingMimeTypes) {
            existingMimeTypes.clear();

            if (skCase == null) {
                return;
            }
            try (SleuthkitCase.CaseDbQuery dbQuery = skCase.executeQuery(allDistinctMimeTypesQuery.toString())) {
                ResultSet resultSet = dbQuery.getResultSet();
                while (resultSet.next()) {
                    final String mime_type = resultSet.getString("mime_type"); //NON-NLS
                    if (!mime_type.isEmpty()) {
                        String mimeType[] = mime_type.split("/");
                        //if the mime_type contained multiple slashes then everything after the first slash will become the subtype
                        final String mimeMediaSubType = StringUtils.join(ArrayUtils.subarray(mimeType, 1, mimeType.length), "/");
                        if (mimeType.length > 1 && !mimeType[0].isEmpty() && !mimeMediaSubType.isEmpty()) {
                            if (!existingMimeTypes.containsKey(mimeType[0])) {
                                existingMimeTypes.put(mimeType[0], new ArrayList<>());
                            }
                            existingMimeTypes.get(mimeType[0]).add(mimeMediaSubType);
                        }
                    }
                }
            } catch (TskCoreException | SQLException ex) {
                LOGGER.log(Level.SEVERE, "Unable to populate File Types by MIME Type tree view from DB: ", ex); //NON-NLS
            }
        }

        setChanged();

        notifyObservers();
    }

    FileTypesByMimeType(SleuthkitCase skCase) {
        this.pcl = (PropertyChangeEvent evt) -> {
            String eventType = evt.getPropertyName();
            if (eventType.equals(IngestManager.IngestJobEvent.COMPLETED.toString())
                    || eventType.equals(IngestManager.IngestJobEvent.CANCELLED.toString())) {

                /**
                 * Checking for a current case is a stop gap measure until a
                 * different way of handling the closing of cases is worked out.
                 * Currently, remote events may be received for a case that is
                 * already closed.
                 */
                try {
                    Case.getCurrentCase();
                    shouldShowCounts(skCase);

                    populateHashMap();
                } catch (IllegalStateException notUsed) {
                    /**
                     * Case is closed, do nothing.
                     */
                }
            } else if (eventType.equals(Case.Events.CURRENT_CASE.toString())) {
                if (evt.getNewValue() == null) {
                    removeListeners();
                }
            }
        };
        IngestManager.getInstance().addIngestJobEventListener(pcl);
        Case.addPropertyChangeListener(pcl);
        this.skCase = skCase;
        populateHashMap();
    }

    /**
     * Should the nodes show counts?
     *
     *
     * @return True, unless the DB has more than 200k rows.
     */
    private boolean shouldShowCounts(final SleuthkitCase skCase) {
        if (showCounts) {
            try {
                if (skCase.countFilesWhere("1=1") > 200000) {
                    showCounts = false;
                }
            } catch (TskCoreException tskCoreException) {
                showCounts = false;
                LOGGER.log(Level.SEVERE, "Error counting files.", tskCoreException);
            }
        }
        return showCounts;
    }

    @Override
    public <T> T accept(AutopsyItemVisitor<T> v) {
        return v.visit(this);
    }

    /**
     * Method to check if the node in question is a ByMimeTypeNode which is
     * empty.
     *
     * @param node the Node which you wish to check.
     *
     * @return True if originNode is an instance of ByMimeTypeNode and is empty,
     *         false otherwise.
     */
    public static boolean isEmptyMimeTypeNode(Node node) {
        boolean isEmptyMimeNode = false;
        if (node instanceof FileTypesByMimeType.ByMimeTypeNode && ((FileTypesByMimeType.ByMimeTypeNode) node).isEmpty()) {
            isEmptyMimeNode = true;
        }
        return isEmptyMimeNode;

    }

    /**
     * Class which represents the root node of the "By MIME Type" tree, will
     * have children of each media type present in the database or no children
     * when the file detection module has not been run and MIME type is
     * currently unknown.
     */
    class ByMimeTypeNode extends DisplayableItemNode {

        @NbBundle.Messages("FileTypesByMimeType.name.text=By MIME Type")
        final String NAME = Bundle.FileTypesByMimeType_name_text();

        ByMimeTypeNode() {
            super(Children.create(new ByMimeTypeNodeChildren(), true));
            super.setName(NAME);
            super.setDisplayName(NAME);
            this.setIconBaseWithExtension("org/sleuthkit/autopsy/images/file_types.png");
        }

        @Override
        public boolean isLeafTypeNode() {
            return false;
        }

        @Override
        public <T> T accept(DisplayableItemNodeVisitor<T> v) {
            return v.visit(this);
        }

        @Override
        public String getItemType() {
            return getClass().getName();
        }

        boolean isEmpty() {
            return existingMimeTypes.isEmpty();
        }

    }

    /**
     * Creates the children for the "By MIME Type" node these children will each
     * represent a distinct media type present in the DB
     */
    private class ByMimeTypeNodeChildren extends ChildFactory<String> implements Observer {

        private ByMimeTypeNodeChildren() {
            super();
            addObserver(this);
        }

        @Override
        protected boolean createKeys(List<String> mediaTypeNodes) {
            if (!existingMimeTypes.isEmpty()) {
                mediaTypeNodes.addAll(getMediaTypeList());
            }
            return true;
        }

        @Override
        protected Node createNodeForKey(String key) {
            return new MediaTypeNode(key);
        }

        @Override
        public void update(Observable o, Object arg) {
            refresh(true);
        }

    }

    /**
     * The Media type node created by the ByMimeTypeNodeChildren and contains
     * one of the unique media types present in the database for this case.
     */
    class MediaTypeNode extends DisplayableItemNode {

        MediaTypeNode(String name) {
            super(Children.create(new MediaTypeNodeChildren(name), true));
            setName(name);
            setDisplayName(name);
            this.setIconBaseWithExtension("org/sleuthkit/autopsy/images/file_types.png");
        }

        @Override
        public boolean isLeafTypeNode() {
            return false;
        }

        @Override
        public <T> T accept(DisplayableItemNodeVisitor<T> v) {
            return v.visit(this);
        }

        @Override
        public String getItemType() {
            return getClass().getName();
        }

    }

    /**
     * Creates children for media type nodes, children will be MediaSubTypeNodes
     * and represent one of the subtypes which are present in the database of
     * their media type.
     */
    private class MediaTypeNodeChildren extends ChildFactory<String> implements Observer {

        String mediaType;

        MediaTypeNodeChildren(String name) {
            addObserver(this);
            this.mediaType = name;
        }

        @Override
        protected boolean createKeys(List<String> mediaTypeNodes) {
            mediaTypeNodes.addAll(existingMimeTypes.get(mediaType));
            return true;
        }

        @Override
        protected Node createNodeForKey(String subtype) {
            String mimeType = mediaType + "/" + subtype;
            return new MediaSubTypeNode(mimeType);
        }

        @Override
        public void update(Observable o, Object arg) {
            refresh(true);
        }

    }

    /**
     * Node which represents the media sub type in the By MIME type tree, the
     * media subtype is the portion of the MIME type following the /.
     */
    class MediaSubTypeNode extends DisplayableItemNode implements Observer {

        private long childCount = -1;

        private MediaSubTypeNode(String mimeType) {
            super(Children.create(new MediaSubTypeNodeChildren(mimeType), true));
            addObserver(this);
            init(mimeType);
        }

        private void init(String mimeType) {
            super.setName(mimeType);
            updateDisplayName(mimeType);
            this.setIconBaseWithExtension("org/sleuthkit/autopsy/images/file-filter-icon.png"); //NON-NLS
        }

        /**
         * Updates the display name of the mediaSubTypeNode to include the count
         * of files which it represents.
         *
         * @param mimeType - the complete MimeType, needed for accurate query
         *                 results
         */
        private void updateDisplayName(String mimeType) {
<<<<<<< HEAD

            final String subType = StringUtils.substringAfter(mimeType, "/");
            if (childCount < 0) {
                //only show this the first time, otherwise it is distracting.
                setDisplayName(subType + " (counting ...)");
            }
            new SwingWorker<Long, Void>() {
                @Override
                protected Long doInBackground() throws Exception {
                    return calculateItems(skCase, mimeType);
                }

                @Override
                protected void done() {
                    try {
                        childCount = get();
                        setDisplayName(subType + " (" + childCount + ")");
                    } catch (InterruptedException | ExecutionException ex) {
                        setDisplayName(subType);
                        logger.log(Level.WARNING, "Failed to get count of files for mimetype " + mimeType, ex);
                    }
                }

            }.execute();
=======
            final long count = calculateItems(skCase, mimeType);
            //only the part of the mimeType after the media type
            super.setDisplayName(StringUtils.substringAfter(mimeType, "/") + " (" + count + ")");
>>>>>>> cc143d0b
        }

        /**
         * This returns true because any MediaSubTypeNode that exists is going
         * to be a bottom level node in the Tree view on the left of Autopsy.
         *
         * @return true
         */
        @Override
        public boolean isLeafTypeNode() {
            return true;
        }

        @Override
        public <T> T accept(DisplayableItemNodeVisitor<T> v) {
            return v.visit(this);
        }

        @Override
        public String getItemType() {
            return getClass().getName();
        }

        @Override
        public void update(Observable o, Object arg) {
            updateDisplayName(getName());
        }
    }

    /**
     * Get children count without actually loading all nodes
     *
     * @return count(*) - the number of items that will be shown in this items
     *         Directory Listing
     */
    static private long calculateItems(SleuthkitCase sleuthkitCase, String mime_type) {
        try {
            return sleuthkitCase.countFilesWhere(createQuery(mime_type));
        } catch (TskCoreException ex) {
            LOGGER.log(Level.SEVERE, "Error getting file search view count", ex); //NON-NLS
            return 0;
        }
    }

    /**
     * Create the portion of the query following WHERE for a query of the
     * database for each file which matches the complete MIME type represented
     * by this node. Matches against the mime_type column in tsk_files.
     *
     * @param mimeType - the complete mimetype of the file mediatype/subtype
     *
     * @return query.toString - portion of SQL query which will follow a WHERE
     *         clause.
     */
    static private String createQuery(String mimeType) {
        StringBuilder query = new StringBuilder();
        query.append("(dir_type = ").append(TskData.TSK_FS_NAME_TYPE_ENUM.REG.getValue()).append(")"); //NON-NLS
        query.append(" AND (type IN (").append(TskData.TSK_DB_FILES_TYPE_ENUM.FS.ordinal()).append(",");  //NON-NLS
        query.append(TskData.TSK_DB_FILES_TYPE_ENUM.CARVED.ordinal()).append(",");
        query.append(TskData.TSK_DB_FILES_TYPE_ENUM.DERIVED.ordinal()).append(",");
        if (!UserPreferences.hideSlackFilesInViewsTree()) {
            query.append(TskData.TSK_DB_FILES_TYPE_ENUM.SLACK.ordinal()).append(",");
        }
        query.append(TskData.TSK_DB_FILES_TYPE_ENUM.LOCAL.ordinal()).append("))");
        if (UserPreferences.hideKnownFilesInViewsTree()) {
            query.append(" AND (known IS NULL OR known != ").append(TskData.FileKnown.KNOWN.getFileKnownValue()).append(")"); //NON-NLS
        }
        query.append(" AND mime_type = '").append(mimeType).append("'");  //NON-NLS
        return query.toString();
    }

    /**
     * Factory for populating the contents of the Media Sub Type Node with the
     * files that match MimeType which is represented by this position in the
     * tree.
     */
    private class MediaSubTypeNodeChildren extends ChildFactory.Detachable<Content> implements Observer {

        private final String mimeType;

        private MediaSubTypeNodeChildren(String mimeType) {
            super();
            addObserver(this);
            this.mimeType = mimeType;
        }

        /**
         * Uses the createQuery method to complete the query, Select * from
         * tsk_files WHERE. The results from the database will contain the files
         * which match this mime type and their information.
         *
         * @param list - will contain all files and their attributes from the
         *             tsk_files table where mime_type matches the one specified
         *
         * @return true
         */
        @Override
        protected boolean createKeys(List<Content> list) {
            try {
                List<AbstractFile> files = skCase.findAllFilesWhere(createQuery(mimeType));
                list.addAll(files);
            } catch (TskCoreException ex) {
                LOGGER.log(Level.SEVERE, "Couldn't get search results", ex); //NON-NLS
            }
            return true;
        }

        @Override
        public void update(Observable o, Object arg) {
            refresh(true);
        }

        /**
         * Creates the content to populate the Directory Listing Table view for
         * each file
         *
         * @param key
         *
         * @return
         */
        @Override
        protected Node createNodeForKey(Content key) {
            return key.accept(new FileTypes.FileNodeCreationVisitor());
        }

    }

}<|MERGE_RESOLUTION|>--- conflicted
+++ resolved
@@ -28,9 +28,7 @@
 import java.util.List;
 import java.util.Observable;
 import java.util.Observer;
-import java.util.concurrent.ExecutionException;
 import java.util.logging.Level;
-import javax.swing.SwingWorker;
 import org.apache.commons.lang3.ArrayUtils;
 import org.apache.commons.lang3.StringUtils;
 import org.openide.nodes.ChildFactory;
@@ -65,8 +63,6 @@
      */
     private final HashMap<String, List<String>> existingMimeTypes = new HashMap<>();
     private static final Logger LOGGER = Logger.getLogger(FileTypesByMimeType.class.getName());
-
-    private boolean showCounts = true;
 
     private void removeListeners() {
         deleteObservers();
@@ -154,8 +150,6 @@
                  */
                 try {
                     Case.getCurrentCase();
-                    shouldShowCounts(skCase);
-
                     populateHashMap();
                 } catch (IllegalStateException notUsed) {
                     /**
@@ -174,26 +168,6 @@
         populateHashMap();
     }
 
-    /**
-     * Should the nodes show counts?
-     *
-     *
-     * @return True, unless the DB has more than 200k rows.
-     */
-    private boolean shouldShowCounts(final SleuthkitCase skCase) {
-        if (showCounts) {
-            try {
-                if (skCase.countFilesWhere("1=1") > 200000) {
-                    showCounts = false;
-                }
-            } catch (TskCoreException tskCoreException) {
-                showCounts = false;
-                LOGGER.log(Level.SEVERE, "Error counting files.", tskCoreException);
-            }
-        }
-        return showCounts;
-    }
-
     @Override
     public <T> T accept(AutopsyItemVisitor<T> v) {
         return v.visit(this);
@@ -354,60 +328,31 @@
      * Node which represents the media sub type in the By MIME type tree, the
      * media subtype is the portion of the MIME type following the /.
      */
-    class MediaSubTypeNode extends DisplayableItemNode implements Observer {
+    class MediaSubTypeNode extends FileTypes.BGCountUpdatingNode {
 
         private long childCount = -1;
+        private final String mimeType;
+        private final String subType;
 
         private MediaSubTypeNode(String mimeType) {
-            super(Children.create(new MediaSubTypeNodeChildren(mimeType), true));
+            super(skCase, Children.create(new MediaSubTypeNodeChildren(mimeType), true));
+
+            super.setName(mimeType);
+            this.mimeType = mimeType;
+            subType = StringUtils.substringAfter(mimeType, "/");
+            updateDisplayName();
+            this.setIconBaseWithExtension("org/sleuthkit/autopsy/images/file-filter-icon.png"); //NON-NLS
             addObserver(this);
-            init(mimeType);
-        }
-
-        private void init(String mimeType) {
-            super.setName(mimeType);
-            updateDisplayName(mimeType);
-            this.setIconBaseWithExtension("org/sleuthkit/autopsy/images/file-filter-icon.png"); //NON-NLS
-        }
-
-        /**
-         * Updates the display name of the mediaSubTypeNode to include the count
-         * of files which it represents.
-         *
-         * @param mimeType - the complete MimeType, needed for accurate query
-         *                 results
-         */
-        private void updateDisplayName(String mimeType) {
-<<<<<<< HEAD
-
-            final String subType = StringUtils.substringAfter(mimeType, "/");
-            if (childCount < 0) {
-                //only show this the first time, otherwise it is distracting.
-                setDisplayName(subType + " (counting ...)");
-            }
-            new SwingWorker<Long, Void>() {
-                @Override
-                protected Long doInBackground() throws Exception {
-                    return calculateItems(skCase, mimeType);
-                }
-
-                @Override
-                protected void done() {
-                    try {
-                        childCount = get();
-                        setDisplayName(subType + " (" + childCount + ")");
-                    } catch (InterruptedException | ExecutionException ex) {
-                        setDisplayName(subType);
-                        logger.log(Level.WARNING, "Failed to get count of files for mimetype " + mimeType, ex);
-                    }
-                }
-
-            }.execute();
-=======
-            final long count = calculateItems(skCase, mimeType);
-            //only the part of the mimeType after the media type
-            super.setDisplayName(StringUtils.substringAfter(mimeType, "/") + " (" + count + ")");
->>>>>>> cc143d0b
+        }
+
+        @Override
+        String getDisplayNameBase() {
+            return subType;
+        }
+
+        @Override
+        String geQuery() {
+            return createQuery(mimeType);
         }
 
         /**
@@ -429,11 +374,6 @@
         @Override
         public String getItemType() {
             return getClass().getName();
-        }
-
-        @Override
-        public void update(Observable o, Object arg) {
-            updateDisplayName(getName());
         }
     }
 
