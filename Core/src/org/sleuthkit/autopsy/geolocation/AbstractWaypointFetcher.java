/*
 * Autopsy Forensic Browser
 *
 * Copyright 2019-2020 Basis Technology Corp.
 * Contact: carrier <at> sleuthkit <dot> org
 *
 * Licensed under the Apache License, Version 2.0 (the "License");
 * you may not use this file except in compliance with the License.
 * You may obtain a copy of the License at
 *
 *     http://www.apache.org/licenses/LICENSE-2.0
 *
 * Unless required by applicable law or agreed to in writing, software
 * distributed under the License is distributed on an "AS IS" BASIS,
 * WITHOUT WARRANTIES OR CONDITIONS OF ANY KIND, either express or implied.
 * See the License for the specific language governing permissions and
 * limitations under the License.
 */
package org.sleuthkit.autopsy.geolocation;

import java.util.ArrayList;
import java.util.List;
import java.util.Set;
import java.util.logging.Level;
import org.sleuthkit.autopsy.casemodule.Case;
import org.sleuthkit.autopsy.coreutils.Logger;
import org.sleuthkit.autopsy.geolocation.datamodel.GeoLocationDataException;
import org.sleuthkit.autopsy.geolocation.datamodel.GeoLocationParseResult;
import org.sleuthkit.autopsy.geolocation.datamodel.Area;
import org.sleuthkit.autopsy.geolocation.datamodel.Track;
import org.sleuthkit.autopsy.geolocation.datamodel.Waypoint;
import org.sleuthkit.autopsy.geolocation.datamodel.WaypointBuilder;
import org.sleuthkit.datamodel.BlackboardArtifact.ARTIFACT_TYPE;

/**
 * The business logic for filtering waypoints.
 */
abstract class AbstractWaypointFetcher implements WaypointBuilder.WaypointFilterQueryCallBack {

    private static final Logger logger = Logger.getLogger(AbstractWaypointFetcher.class.getName());

    private final GeoFilter filters;

    /**
     * Constructs the Waypoint Runner
     *
     * @param filters
     */
    AbstractWaypointFetcher(GeoFilter filters) {
        this.filters = filters;
    }

    /**
     * Gets the waypoints based in the current GeoFilter.
     *
     * This function kicks off a process that will send with
     * handleFilteredWaypointSet being called. Subclasses must implement
     * handleFitleredWayoiintSet to get the final results.
     *
     * @throws GeoLocationDataException
     */
    void getWaypoints() throws GeoLocationDataException {
        Case currentCase = Case.getCurrentCase();
        WaypointBuilder.getAllWaypoints(currentCase.getSleuthkitCase(),
                filters.getDataSources(),
                filters.getArtifactTypes(),
                filters.showAllWaypoints(),
                filters.getMostRecentNumDays(),
                filters.showWaypointsWithoutTimeStamp(),
                this);

    }

    /**
     * Called after all of the MapWaypoints are created from all of the
     * TSK_GPS_XXX objects.
     *
     * @param mapWaypoints List of filtered MapWaypoints.
     * @param tracks The tracks that were successfully parsed.
     * @param wasEntirelySuccessful True if no errors occurred while processing.
     */
<<<<<<< HEAD
    abstract void handleFilteredWaypointSet(Set<MapWaypoint> mapWaypoints, List<Set<MapWaypoint>> tracks,
            boolean wasEntirelySuccessful);
=======
    abstract void handleFilteredWaypointSet(Set<MapWaypoint> mapWaypoints, List<Set<MapWaypoint>> tracks, 
        List<Set<MapWaypoint>> areas, boolean wasEntirelySuccessful);
>>>>>>> 5fdb8dd5

    @Override
    public void process(GeoLocationParseResult<Waypoint> waypointResults) {
        GeoLocationParseResult<Track> trackResults = null;
        if (filters.getArtifactTypes().contains(ARTIFACT_TYPE.TSK_GPS_TRACK)) {
            try {
                trackResults = Track.getTracks(Case.getCurrentCase().getSleuthkitCase(), filters.getDataSources());
            } catch (GeoLocationDataException ex) {
                logger.log(Level.WARNING, "Exception thrown while retrieving list of Tracks", ex);
            }
        }
<<<<<<< HEAD

        Pair<List<Waypoint>, List<List<Waypoint>>> waypointsAndTracks = createWaypointList(
                waypointResults.getItems(),
                (trackResults == null) ? new ArrayList<Track>() : trackResults.getItems());

        final Set<MapWaypoint> pointSet = MapWaypoint.getWaypoints(waypointsAndTracks.getKey());
=======
        
        GeoLocationParseResult<Area> areaResults = null;
        if (filters.getArtifactTypes().contains(ARTIFACT_TYPE.TSK_GPS_AREA)) {
            try {
                areaResults = Area.getAreas(Case.getCurrentCase().getSleuthkitCase(), filters.getDataSources());
            } catch (GeoLocationDataException ex) {
                logger.log(Level.WARNING, "Exception thrown while retrieving list of Areas", ex);
            }
        }
              
        GeoDataSet geoDataSet = createWaypointList(
            waypointResults.getItems(),
            (trackResults == null) ? new ArrayList<>() : trackResults.getItems(),
            (areaResults == null) ? new ArrayList<>() : areaResults.getItems());

        
        final Set<MapWaypoint> pointSet = MapWaypoint.getWaypoints(geoDataSet.getWaypoints());
>>>>>>> 5fdb8dd5
        final List<Set<MapWaypoint>> trackSets = new ArrayList<>();
        for (List<Waypoint> t : geoDataSet.getTracks()) {
            trackSets.add(MapWaypoint.getWaypoints(t));
        }
        final List<Set<MapWaypoint>> areaSets = new ArrayList<>();
        for (List<Waypoint> t : geoDataSet.getAreas()) {
            areaSets.add(MapWaypoint.getWaypoints(t));
        }

        handleFilteredWaypointSet(
<<<<<<< HEAD
                pointSet, trackSets,
                (trackResults == null || trackResults.isSuccessfullyParsed()) && waypointResults.isSuccessfullyParsed());
=======
            pointSet, trackSets, areaSets,
            (trackResults == null || trackResults.isSuccessfullyParsed()) 
                && (areaResults == null || areaResults.isSuccessfullyParsed())
                && waypointResults.isSuccessfullyParsed());
>>>>>>> 5fdb8dd5
    }

    /**
     * Returns a complete list of waypoints including the tracks and areas. Takes into
     * account the current filters and includes waypoints as approprate.
     *
     * @param waypoints List of waypoints
<<<<<<< HEAD
     * @param tracks List of tracks
     *
     * @return A list of waypoints including the tracks based on the current
     * filters.
=======
     * @param tracks    List of tracks
     * @param areas     List of areas
     *
     * @return A GeoDataSet object containing a list of waypoints including the tracks and areas based on the current
         filters.
>>>>>>> 5fdb8dd5
     */
    private GeoDataSet createWaypointList(List<Waypoint> waypoints, List<Track> tracks, List<Area> areas) {
        final List<Waypoint> completeList = new ArrayList<>();
        List<List<Waypoint>> filteredTracks = new ArrayList<>();
        List<List<Waypoint>> filteredAreas = new ArrayList<>();

        if (tracks != null) {
            Long timeRangeEnd;
            Long timeRangeStart;
            if (!filters.showAllWaypoints()) {
                // Figure out what the most recent time is given the filtered
                // waypoints and the tracks.
                timeRangeEnd = getMostRecent(waypoints, tracks);
                timeRangeStart = timeRangeEnd - (86400 * filters.getMostRecentNumDays());

                completeList.addAll(getWaypointsInRange(timeRangeStart, timeRangeEnd, waypoints));

                filteredTracks = getTracksInRange(timeRangeStart, timeRangeEnd, tracks);
                for (List<Waypoint> filteredTrack : filteredTracks) {
                    completeList.addAll(filteredTrack);
                }
            } else {
                completeList.addAll(waypoints);
                for (Track track : tracks) {
                    completeList.addAll(track.getPath());
                    filteredTracks.add(track.getPath());
                }
            }
        } else {
            completeList.addAll(waypoints);
        }
        
        // Areas don't have timestamps so add all of them
        for (Area area : areas) {
            completeList.addAll(area.getPath());
            filteredAreas.add(area.getPath());
        }
        
        return new GeoDataSet(completeList, filteredTracks, filteredAreas);
    }

    /**
     * Return a list of waypoints that fall into the given time range.
     *
     * @param timeRangeStart start timestamp of range (seconds from java epoch)
     * @param timeRangeEnd start timestamp of range (seconds from java epoch)
     * @param waypoints List of waypoints to filter.
     *
     * @return A list of waypoints that fall into the time range.
     */
    private List<Waypoint> getWaypointsInRange(Long timeRangeStart, Long timeRangeEnd, List<Waypoint> waypoints) {
        List<Waypoint> completeList = new ArrayList<>();
        // Add all of the waypoints that fix into the time range.
        if (waypoints != null) {
            for (Waypoint point : waypoints) {
                Long time = point.getTimestamp();
                if ((time == null && filters.showWaypointsWithoutTimeStamp())
                        || (time != null && (time >= timeRangeStart && time <= timeRangeEnd))) {

                    completeList.add(point);
                }
            }
        }
        return completeList;
    }

    /**
     * Return a list of lists of waypoints from the given tracks that fall into
     * the given time range. The track start time will used for determining if
     * the whole track falls into the range.
     *
     * @param timeRangeStart start timestamp of range (seconds from java epoch)
     * @param timeRangeEnd start timestamp of range (seconds from java epoch)
     * @param tracks Track list.
     *
     * @return A list of lists of waypoints corresponding to belong to tracks
     * that exist within the time range.
     */
    private List<List<Waypoint>> getTracksInRange(Long timeRangeStart, Long timeRangeEnd, List<Track> tracks) {
        List<List<Waypoint>> ret = new ArrayList<>();
        if (tracks != null) {
            for (Track track : tracks) {
                Long trackTime = track.getStartTime();

                if ((trackTime == null && filters.showWaypointsWithoutTimeStamp())
                        || (trackTime != null && (trackTime >= timeRangeStart && trackTime <= timeRangeEnd))) {
                    ret.add(track.getPath());
                }
            }
        }
        return ret;
    }

    /**
     * Find the latest time stamp in the given list of waypoints.
     *
     * @param points List of Waypoints, required.
     *
     * @return The latest time stamp (seconds from java epoch)
     */
    private Long findMostRecentTimestamp(List<Waypoint> points) {

        Long mostRecent = null;

        for (Waypoint point : points) {
            if (mostRecent == null) {
                mostRecent = point.getTimestamp();
            } else {
                mostRecent = Math.max(mostRecent, point.getTimestamp());
            }
        }

        return mostRecent;
    }

    /**
     * Find the latest time stamp in the given list of tracks.
     *
     * @param tracks List of Waypoints, required.
     *
     * @return The latest time stamp (seconds from java epoch)
     */
    private Long findMostRecentTracks(List<Track> tracks) {
        Long mostRecent = null;

        for (Track track : tracks) {
            if (mostRecent == null) {
                mostRecent = track.getStartTime();
            } else if (track.getStartTime() != null) {
                mostRecent = Math.max(mostRecent, track.getStartTime());
            }
        }

        return mostRecent;
    }

    /**
     * Returns the "most recent" timestamp amount the list of waypoints and
     * track points.
     *
     * @param points List of Waypoints
     * @param tracks List of Tracks
     *
     * @return Latest time stamp (seconds from java epoch)
     */
    private Long getMostRecent(List<Waypoint> points, List<Track> tracks) {
        Long waypointMostRecent = findMostRecentTimestamp(points);
        Long trackMostRecent = findMostRecentTracks(tracks);

        if (waypointMostRecent != null && trackMostRecent != null) {
            return Math.max(waypointMostRecent, trackMostRecent);
        } else if (waypointMostRecent == null && trackMostRecent != null) {
            return trackMostRecent;
        } else if (waypointMostRecent != null && trackMostRecent == null) {
            return waypointMostRecent;
        }

        return -1L;
    }
    
    /**
     * Utility class to collect filtered GPS objects.
     */
    static class GeoDataSet {
        private final List<Waypoint> waypoints;
        private final List<List<Waypoint>> tracks;
        private final List<List<Waypoint>> areas;
        
        GeoDataSet(List<Waypoint> waypoints, List<List<Waypoint>> tracks, List<List<Waypoint>> areas) {
            this.waypoints = waypoints;
            this.tracks = tracks;
            this.areas = areas;
        }
        
        List<Waypoint> getWaypoints() {
            return waypoints;
        }
        
        List<List<Waypoint>> getTracks() {
            return tracks;
        }
        
        List<List<Waypoint>> getAreas() {
            return areas;
        }
    }        
}<|MERGE_RESOLUTION|>--- conflicted
+++ resolved
@@ -79,13 +79,8 @@
      * @param tracks The tracks that were successfully parsed.
      * @param wasEntirelySuccessful True if no errors occurred while processing.
      */
-<<<<<<< HEAD
-    abstract void handleFilteredWaypointSet(Set<MapWaypoint> mapWaypoints, List<Set<MapWaypoint>> tracks,
-            boolean wasEntirelySuccessful);
-=======
     abstract void handleFilteredWaypointSet(Set<MapWaypoint> mapWaypoints, List<Set<MapWaypoint>> tracks, 
         List<Set<MapWaypoint>> areas, boolean wasEntirelySuccessful);
->>>>>>> 5fdb8dd5
 
     @Override
     public void process(GeoLocationParseResult<Waypoint> waypointResults) {
@@ -97,14 +92,6 @@
                 logger.log(Level.WARNING, "Exception thrown while retrieving list of Tracks", ex);
             }
         }
-<<<<<<< HEAD
-
-        Pair<List<Waypoint>, List<List<Waypoint>>> waypointsAndTracks = createWaypointList(
-                waypointResults.getItems(),
-                (trackResults == null) ? new ArrayList<Track>() : trackResults.getItems());
-
-        final Set<MapWaypoint> pointSet = MapWaypoint.getWaypoints(waypointsAndTracks.getKey());
-=======
         
         GeoLocationParseResult<Area> areaResults = null;
         if (filters.getArtifactTypes().contains(ARTIFACT_TYPE.TSK_GPS_AREA)) {
@@ -122,7 +109,6 @@
 
         
         final Set<MapWaypoint> pointSet = MapWaypoint.getWaypoints(geoDataSet.getWaypoints());
->>>>>>> 5fdb8dd5
         final List<Set<MapWaypoint>> trackSets = new ArrayList<>();
         for (List<Waypoint> t : geoDataSet.getTracks()) {
             trackSets.add(MapWaypoint.getWaypoints(t));
@@ -133,15 +119,10 @@
         }
 
         handleFilteredWaypointSet(
-<<<<<<< HEAD
-                pointSet, trackSets,
-                (trackResults == null || trackResults.isSuccessfullyParsed()) && waypointResults.isSuccessfullyParsed());
-=======
             pointSet, trackSets, areaSets,
             (trackResults == null || trackResults.isSuccessfullyParsed()) 
                 && (areaResults == null || areaResults.isSuccessfullyParsed())
                 && waypointResults.isSuccessfullyParsed());
->>>>>>> 5fdb8dd5
     }
 
     /**
@@ -149,18 +130,11 @@
      * account the current filters and includes waypoints as approprate.
      *
      * @param waypoints List of waypoints
-<<<<<<< HEAD
-     * @param tracks List of tracks
-     *
-     * @return A list of waypoints including the tracks based on the current
-     * filters.
-=======
      * @param tracks    List of tracks
      * @param areas     List of areas
      *
      * @return A GeoDataSet object containing a list of waypoints including the tracks and areas based on the current
          filters.
->>>>>>> 5fdb8dd5
      */
     private GeoDataSet createWaypointList(List<Waypoint> waypoints, List<Track> tracks, List<Area> areas) {
         final List<Waypoint> completeList = new ArrayList<>();
