--- conflicted
+++ resolved
@@ -246,15 +246,6 @@
         }
 
         @Override
-<<<<<<< HEAD
-        public List<Action> visit(Reports.ReportsListNode ditem) {
-            // The base class Action is "Collapse All", inappropriate.
-            return null;
-        }
-
-        @Override
-=======
->>>>>>> 5ac2d14c
         protected List<Action> defaultVisit(DisplayableItemNode ditem) {
             return Arrays.asList(ditem.getActions(true));
         }
