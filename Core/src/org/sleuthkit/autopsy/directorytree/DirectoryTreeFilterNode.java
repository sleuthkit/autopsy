/*
 * Autopsy Forensic Browser
 *
 * Copyright 2011-2014 Basis Technology Corp.
 * Contact: carrier <at> sleuthkit <dot> org
 *
 * Licensed under the Apache License, Version 2.0 (the "License");
 * you may not use this file except in compliance with the License.
 * You may obtain a copy of the License at
 *
 *     http://www.apache.org/licenses/LICENSE-2.0
 *
 * Unless required by applicable law or agreed to in writing, software
 * distributed under the License is distributed on an "AS IS" BASIS,
 * WITHOUT WARRANTIES OR CONDITIONS OF ANY KIND, either express or implied.
 * See the License for the specific language governing permissions and
 * limitations under the License.
 */
package org.sleuthkit.autopsy.directorytree;

import java.awt.event.ActionEvent;
import java.util.ArrayList;
import java.util.Collections;
import java.util.List;
import java.util.logging.Level;
import javax.swing.AbstractAction;
import javax.swing.Action;
import org.openide.nodes.FilterNode;
import org.openide.nodes.Node;
import org.openide.util.NbBundle;
import org.openide.util.lookup.Lookups;
import org.openide.util.lookup.ProxyLookup;
import org.sleuthkit.autopsy.coreutils.Logger;
import org.sleuthkit.autopsy.datamodel.AbstractContentNode;
import org.sleuthkit.autopsy.datamodel.DisplayableItemNode;
import org.sleuthkit.autopsy.ingest.IngestDialog;
import org.sleuthkit.datamodel.AbstractFile;
import org.sleuthkit.datamodel.Content;
import org.sleuthkit.datamodel.Directory;
import org.sleuthkit.datamodel.Image;
import org.sleuthkit.datamodel.TskCoreException;

/**
 * This class sets the actions for the nodes in the directory tree and creates
 * the children filter so that files and such are hidden from the tree.
 *
 */
class DirectoryTreeFilterNode extends FilterNode {

    private static final Action collapseAll = new CollapseAction(
            NbBundle.getMessage(DirectoryTreeFilterNode.class, "DirectoryTreeFilterNode.action.collapseAll.text"));
    private static final Logger logger = Logger.getLogger(DirectoryTreeFilterNode.class.getName());

    /**
     * the constructor
     */
    DirectoryTreeFilterNode(Node arg, boolean createChildren) {
        super(arg, DirectoryTreeFilterChildren.createInstance(arg, createChildren),
                new ProxyLookup(Lookups.singleton(new OriginalNode(arg)),
                arg.getLookup()));
    }

    @Override
    public String getDisplayName() {
        final Node orig = getOriginal();

        String name = orig.getDisplayName();

        //do not show children counts for non content nodes
        if (orig instanceof AbstractContentNode) {
            //show only for file content nodes
            AbstractFile file = getLookup().lookup(AbstractFile.class);
            if (file != null) {
                try {
                    final int numChildren = file.getChildrenCount();
                    name = name + " (" + numChildren + ")";
                } catch (TskCoreException ex) {
                    logger.log(Level.SEVERE, "Error getting children count to display for file: " + file, ex);
                }

            }
        }

        return name;
    }

    /**
     * Right click action for the nodes in the directory tree.
     *
     * @param popup
     * @return
     */
    @Override
    public Action[] getActions(boolean popup) {
        List<Action> actions = new ArrayList<>();

        final Content content = this.getLookup().lookup(Content.class);
        if (content != null) {
            actions.addAll(DirectoryTreeFilterNode.getDetailActions(content));

            //extract dir action
            Directory dir = this.getLookup().lookup(Directory.class);
            if (dir != null) {
                actions.add(ExtractAction.getInstance());
            }

            // file search action
            final Image img = this.getLookup().lookup(Image.class);
            if (img != null) {
                actions.add(new FileSearchAction(
                        NbBundle.getMessage(this.getClass(), "DirectoryTreeFilterNode.action.openFileSrcByAttr.text")));
            }

            //ingest action
<<<<<<< HEAD
             actions.add(new AbstractAction("Run Ingest Modules") {
                    @Override
                    public void actionPerformed(ActionEvent e) {
                        final IngestDialog ingestDialog = new IngestDialog();
                        ingestDialog.setDataSources(Collections.<Content>singletonList(content));
                        ingestDialog.display();
                    }
                });
=======
            actions.add(new AbstractAction(
                    NbBundle.getMessage(this.getClass(), "DirectoryTreeFilterNode.action.runIngestMods.text")) {
                @Override
                public void actionPerformed(ActionEvent e) {
                    final IngestDialog ingestDialog = new IngestDialog();
                    ingestDialog.setContent(Collections.<Content>singletonList(content));
                    ingestDialog.display();
                }
            });
>>>>>>> 91469131
        }

        //check if delete actions should be added
        final Node orig = getOriginal();
        //TODO add a mechanism to determine if DisplayableItemNode
        if (orig instanceof DisplayableItemNode) {
            actions.addAll(getDeleteActions((DisplayableItemNode) orig));
        }

        actions.add(collapseAll);
        return actions.toArray(new Action[actions.size()]);
    }

    private static List<Action> getDeleteActions(DisplayableItemNode original) {
        List<Action> actions = new ArrayList<>();
        //actions.addAll(original.accept(getDeleteActionVisitor));
        return actions;
    }

    private static List<Action> getDetailActions(Content c) {
        List<Action> actions = new ArrayList<Action>();

        actions.addAll(ExplorerNodeActionVisitor.getActions(c));

        return actions;
    }
}

class OriginalNode {

    private Node original;

    OriginalNode(Node original) {
        this.original = original;
    }

    Node getNode() {
        return original;
    }
}<|MERGE_RESOLUTION|>--- conflicted
+++ resolved
@@ -112,8 +112,8 @@
             }
 
             //ingest action
-<<<<<<< HEAD
-             actions.add(new AbstractAction("Run Ingest Modules") {
+            actions.add(new AbstractAction(
+                    NbBundle.getMessage(this.getClass(), "DirectoryTreeFilterNode.action.runIngestMods.text")) {
                     @Override
                     public void actionPerformed(ActionEvent e) {
                         final IngestDialog ingestDialog = new IngestDialog();
@@ -121,17 +121,6 @@
                         ingestDialog.display();
                     }
                 });
-=======
-            actions.add(new AbstractAction(
-                    NbBundle.getMessage(this.getClass(), "DirectoryTreeFilterNode.action.runIngestMods.text")) {
-                @Override
-                public void actionPerformed(ActionEvent e) {
-                    final IngestDialog ingestDialog = new IngestDialog();
-                    ingestDialog.setContent(Collections.<Content>singletonList(content));
-                    ingestDialog.display();
-                }
-            });
->>>>>>> 91469131
         }
 
         //check if delete actions should be added
@@ -152,7 +141,7 @@
     }
 
     private static List<Action> getDetailActions(Content c) {
-        List<Action> actions = new ArrayList<Action>();
+        List<Action> actions = new ArrayList<>();
 
         actions.addAll(ExplorerNodeActionVisitor.getActions(c));
 
