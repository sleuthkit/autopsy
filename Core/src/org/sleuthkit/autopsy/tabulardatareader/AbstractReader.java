--- conflicted
+++ resolved
@@ -34,35 +34,6 @@
  */
 public abstract class AbstractReader implements AutoCloseable {
     
-<<<<<<< HEAD
-    public AbstractReader(AbstractFile file) 
-            throws FileReaderInitException {
-        
-        try {
-            writeDataSourceToLocalDisk(file, getLocalDiskPath(file));
-        } catch (FileReaderException ex) {
-            throw new FileReaderInitException(ex);
-        }
-
-    }
-    
-     /**
-     * Generates a local disk path for abstract file contents to be copied.
-     * All file sources must be copied to local disk to be opened by 
-     * abstract reader.
-     * 
-     * @param file The database abstract file
-     * @return Valid local path for copying
-     * @throws NoCurrentCaseException if the current case has been closed.
-     */
-    final String getLocalDiskPath(AbstractFile file) throws FileReaderException {
-        try {
-            return Case.getCurrentCaseThrows().getTempDirectory() + 
-                    File.separator + file.getId() + file.getName();
-        } catch (NoCurrentCaseException ex) {
-            throw new FileReaderException(ex);
-        }
-=======
     private final String localDiskPath;
     
     public AbstractReader(Content file) 
@@ -74,7 +45,6 @@
         } catch (FileReaderInitException ex) {
             throw new FileReaderInitException(ex);
         }
->>>>>>> 05ee8ed4
     }
     
     /**
