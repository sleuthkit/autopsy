--- conflicted
+++ resolved
@@ -14,120 +14,6 @@
     <AuxValue name="designerSize" type="java.awt.Dimension" value="-84,-19,0,5,115,114,0,18,106,97,118,97,46,97,119,116,46,68,105,109,101,110,115,105,111,110,65,-114,-39,-41,-84,95,68,20,2,0,2,73,0,6,104,101,105,103,104,116,73,0,5,119,105,100,116,104,120,112,0,0,2,-54,0,0,1,-40"/>
   </AuxValues>
 
-<<<<<<< HEAD
-  <Layout>
-    <DimensionLayout dim="0">
-      <Group type="103" groupAlignment="0" attributes="0">
-          <Component id="jPanel3" max="32767" attributes="0"/>
-          <Component id="jPanel2" alignment="1" max="32767" attributes="0"/>
-          <Group type="102" alignment="0" attributes="0">
-              <Component id="filtersTitleLabel" min="-2" max="-2" attributes="0"/>
-              <EmptySpace max="32767" attributes="0"/>
-              <Component id="applyFiltersButton" min="-2" max="-2" attributes="0"/>
-              <EmptySpace max="-2" attributes="0"/>
-              <Component id="refreshButton" min="-2" max="-2" attributes="0"/>
-          </Group>
-          <Component id="jPanel4" alignment="0" max="32767" attributes="0"/>
-          <Group type="102" alignment="0" attributes="0">
-              <EmptySpace max="-2" attributes="0"/>
-              <Component id="needsRefreshLabel" max="32767" attributes="0"/>
-          </Group>
-      </Group>
-    </DimensionLayout>
-    <DimensionLayout dim="1">
-      <Group type="103" groupAlignment="0" attributes="0">
-          <Group type="102" attributes="0">
-              <EmptySpace min="0" pref="0" max="-2" attributes="0"/>
-              <Group type="103" groupAlignment="3" attributes="0">
-                  <Component id="filtersTitleLabel" alignment="3" min="-2" max="-2" attributes="0"/>
-                  <Component id="applyFiltersButton" alignment="3" min="-2" max="-2" attributes="0"/>
-                  <Component id="refreshButton" alignment="3" min="-2" max="-2" attributes="0"/>
-              </Group>
-              <EmptySpace max="-2" attributes="0"/>
-              <Component id="needsRefreshLabel" min="-2" max="-2" attributes="0"/>
-              <EmptySpace min="-2" pref="4" max="-2" attributes="0"/>
-              <Component id="jPanel3" max="32767" attributes="0"/>
-              <EmptySpace type="separate" min="-2" max="-2" attributes="0"/>
-              <Component id="jPanel2" max="32767" attributes="0"/>
-              <EmptySpace type="separate" min="-2" max="-2" attributes="0"/>
-              <Component id="jPanel4" min="-2" max="-2" attributes="0"/>
-              <EmptySpace pref="19" max="32767" attributes="0"/>
-          </Group>
-      </Group>
-    </DimensionLayout>
-  </Layout>
-  <SubComponents>
-    <Component class="javax.swing.JButton" name="applyFiltersButton">
-      <Properties>
-        <Property name="icon" type="javax.swing.Icon" editor="org.netbeans.modules.form.editors2.IconEditor">
-          <Image iconType="3" name="/org/sleuthkit/autopsy/communications/images/tick.png"/>
-        </Property>
-        <Property name="text" type="java.lang.String" editor="org.netbeans.modules.i18n.form.FormI18nStringEditor">
-          <ResourceString bundle="org/sleuthkit/autopsy/communications/Bundle.properties" key="FiltersPanel.applyFiltersButton.text" replaceFormat="org.openide.util.NbBundle.getMessage({sourceFileName}.class, &quot;{key}&quot;)"/>
-        </Property>
-        <Property name="preferredSize" type="java.awt.Dimension" editor="org.netbeans.beaninfo.editors.DimensionEditor">
-          <Dimension value="null"/>
-        </Property>
-      </Properties>
-    </Component>
-    <Component class="javax.swing.JLabel" name="filtersTitleLabel">
-      <Properties>
-        <Property name="icon" type="javax.swing.Icon" editor="org.netbeans.modules.form.editors2.IconEditor">
-          <Image iconType="3" name="/org/sleuthkit/autopsy/communications/images/funnel.png"/>
-        </Property>
-        <Property name="text" type="java.lang.String" editor="org.netbeans.modules.i18n.form.FormI18nStringEditor">
-          <ResourceString bundle="org/sleuthkit/autopsy/communications/Bundle.properties" key="FiltersPanel.filtersTitleLabel.text" replaceFormat="org.openide.util.NbBundle.getMessage({sourceFileName}.class, &quot;{key}&quot;)"/>
-        </Property>
-      </Properties>
-    </Component>
-    <Container class="javax.swing.JPanel" name="jPanel2">
-
-      <Layout>
-        <DimensionLayout dim="0">
-          <Group type="103" groupAlignment="0" attributes="0">
-              <Group type="102" alignment="1" attributes="0">
-                  <Group type="103" groupAlignment="1" attributes="0">
-                      <Group type="102" attributes="0">
-                          <Component id="accountTypesLabel" min="-2" max="-2" attributes="0"/>
-                          <EmptySpace max="32767" attributes="0"/>
-                          <Component id="accountTypeRequiredLabel" min="-2" max="-2" attributes="0"/>
-                      </Group>
-                      <Group type="102" attributes="0">
-                          <EmptySpace max="-2" attributes="0"/>
-                          <Group type="103" groupAlignment="1" attributes="0">
-                              <Component id="jScrollPane3" max="32767" attributes="0"/>
-                              <Group type="102" attributes="0">
-                                  <EmptySpace min="0" pref="0" max="32767" attributes="0"/>
-                                  <Component id="unCheckAllAccountTypesButton" min="-2" max="-2" attributes="0"/>
-                                  <EmptySpace max="-2" attributes="0"/>
-                                  <Component id="checkAllAccountTypesButton" min="-2" max="-2" attributes="0"/>
-                              </Group>
-                          </Group>
-                      </Group>
-                  </Group>
-                  <EmptySpace min="0" pref="0" max="-2" attributes="0"/>
-              </Group>
-          </Group>
-        </DimensionLayout>
-        <DimensionLayout dim="1">
-          <Group type="103" groupAlignment="0" attributes="0">
-              <Group type="102" alignment="0" attributes="0">
-                  <Group type="103" groupAlignment="3" attributes="0">
-                      <Component id="accountTypesLabel" alignment="3" min="-2" max="-2" attributes="0"/>
-                      <Component id="accountTypeRequiredLabel" alignment="3" min="-2" max="-2" attributes="0"/>
-                  </Group>
-                  <EmptySpace min="-2" max="-2" attributes="0"/>
-                  <Component id="jScrollPane3" pref="243" max="32767" attributes="0"/>
-                  <EmptySpace min="-2" max="-2" attributes="0"/>
-                  <Group type="103" groupAlignment="3" attributes="0">
-                      <Component id="checkAllAccountTypesButton" alignment="3" min="-2" max="-2" attributes="0"/>
-                      <Component id="unCheckAllAccountTypesButton" alignment="3" min="-2" max="-2" attributes="0"/>
-                  </Group>
-              </Group>
-          </Group>
-        </DimensionLayout>
-      </Layout>
-=======
   <Layout class="org.netbeans.modules.form.compat2.layouts.DesignGridBagLayout"/>
   <SubComponents>
     <Container class="javax.swing.JPanel" name="topPane">
@@ -138,7 +24,6 @@
       </Constraints>
 
       <Layout class="org.netbeans.modules.form.compat2.layouts.DesignGridBagLayout"/>
->>>>>>> dd27e6cb
       <SubComponents>
         <Component class="javax.swing.JLabel" name="filtersTitleLabel">
           <Properties>
@@ -185,28 +70,8 @@
             </Constraint>
           </Constraints>
         </Component>
-<<<<<<< HEAD
-        <Container class="javax.swing.JScrollPane" name="jScrollPane3">
-
-          <Layout class="org.netbeans.modules.form.compat2.layouts.support.JScrollPaneSupportLayout"/>
-          <SubComponents>
-            <Container class="javax.swing.JPanel" name="accountTypePane">
-
-              <Layout class="org.netbeans.modules.form.compat2.layouts.DesignBoxLayout">
-                <Property name="axis" type="int" value="1"/>
-              </Layout>
-            </Container>
-          </SubComponents>
-        </Container>
-        <Component class="javax.swing.JLabel" name="accountTypeRequiredLabel">
-          <Properties>
-            <Property name="icon" type="javax.swing.Icon" editor="org.netbeans.modules.form.editors2.IconEditor">
-              <Image iconType="3" name="/org/sleuthkit/autopsy/images/error-icon-16.png"/>
-            </Property>
-=======
         <Component class="javax.swing.JLabel" name="needsRefreshLabel">
           <Properties>
->>>>>>> dd27e6cb
             <Property name="text" type="java.lang.String" editor="org.netbeans.modules.i18n.form.FormI18nStringEditor">
               <ResourceString bundle="org/sleuthkit/autopsy/communications/Bundle.properties" key="FiltersPanel.needsRefreshLabel.text" replaceFormat="org.openide.util.NbBundle.getMessage({sourceFileName}.class, &quot;{key}&quot;)"/>
             </Property>
@@ -222,89 +87,6 @@
         </Component>
       </SubComponents>
     </Container>
-<<<<<<< HEAD
-    <Container class="javax.swing.JPanel" name="jPanel3">
-
-      <Layout>
-        <DimensionLayout dim="0">
-          <Group type="103" groupAlignment="0" attributes="0">
-              <Group type="102" attributes="0">
-                  <Component id="devicesLabel" min="-2" max="-2" attributes="0"/>
-                  <EmptySpace max="32767" attributes="0"/>
-                  <Component id="deviceRequiredLabel" min="-2" max="-2" attributes="0"/>
-              </Group>
-              <Group type="102" attributes="0">
-                  <EmptySpace max="-2" attributes="0"/>
-                  <Group type="103" groupAlignment="0" attributes="0">
-                      <Group type="102" attributes="0">
-                          <EmptySpace min="0" pref="0" max="32767" attributes="0"/>
-                          <Component id="unCheckAllDevicesButton" min="-2" max="-2" attributes="0"/>
-                          <EmptySpace max="-2" attributes="0"/>
-                          <Component id="checkAllDevicesButton" min="-2" max="-2" attributes="0"/>
-                      </Group>
-                      <Component id="jScrollPane2" alignment="1" max="32767" attributes="0"/>
-                  </Group>
-              </Group>
-          </Group>
-        </DimensionLayout>
-        <DimensionLayout dim="1">
-          <Group type="103" groupAlignment="0" attributes="0">
-              <Group type="102" attributes="0">
-                  <Group type="103" groupAlignment="3" attributes="0">
-                      <Component id="devicesLabel" alignment="3" min="-2" max="-2" attributes="0"/>
-                      <Component id="deviceRequiredLabel" alignment="3" min="-2" max="-2" attributes="0"/>
-                  </Group>
-                  <EmptySpace max="-2" attributes="0"/>
-                  <Component id="jScrollPane2" pref="94" max="32767" attributes="0"/>
-                  <EmptySpace min="-2" max="-2" attributes="0"/>
-                  <Group type="103" groupAlignment="3" attributes="0">
-                      <Component id="checkAllDevicesButton" alignment="3" min="-2" max="-2" attributes="0"/>
-                      <Component id="unCheckAllDevicesButton" alignment="3" min="-2" max="-2" attributes="0"/>
-                  </Group>
-                  <EmptySpace min="5" pref="5" max="-2" attributes="0"/>
-              </Group>
-          </Group>
-        </DimensionLayout>
-      </Layout>
-      <SubComponents>
-        <Component class="javax.swing.JButton" name="unCheckAllDevicesButton">
-          <Properties>
-            <Property name="text" type="java.lang.String" editor="org.netbeans.modules.i18n.form.FormI18nStringEditor">
-              <ResourceString bundle="org/sleuthkit/autopsy/communications/Bundle.properties" key="FiltersPanel.unCheckAllDevicesButton.text" replaceFormat="org.openide.util.NbBundle.getMessage({sourceFileName}.class, &quot;{key}&quot;)"/>
-            </Property>
-          </Properties>
-          <Events>
-            <EventHandler event="actionPerformed" listener="java.awt.event.ActionListener" parameters="java.awt.event.ActionEvent" handler="unCheckAllDevicesButtonActionPerformed"/>
-          </Events>
-        </Component>
-        <Component class="javax.swing.JLabel" name="devicesLabel">
-          <Properties>
-            <Property name="icon" type="javax.swing.Icon" editor="org.netbeans.modules.form.editors2.IconEditor">
-              <Image iconType="3" name="/org/sleuthkit/autopsy/images/image.png"/>
-            </Property>
-            <Property name="text" type="java.lang.String" editor="org.netbeans.modules.i18n.form.FormI18nStringEditor">
-              <ResourceString bundle="org/sleuthkit/autopsy/communications/Bundle.properties" key="FiltersPanel.devicesLabel.text" replaceFormat="org.openide.util.NbBundle.getMessage({sourceFileName}.class, &quot;{key}&quot;)"/>
-            </Property>
-          </Properties>
-        </Component>
-        <Component class="javax.swing.JButton" name="checkAllDevicesButton">
-          <Properties>
-            <Property name="text" type="java.lang.String" editor="org.netbeans.modules.i18n.form.FormI18nStringEditor">
-              <ResourceString bundle="org/sleuthkit/autopsy/communications/Bundle.properties" key="FiltersPanel.checkAllDevicesButton.text" replaceFormat="org.openide.util.NbBundle.getMessage({sourceFileName}.class, &quot;{key}&quot;)"/>
-            </Property>
-          </Properties>
-          <Events>
-            <EventHandler event="actionPerformed" listener="java.awt.event.ActionListener" parameters="java.awt.event.ActionEvent" handler="checkAllDevicesButtonActionPerformed"/>
-          </Events>
-        </Component>
-        <Container class="javax.swing.JScrollPane" name="jScrollPane2">
-          <Properties>
-            <Property name="horizontalScrollBarPolicy" type="int" value="31"/>
-            <Property name="minimumSize" type="java.awt.Dimension" editor="org.netbeans.beaninfo.editors.DimensionEditor">
-              <Dimension value="[27, 75]"/>
-            </Property>
-          </Properties>
-=======
     <Container class="javax.swing.JScrollPane" name="scrollPane">
       <Properties>
         <Property name="border" type="javax.swing.border.Border" editor="org.netbeans.modules.form.editors2.BorderEditor">
@@ -320,25 +102,15 @@
       <Layout class="org.netbeans.modules.form.compat2.layouts.support.JScrollPaneSupportLayout"/>
       <SubComponents>
         <Container class="javax.swing.JPanel" name="mainPanel">
->>>>>>> dd27e6cb
 
           <Layout class="org.netbeans.modules.form.compat2.layouts.DesignGridBagLayout"/>
           <SubComponents>
-<<<<<<< HEAD
-            <Container class="javax.swing.JPanel" name="devicesPane">
-              <Properties>
-                <Property name="minimumSize" type="java.awt.Dimension" editor="org.netbeans.beaninfo.editors.DimensionEditor">
-                  <Dimension value="[4, 100]"/>
-                </Property>
-              </Properties>
-=======
             <Container class="javax.swing.JPanel" name="limitPane">
               <Constraints>
                 <Constraint layoutClass="org.netbeans.modules.form.compat2.layouts.DesignGridBagLayout" value="org.netbeans.modules.form.compat2.layouts.DesignGridBagLayout$GridBagConstraintsDescription">
                   <GridBagConstraints gridX="0" gridY="3" gridWidth="1" gridHeight="1" fill="2" ipadX="0" ipadY="0" insetsTop="15" insetsLeft="0" insetsBottom="15" insetsRight="0" anchor="18" weightX="1.0" weightY="1.0"/>
                 </Constraint>
               </Constraints>
->>>>>>> dd27e6cb
 
               <Layout class="org.netbeans.modules.form.compat2.layouts.DesignGridBagLayout"/>
               <SubComponents>
@@ -424,34 +196,12 @@
                 </Container>
               </SubComponents>
             </Container>
-<<<<<<< HEAD
-          </SubComponents>
-        </Container>
-        <Component class="javax.swing.JLabel" name="deviceRequiredLabel">
-          <Properties>
-            <Property name="icon" type="javax.swing.Icon" editor="org.netbeans.modules.form.editors2.IconEditor">
-              <Image iconType="3" name="/org/sleuthkit/autopsy/images/error-icon-16.png"/>
-            </Property>
-            <Property name="text" type="java.lang.String" editor="org.netbeans.modules.i18n.form.FormI18nStringEditor">
-              <ResourceString bundle="org/sleuthkit/autopsy/communications/Bundle.properties" key="FiltersPanel.deviceRequiredLabel.text" replaceFormat="org.openide.util.NbBundle.getMessage({sourceFileName}.class, &quot;{key}&quot;)"/>
-            </Property>
-            <Property name="foreground" type="java.awt.Color" editor="org.netbeans.beaninfo.editors.ColorEditor">
-              <Color blue="0" green="0" red="ff" type="rgb"/>
-            </Property>
-            <Property name="horizontalTextPosition" type="int" value="2"/>
-          </Properties>
-        </Component>
-      </SubComponents>
-    </Container>
-    <Container class="javax.swing.JPanel" name="jPanel4">
-=======
             <Container class="javax.swing.JPanel" name="dateRangePane">
               <Constraints>
                 <Constraint layoutClass="org.netbeans.modules.form.compat2.layouts.DesignGridBagLayout" value="org.netbeans.modules.form.compat2.layouts.DesignGridBagLayout$GridBagConstraintsDescription">
                   <GridBagConstraints gridX="0" gridY="2" gridWidth="1" gridHeight="1" fill="2" ipadX="0" ipadY="0" insetsTop="15" insetsLeft="0" insetsBottom="0" insetsRight="0" anchor="18" weightX="1.0" weightY="0.0"/>
                 </Constraint>
               </Constraints>
->>>>>>> dd27e6cb
 
               <Layout>
                 <DimensionLayout dim="0">
@@ -495,75 +245,6 @@
                           </Group>
                       </Group>
                   </Group>
-<<<<<<< HEAD
-              </Group>
-          </Group>
-        </DimensionLayout>
-      </Layout>
-      <SubComponents>
-        <Component class="com.github.lgooddatepicker.components.DatePicker" name="startDatePicker">
-          <Properties>
-            <Property name="enabled" type="boolean" value="false"/>
-          </Properties>
-        </Component>
-        <Component class="javax.swing.JLabel" name="dateRangeLabel">
-          <Properties>
-            <Property name="icon" type="javax.swing.Icon" editor="org.netbeans.modules.form.editors2.IconEditor">
-              <Image iconType="3" name="/org/sleuthkit/autopsy/images/calendar.png"/>
-            </Property>
-            <Property name="text" type="java.lang.String" editor="org.netbeans.modules.i18n.form.FormI18nStringEditor">
-              <ResourceString bundle="org/sleuthkit/autopsy/communications/Bundle.properties" key="FiltersPanel.dateRangeLabel.text" replaceFormat="org.openide.util.NbBundle.getMessage({sourceFileName}.class, &quot;{key}&quot;)"/>
-            </Property>
-          </Properties>
-        </Component>
-        <Component class="javax.swing.JCheckBox" name="startCheckBox">
-          <Properties>
-            <Property name="text" type="java.lang.String" editor="org.netbeans.modules.i18n.form.FormI18nStringEditor">
-              <ResourceString bundle="org/sleuthkit/autopsy/communications/Bundle.properties" key="FiltersPanel.startCheckBox.text" replaceFormat="org.openide.util.NbBundle.getMessage({sourceFileName}.class, &quot;{key}&quot;)"/>
-            </Property>
-          </Properties>
-          <Events>
-            <EventHandler event="stateChanged" listener="javax.swing.event.ChangeListener" parameters="javax.swing.event.ChangeEvent" handler="startCheckBoxStateChanged"/>
-          </Events>
-        </Component>
-        <Component class="javax.swing.JCheckBox" name="endCheckBox">
-          <Properties>
-            <Property name="text" type="java.lang.String" editor="org.netbeans.modules.i18n.form.FormI18nStringEditor">
-              <ResourceString bundle="org/sleuthkit/autopsy/communications/Bundle.properties" key="FiltersPanel.endCheckBox.text" replaceFormat="org.openide.util.NbBundle.getMessage({sourceFileName}.class, &quot;{key}&quot;)"/>
-            </Property>
-          </Properties>
-          <Events>
-            <EventHandler event="stateChanged" listener="javax.swing.event.ChangeListener" parameters="javax.swing.event.ChangeEvent" handler="endCheckBoxStateChanged"/>
-          </Events>
-        </Component>
-        <Component class="com.github.lgooddatepicker.components.DatePicker" name="endDatePicker">
-          <Properties>
-            <Property name="enabled" type="boolean" value="false"/>
-          </Properties>
-        </Component>
-      </SubComponents>
-    </Container>
-    <Component class="javax.swing.JButton" name="refreshButton">
-      <Properties>
-        <Property name="icon" type="javax.swing.Icon" editor="org.netbeans.modules.form.editors2.IconEditor">
-          <Image iconType="3" name="/org/sleuthkit/autopsy/communications/images/arrow-circle-double-135.png"/>
-        </Property>
-        <Property name="text" type="java.lang.String" editor="org.netbeans.modules.i18n.form.FormI18nStringEditor">
-          <ResourceString bundle="org/sleuthkit/autopsy/communications/Bundle.properties" key="FiltersPanel.refreshButton.text" replaceFormat="org.openide.util.NbBundle.getMessage({sourceFileName}.class, &quot;{key}&quot;)"/>
-        </Property>
-      </Properties>
-    </Component>
-    <Component class="javax.swing.JLabel" name="needsRefreshLabel">
-      <Properties>
-        <Property name="text" type="java.lang.String" editor="org.netbeans.modules.i18n.form.FormI18nStringEditor">
-          <ResourceString bundle="org/sleuthkit/autopsy/communications/Bundle.properties" key="FiltersPanel.needsRefreshLabel.text" replaceFormat="org.openide.util.NbBundle.getMessage({sourceFileName}.class, &quot;{key}&quot;)"/>
-        </Property>
-        <Property name="foreground" type="java.awt.Color" editor="org.netbeans.beaninfo.editors.ColorEditor">
-          <Color blue="0" green="0" red="ff" type="rgb"/>
-        </Property>
-      </Properties>
-    </Component>
-=======
                 </DimensionLayout>
               </Layout>
               <SubComponents>
@@ -813,6 +494,5 @@
         </Container>
       </SubComponents>
     </Container>
->>>>>>> dd27e6cb
   </SubComponents>
 </Form>