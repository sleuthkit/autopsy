/*
 * Autopsy Forensic Browser
 *
 * Copyright 2011-2017 Basis Technology Corp.
 * Contact: carrier <at> sleuthkit <dot> org
 *
 * Licensed under the Apache License, Version 2.0 (the "License");
 * you may not use this file except in compliance with the License.
 * You may obtain a copy of the License at
 *
 *     http://www.apache.org/licenses/LICENSE-2.0
 *
 * Unless required by applicable law or agreed to in writing, software
 * distributed under the License is distributed on an "AS IS" BASIS,
 * WITHOUT WARRANTIES OR CONDITIONS OF ANY KIND, either express or implied.
 * See the License for the specific language governing permissions and
 * limitations under the License.
 */
package org.sleuthkit.autopsy.casemodule;

import java.awt.event.ActionEvent;
import java.beans.PropertyChangeEvent;
import java.util.EnumSet;
import java.util.concurrent.ExecutionException;
import java.util.logging.Level;
import javax.swing.Action;
import javax.swing.JOptionPane;
import javax.swing.SwingWorker;
import org.openide.DialogDescriptor;
import org.openide.DialogDisplayer;
import org.openide.NotifyDescriptor;
import org.openide.util.HelpCtx;
import org.openide.util.NbBundle;
import org.openide.util.NbBundle.Messages;
import org.openide.util.actions.CallableSystemAction;
import org.sleuthkit.autopsy.coreutils.Logger;

/**
 * The action associated with the Delete button of the Case Properties panel. It
 * deletes the current case.
 *
 * This action should only be invoked in the event dispatch thread (EDT).
 */
final class CaseDeleteAction extends CallableSystemAction {

    private static final long serialVersionUID = 1L;
    private static final Logger LOGGER = Logger.getLogger(CaseDeleteAction.class.getName());

    CaseDeleteAction() {
        putValue(Action.NAME, NbBundle.getMessage(CaseDeleteAction.class, "CTL_CaseDeleteAction"));
        this.setEnabled(false);
        Case.addEventTypeSubscriber(EnumSet.of(Case.Events.CURRENT_CASE), (PropertyChangeEvent evt) -> {
<<<<<<< HEAD
            setEnabled(null != evt.getNewValue() && ((Case)evt.getNewValue()).getCaseType() != Case.CaseType.MULTI_USER_CASE);
=======
            /*
             * A value of 'null' signifies that there is no case open.
             */
            setEnabled(null != evt.getNewValue());
>>>>>>> 9051fc8a
        });
    }

    @Override
    @Messages({
        "Case.deleteCaseConfirmationDialog.title=Delete Current Case?",
        "Case.deleteCaseConfirmationDialog.message=Are you sure you want to close and delete the current case?",
        "Case.deleteCaseFailureMessageBox.title=Failed to Delete Case",
        "# {0} - exception message", "Case.deleteCaseFailureMessageBox.message=Error deleting case: {0}",})
    public void actionPerformed(ActionEvent e) {
        try {
            Case currentCase = Case.getCurrentCase();
            String caseName = currentCase.getName();
            String caseDirectory = currentCase.getCaseDirectory();

            /*
             * Do a confirmation dialog and close the current case if the user
             * confirms he/she wants to proceed.
             */
            Object response = DialogDisplayer.getDefault().notify(new NotifyDescriptor(
                    Bundle.Case_deleteCaseConfirmationDialog_message(),
                    Bundle.Case_deleteCaseConfirmationDialog_title(),
                    NotifyDescriptor.YES_NO_OPTION,
                    NotifyDescriptor.WARNING_MESSAGE,
                    null,
                    NotifyDescriptor.NO_OPTION));
            if (null != response && DialogDescriptor.YES_OPTION == response) {

                new SwingWorker<Void, Void>() {

                    @Override
                    protected Void doInBackground() throws Exception {
                        Case.deleteCurrentCase();
                        return null;
                    }

                    @Override
                    protected void done() {
                        try {
                            get();
                        } catch (InterruptedException | ExecutionException ex) {
                            LOGGER.log(Level.SEVERE, String.format("Failed to delete case %s at %s", caseName, caseDirectory), ex);
                            JOptionPane.showMessageDialog(
                                    null,
                                    Bundle.Case_deleteCaseFailureMessageBox_message(ex.getLocalizedMessage()),
                                    Bundle.Case_deleteCaseFailureMessageBox_title(),
                                    JOptionPane.ERROR_MESSAGE);
                        }
                        /*
                         * Re-open the startup window.
                         */
                        StartupWindowProvider.getInstance().open();
                    }
                }.execute();
            }
        } catch (IllegalStateException ex) {
            LOGGER.log(Level.SEVERE, "Case delete action called with no current case", ex);
        }
    }

    @Override
    public void performAction() {
    }

    @Override
    public String getName() {
        return NbBundle.getMessage(CaseDeleteAction.class, "CTL_CaseDeleteAction");
    }

    @Override
    public HelpCtx getHelpCtx() {
        return HelpCtx.DEFAULT_HELP;
    }

}<|MERGE_RESOLUTION|>--- conflicted
+++ resolved
@@ -50,14 +50,10 @@
         putValue(Action.NAME, NbBundle.getMessage(CaseDeleteAction.class, "CTL_CaseDeleteAction"));
         this.setEnabled(false);
         Case.addEventTypeSubscriber(EnumSet.of(Case.Events.CURRENT_CASE), (PropertyChangeEvent evt) -> {
-<<<<<<< HEAD
-            setEnabled(null != evt.getNewValue() && ((Case)evt.getNewValue()).getCaseType() != Case.CaseType.MULTI_USER_CASE);
-=======
             /*
              * A value of 'null' signifies that there is no case open.
              */
             setEnabled(null != evt.getNewValue());
->>>>>>> 9051fc8a
         });
     }
 
