--- conflicted
+++ resolved
@@ -66,9 +66,9 @@
     private final TagName.HTML_COLOR color;
     private final TskData.FileKnown knownStatus;
 
-<<<<<<< HEAD
     private static final List<TagNameDefinition> STANDARD_TAGS_DEFINITIONS = new ArrayList<>();
     private static final List<TagNameDefinition> PROJECT_VIC_TAG_DEFINITIONS = new ArrayList<>();
+     private static final List<String> OLD_CATEGORY_TAG_NAMES = new ArrayList<>();
 
     static {
         STANDARD_TAGS_DEFINITIONS.add(new TagNameDefinition(Bundle.TagNameDefinition_predefTagNames_bookmark_text(), "", TagName.HTML_COLOR.NONE, TskData.FileKnown.UNKNOWN));
@@ -80,30 +80,14 @@
         PROJECT_VIC_TAG_DEFINITIONS.add(new TagNameDefinition(CATEGORY_THREE_NAME, "", TagName.HTML_COLOR.YELLOW, TskData.FileKnown.BAD));
         PROJECT_VIC_TAG_DEFINITIONS.add(new TagNameDefinition(CATEGORY_FOUR_NAME, "", TagName.HTML_COLOR.PURPLE, TskData.FileKnown.UNKNOWN));
         PROJECT_VIC_TAG_DEFINITIONS.add(new TagNameDefinition(CATEGORY_FIVE_NAME, "", TagName.HTML_COLOR.FUCHSIA, TskData.FileKnown.UNKNOWN));
-=======
-    private static final Map<String, TagNameDefinition> STANDARD_TAGS_DEFINITIONS = new HashMap<>();
-    private static final Map<String, TagNameDefinition> PROJECT_VIC_TAG_DEFINITIONS = new HashMap<>();
-    private static final List<String> OLD_CATEGORY_TAG_NAMES = new ArrayList<>();
-
-    static {
-        STANDARD_TAGS_DEFINITIONS.put(Bundle.TagNameDefinition_predefTagNames_bookmark_text(), new TagNameDefinition(Bundle.TagNameDefinition_predefTagNames_bookmark_text(), "", TagName.HTML_COLOR.NONE, TskData.FileKnown.UNKNOWN));
-        STANDARD_TAGS_DEFINITIONS.put(Bundle.TagNameDefinition_predefTagNames_followUp_text(), new TagNameDefinition(Bundle.TagNameDefinition_predefTagNames_followUp_text(), "", TagName.HTML_COLOR.NONE, TskData.FileKnown.UNKNOWN));
-        STANDARD_TAGS_DEFINITIONS.put(Bundle.TagNameDefinition_predefTagNames_notableItem_text(), new TagNameDefinition(Bundle.TagNameDefinition_predefTagNames_notableItem_text(), "", TagName.HTML_COLOR.NONE, TskData.FileKnown.BAD));
-
-        PROJECT_VIC_TAG_DEFINITIONS.put(CATEGORY_ONE_NAME, new TagNameDefinition(CATEGORY_ONE_NAME, "", TagName.HTML_COLOR.RED, TskData.FileKnown.BAD));
-        PROJECT_VIC_TAG_DEFINITIONS.put(CATEGORY_TWO_NAME, new TagNameDefinition(CATEGORY_TWO_NAME, "", TagName.HTML_COLOR.LIME, TskData.FileKnown.BAD));
-        PROJECT_VIC_TAG_DEFINITIONS.put(CATEGORY_THREE_NAME, new TagNameDefinition(CATEGORY_THREE_NAME, "", TagName.HTML_COLOR.YELLOW, TskData.FileKnown.BAD));
-        PROJECT_VIC_TAG_DEFINITIONS.put(CATEGORY_FOUR_NAME, new TagNameDefinition(CATEGORY_FOUR_NAME, "", TagName.HTML_COLOR.PURPLE, TskData.FileKnown.UNKNOWN));
-        PROJECT_VIC_TAG_DEFINITIONS.put(CATEGORY_FIVE_NAME, new TagNameDefinition(CATEGORY_FIVE_NAME, "", TagName.HTML_COLOR.FUCHSIA, TskData.FileKnown.UNKNOWN));
-        
+
         OLD_CATEGORY_TAG_NAMES.add("CAT-1: " + CATEGORY_ONE_NAME);
         OLD_CATEGORY_TAG_NAMES.add("CAT-2: " + CATEGORY_TWO_NAME);
         OLD_CATEGORY_TAG_NAMES.add("CAT-3: " + CATEGORY_THREE_NAME);
         OLD_CATEGORY_TAG_NAMES.add("CAT-4: " + CATEGORY_FOUR_NAME);
         OLD_CATEGORY_TAG_NAMES.add("CAT-5: " + CATEGORY_FIVE_NAME);
         OLD_CATEGORY_TAG_NAMES.add("CAT-0: Uncategorized");
-        
->>>>>>> 497af0c6
+
     }
 
     /**
