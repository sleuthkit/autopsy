/*
 * Autopsy Forensic Browser
 *
 * Copyright 2013-2018 Basis Technology Corp.
 * Contact: carrier <at> sleuthkit <dot> org
 *
 * Licensed under the Apache License, Version 2.0 (the "License");
 * you may not use this file except in compliance with the License.
 * You may obtain a copy of the License at
 *
 *     http://www.apache.org/licenses/LICENSE-2.0
 *
 * Unless required by applicable law or agreed to in writing, software
 * distributed under the License is distributed on an "AS IS" BASIS,
 * WITHOUT WARRANTIES OR CONDITIONS OF ANY KIND, either express or implied.
 * See the License for the specific language governing permissions and
 * limitations under the License.
 */
package org.sleuthkit.autopsy.casemodule;

import java.util.ArrayList;
import java.util.List;
import java.util.logging.Level;
import javax.annotation.concurrent.GuardedBy;
import org.apache.commons.lang3.StringUtils;
import org.openide.util.NbBundle;
import org.sleuthkit.autopsy.corecomponentinterfaces.DataSourceProcessorCallback;
import org.sleuthkit.autopsy.corecomponentinterfaces.DataSourceProcessorCallback.DataSourceProcessorResult;
import org.sleuthkit.autopsy.corecomponentinterfaces.DataSourceProcessorProgressMonitor;
import org.sleuthkit.autopsy.coreutils.Logger;
import org.sleuthkit.autopsy.imagewriter.ImageWriterService;
import org.sleuthkit.autopsy.imagewriter.ImageWriterSettings;
import org.sleuthkit.datamodel.AddDataSourceCallbacks;
import org.sleuthkit.datamodel.Content;
import org.sleuthkit.datamodel.Image;
import org.sleuthkit.datamodel.SleuthkitJNI;
import org.sleuthkit.datamodel.TskCoreException;
import org.sleuthkit.datamodel.TskDataException;

/*
 * A runnable that adds an image data source to the case database.
 */
class AddImageTask implements Runnable {

    private final Logger logger = Logger.getLogger(AddImageTask.class.getName());
    private final ImageDetails imageDetails;
    private long imageId = 0;
    private final DataSourceProcessorProgressMonitor progressMonitor;
    private final AddDataSourceCallbacks addDataSourceCallbacks;
    private final AddImageTaskCallback addImageTaskCallback;
    private boolean criticalErrorOccurred;

    /*
     * The cancellation requested flag and SleuthKit add image process are
     * guarded by a monitor (called a lock here to avoid confusion with the
     * progress monitor) to synchronize cancelling the process (setting the flag
     * and calling its stop method) and calling either its commit or revert
     * method. The built-in monitor of the add image process can't be used for
     * this because it is already used to synchronize its run (init part),
     * commit, revert, and currentDirectory methods.
     *
     * TODO (AUT-2021): Merge SleuthkitJNI.AddImageProcess and AddImageTask
     */
    private final Object tskAddImageProcessLock;
    @GuardedBy("tskAddImageProcessLock")
    private boolean tskAddImageProcessStopped;
    private SleuthkitJNI.CaseDbHandle.AddImageProcess tskAddImageProcess;

    /**
     * Constructs a runnable task that adds an image to the case database.
     * 
     * @param imageDetails         Holds all data about the image.
     * @param progressMonitor      Progress monitor to report progress during
     *                             processing.
     * @param addDataSourceCallbacks  Callback for sending data to the ingest pipeline if an ingest stream is being used.
     * @param addImageTaskCallback    Callback for dealing with add image task completion.
     */
    AddImageTask(ImageDetails imageDetails, DataSourceProcessorProgressMonitor progressMonitor, AddDataSourceCallbacks addDataSourceCallbacks,  
            AddImageTaskCallback addImageTaskCallback) {
        this.imageDetails = imageDetails;
        this.addDataSourceCallbacks = addDataSourceCallbacks;
        this.addImageTaskCallback = addImageTaskCallback;
        this.progressMonitor = progressMonitor;
        tskAddImageProcessLock = new Object();
    }

    /**
     * Adds the image to the case database.
     */
    @Override
    public void run() {
        Case currentCase;
        try {
            currentCase = Case.getCurrentCaseThrows();
        } catch (NoCurrentCaseException ex) {
            logger.log(Level.SEVERE, String.format("Failed to start AddImageTask, no current case"), ex);
            return;
        }
        progressMonitor.setIndeterminate(true);
        progressMonitor.setProgress(0);
        String imageWriterPath = "";
        if (imageDetails.imageWriterSettings != null) {
            imageWriterPath = imageDetails.imageWriterSettings.getPath();
        }
        List<String> errorMessages = new ArrayList<>();
        List<Content> newDataSources = new ArrayList<>();
        try {
            synchronized (tskAddImageProcessLock) {
                if (!tskAddImageProcessStopped) {
                    tskAddImageProcess = currentCase.getSleuthkitCase().makeAddImageProcess(imageDetails.timeZone, true, imageDetails.ignoreFatOrphanFiles, imageWriterPath);
                } else {
                    return;
                }
            }
            Thread progressUpdateThread = new Thread(new ProgressUpdater(progressMonitor, tskAddImageProcess));
            progressUpdateThread.start();
            runAddImageProcess(errorMessages);
            progressUpdateThread.interrupt();
            finishAddImageProcess(currentCase, errorMessages, newDataSources);
            progressMonitor.setProgress(100);
        } finally {
            DataSourceProcessorCallback.DataSourceProcessorResult result;
            if (criticalErrorOccurred) {
                result = DataSourceProcessorResult.CRITICAL_ERRORS;
            } else if (!errorMessages.isEmpty()) {
                result = DataSourceProcessorResult.NONCRITICAL_ERRORS;
            } else {
                result = DataSourceProcessorResult.NO_ERRORS;
            }
            addImageTaskCallback.onCompleted(result, errorMessages, newDataSources);
        }
    }

    /*
     * Attempts to cancel adding the image to the case database.
     */
    public void cancelTask() {
        synchronized (tskAddImageProcessLock) {
            tskAddImageProcessStopped = true;
            if (null != tskAddImageProcess) {
                try {
                    /*
                     * All this does is set a flag that will make the TSK add
                     * image process exit when the flag is checked between
                     * processing steps. The state of the flag is not
                     * accessible, so record it here so that it is known that
                     * the revert method of the process object needs to be
                     * called.
                     */
                    tskAddImageProcess.stop();

                } catch (TskCoreException ex) {
                    logger.log(Level.SEVERE, String.format("Error cancelling adding image %s to the case database", imageDetails.getImageName()), ex); //NON-NLS
                }
            }
        }
    }

    /**
     * Runs the TSK add image process.
     *
     * @param errorMessages Error messages, if any, are added to this list for
     *                      eventual return via the callback.
     */
    private void runAddImageProcess(List<String> errorMessages) {
        try {
<<<<<<< HEAD
            tskAddImageProcess.run(imageDetails.deviceId, imageDetails.image, imageDetails.sectorSize, this.addDataSourceCallbacks);
=======
            long returnedImageId = tskAddImageProcess.run(imageDetails.deviceId, new String[]{imageDetails.imagePath}, imageDetails.sectorSize, this.addDataSourceCallbacks);
            synchronized (tskAddImageProcessLock) {
                imageId = returnedImageId;
            }
>>>>>>> b0be1447
        } catch (TskCoreException ex) {
            logger.log(Level.SEVERE, String.format("Critical error occurred adding image %s", imageDetails.getImageName()), ex); //NON-NLS
            criticalErrorOccurred = true;
            errorMessages.add(ex.getMessage());
        } catch (TskDataException ex) {
            logger.log(Level.WARNING, String.format("Non-critical error occurred adding image %s", imageDetails.getImageName()), ex); //NON-NLS
            errorMessages.add(ex.getMessage());
        }
    }

    /**
     * Handle the results of the TSK add image process. 
     * The image will be in the database even if a critical error occurred or
     * the user canceled.
     *
     * @param currentCase    The current case.
     * @param errorMessages  Error messages, if any, are added to this list for
     *                       eventual return via the callback.
     * @param newDataSources If the new image is successfully committed, it is
     *                       added to this list for eventual return via the
     *                       callback.
     *
     * @return
     */
    private void finishAddImageProcess(Case currentCase, List<String> errorMessages, List<Content> newDataSources) {
        synchronized (tskAddImageProcessLock) {
<<<<<<< HEAD
            if (tskAddImageProcessStopped || criticalErrorOccurred) {
                try {
                    tskAddImageProcess.revert();
                } catch (TskCoreException ex) {
                    logger.log(Level.SEVERE, String.format("Error reverting after adding image %s to the case database", imageDetails.getImageName()), ex); //NON-NLS
                    errorMessages.add(ex.getMessage());
                    criticalErrorOccurred = true;
                }
            } else {
                try {
                    long imageId = tskAddImageProcess.commit();
                    if (imageId != 0) {
                        Image newImage = currentCase.getSleuthkitCase().getImageById(imageId);
                        String verificationError = newImage.verifyImageSize();
                        if (!verificationError.isEmpty()) {
                            errorMessages.add(verificationError);
                        }
                        if (imageDetails.imageWriterSettings != null) {
                            ImageWriterService.createImageWriter(imageId, imageDetails.imageWriterSettings);
                        }
                        newDataSources.add(newImage);
                        if (!StringUtils.isBlank(imageDetails.md5)) {
                            try {
                                newImage.setMD5(imageDetails.md5);
                            } catch (TskCoreException ex) {
                                logger.log(Level.SEVERE, String.format("Failed to add MD5 hash for image data source %s (objId=%d)", newImage.getName(), newImage.getId()), ex);
                                errorMessages.add(ex.getMessage());
                                criticalErrorOccurred = true;
                            } catch (TskDataException ignored) {
                                /*
                                 * The only reasonable way for this to happen at
                                 * present is through C/C++ processing of an EWF
                                 * image, which is not an error.
                                 */
                            }
=======
            try {
                if (imageId != 0) {
                    Image newImage = currentCase.getSleuthkitCase().getImageById(imageId);
                    String verificationError = newImage.verifyImageSize();
                    if (!verificationError.isEmpty()) {
                        errorMessages.add(verificationError);
                    }
                    if (imageDetails.imageWriterSettings != null) {
                        ImageWriterService.createImageWriter(imageId, imageDetails.imageWriterSettings);
                    }
                    newDataSources.add(newImage);

                    // If the add image process was cancelled don't do any further processing here
                    if (tskAddImageProcessStopped) {
                        return;
                    }
                        
                    if (!StringUtils.isBlank(imageDetails.md5)) {
                        try {
                            newImage.setMD5(imageDetails.md5);
                        } catch (TskCoreException ex) {
                            logger.log(Level.SEVERE, String.format("Failed to add MD5 hash for image data source %s (objId=%d)", newImage.getName(), newImage.getId()), ex);
                            errorMessages.add(ex.getMessage());
                            criticalErrorOccurred = true;
                        } catch (TskDataException ignored) {
                            /*
                             * The only reasonable way for this to happen at
                             * present is through C/C++ processing of an EWF
                             * image, which is not an error.
                             */
>>>>>>> b0be1447
                        }
                    }
                    if (!StringUtils.isBlank(imageDetails.sha1)) {
                        try {
                            newImage.setSha1(imageDetails.sha1);
                        } catch (TskCoreException ex) {
                            logger.log(Level.SEVERE, String.format("Failed to add SHA1 hash for image data source %s (objId=%d)", newImage.getName(), newImage.getId()), ex);
                            errorMessages.add(ex.getMessage());
                            criticalErrorOccurred = true;
                        } catch (TskDataException ignored) {
                            /*
                             * The only reasonable way for this to happen at
                             * present is through C/C++ processing of an EWF
                             * image, which is not an error.
                             */
                        }
                    }
                    if (!StringUtils.isBlank(imageDetails.sha256)) {
                        try {
                            newImage.setSha256(imageDetails.sha256);
                        } catch (TskCoreException ex) {
                            logger.log(Level.SEVERE, String.format("Failed to add SHA256 for image data source %s (objId=%d)", newImage.getName(), newImage.getId()), ex);
                            errorMessages.add(ex.getMessage());
                            criticalErrorOccurred = true;
                        } catch (TskDataException ignored) {
                            /*
                             * The only reasonable way for this to happen at
                             * present is through C/C++ processing of an EWF
                             * image, which is not an error.
                             */
                        }
<<<<<<< HEAD
                    } else {
                        String errorMessage = String.format("Error commiting after adding image %s to the case database, no object id returned", imageDetails.getImageName()); //NON-NLS
                        logger.log(Level.SEVERE, errorMessage);
                        errorMessages.add(errorMessage);
                        criticalErrorOccurred = true;
                    }
                } catch (TskCoreException ex) {
                    logger.log(Level.SEVERE, String.format("Error committing adding image %s to the case database", imageDetails.getImageName()), ex); //NON-NLS
                    errorMessages.add(ex.getMessage());
=======
                    }
                } else {
                    String errorMessage = String.format("Error after adding image %s to the case database, no object id returned", imageDetails.imagePath); //NON-NLS
                    logger.log(Level.SEVERE, errorMessage);
                    errorMessages.add(errorMessage);
>>>>>>> b0be1447
                    criticalErrorOccurred = true;
                }
            } catch (TskCoreException ex) {
                logger.log(Level.SEVERE, String.format("Error loading image %s from the case database", imageDetails.imagePath), ex); //NON-NLS
                errorMessages.add(ex.getMessage());
                criticalErrorOccurred = true;
            }
        }
    }

    /**
     * A Runnable that updates the progress monitor with the name of the
     * directory currently being processed by the SleuthKit add image process.
     */
    private class ProgressUpdater implements Runnable {

        private final DataSourceProcessorProgressMonitor progressMonitor;
        private final SleuthkitJNI.CaseDbHandle.AddImageProcess tskAddImageProcess;

        /**
         * Constructs a Runnable that updates the progress monitor with the name
         * of the directory currently being processed by the SleuthKit.
         *
         * @param progressMonitor
         * @param tskAddImageProcess
         */
        ProgressUpdater(DataSourceProcessorProgressMonitor progressMonitor, SleuthkitJNI.CaseDbHandle.AddImageProcess tskAddImageProcess) {
            this.progressMonitor = progressMonitor;
            this.tskAddImageProcess = tskAddImageProcess;
        }

        /**
         * Updates the progress monitor with the name of the directory currently
         * being processed by the SleuthKit add image process.
         */
        @Override
        public void run() {
            try {
                while (!Thread.currentThread().isInterrupted()) {
                    String currDir = tskAddImageProcess.currentDirectory();
                    if (currDir != null) {
                        if (!currDir.isEmpty()) {
                            progressMonitor.setProgressText(
                                    NbBundle.getMessage(this.getClass(), "AddImageTask.run.progress.adding",
                                            currDir));
                        }
                    }
                    /*
                     * The sleep here throttles the UI updates and provides a
                     * non-standard mechanism for completing this task by
                     * interrupting the thread in which it is running.
                     *
                     * TODO (AUT-1870): Replace this with giving the task to a
                     * java.util.concurrent.ScheduledThreadPoolExecutor that is
                     * shut down when the main task completes.
                     */
                    Thread.sleep(500);
                }
            } catch (InterruptedException expected) {
            }
        }
    }

    /**
     * Utility class to hold image data.
     */
    static class ImageDetails {
        String deviceId;
        Image image;
        int sectorSize;
        String timeZone;
        boolean ignoreFatOrphanFiles;
        String md5;
        String sha1; 
        String sha256; 
        ImageWriterSettings imageWriterSettings;
        
        ImageDetails(String deviceId, Image image, int sectorSize, String timeZone, boolean ignoreFatOrphanFiles, String md5, String sha1, String sha256, ImageWriterSettings imageWriterSettings) {
            this.deviceId = deviceId;
            this.image = image;
            this.sectorSize = sectorSize;
            this.timeZone = timeZone;
            this.ignoreFatOrphanFiles = ignoreFatOrphanFiles;
            this.md5 = md5;
            this.sha1 = sha1; 
            this.sha256 = sha256; 
            this.imageWriterSettings = imageWriterSettings;
        }
	
	String getImageName() {
	    if (image.getPaths().length > 0) {
		return image.getPaths()[0];
	    }
	    return "Unknown data source path";
	}
    }
}<|MERGE_RESOLUTION|>--- conflicted
+++ resolved
@@ -44,7 +44,6 @@
 
     private final Logger logger = Logger.getLogger(AddImageTask.class.getName());
     private final ImageDetails imageDetails;
-    private long imageId = 0;
     private final DataSourceProcessorProgressMonitor progressMonitor;
     private final AddDataSourceCallbacks addDataSourceCallbacks;
     private final AddImageTaskCallback addImageTaskCallback;
@@ -116,7 +115,7 @@
             progressUpdateThread.start();
             runAddImageProcess(errorMessages);
             progressUpdateThread.interrupt();
-            finishAddImageProcess(currentCase, errorMessages, newDataSources);
+            finishAddImageProcess(errorMessages, newDataSources);
             progressMonitor.setProgress(100);
         } finally {
             DataSourceProcessorCallback.DataSourceProcessorResult result;
@@ -164,14 +163,7 @@
      */
     private void runAddImageProcess(List<String> errorMessages) {
         try {
-<<<<<<< HEAD
             tskAddImageProcess.run(imageDetails.deviceId, imageDetails.image, imageDetails.sectorSize, this.addDataSourceCallbacks);
-=======
-            long returnedImageId = tskAddImageProcess.run(imageDetails.deviceId, new String[]{imageDetails.imagePath}, imageDetails.sectorSize, this.addDataSourceCallbacks);
-            synchronized (tskAddImageProcessLock) {
-                imageId = returnedImageId;
-            }
->>>>>>> b0be1447
         } catch (TskCoreException ex) {
             logger.log(Level.SEVERE, String.format("Critical error occurred adding image %s", imageDetails.getImageName()), ex); //NON-NLS
             criticalErrorOccurred = true;
@@ -187,7 +179,6 @@
      * The image will be in the database even if a critical error occurred or
      * the user canceled.
      *
-     * @param currentCase    The current case.
      * @param errorMessages  Error messages, if any, are added to this list for
      *                       eventual return via the callback.
      * @param newDataSources If the new image is successfully committed, it is
@@ -196,130 +187,67 @@
      *
      * @return
      */
-    private void finishAddImageProcess(Case currentCase, List<String> errorMessages, List<Content> newDataSources) {
+    private void finishAddImageProcess(List<String> errorMessages, List<Content> newDataSources) {
         synchronized (tskAddImageProcessLock) {
-<<<<<<< HEAD
-            if (tskAddImageProcessStopped || criticalErrorOccurred) {
+            Image newImage = imageDetails.image;
+            String verificationError = newImage.verifyImageSize();
+            if (!verificationError.isEmpty()) {
+                errorMessages.add(verificationError);
+            }
+            if (imageDetails.imageWriterSettings != null) {
+                ImageWriterService.createImageWriter(newImage.getId(), imageDetails.imageWriterSettings);
+            }
+            newDataSources.add(newImage);
+
+            // If the add image process was cancelled don't do any further processing here
+            if (tskAddImageProcessStopped) {
+                return;
+            }
+
+            if (!StringUtils.isBlank(imageDetails.md5)) {
                 try {
-                    tskAddImageProcess.revert();
+                    newImage.setMD5(imageDetails.md5);
                 } catch (TskCoreException ex) {
-                    logger.log(Level.SEVERE, String.format("Error reverting after adding image %s to the case database", imageDetails.getImageName()), ex); //NON-NLS
+                    logger.log(Level.SEVERE, String.format("Failed to add MD5 hash for image data source %s (objId=%d)", newImage.getName(), newImage.getId()), ex);
                     errorMessages.add(ex.getMessage());
                     criticalErrorOccurred = true;
-                }
-            } else {
+                } catch (TskDataException ignored) {
+                    /*
+                     * The only reasonable way for this to happen at
+                     * present is through C/C++ processing of an EWF
+                     * image, which is not an error.
+                     */
+                }
+            }
+            if (!StringUtils.isBlank(imageDetails.sha1)) {
                 try {
-                    long imageId = tskAddImageProcess.commit();
-                    if (imageId != 0) {
-                        Image newImage = currentCase.getSleuthkitCase().getImageById(imageId);
-                        String verificationError = newImage.verifyImageSize();
-                        if (!verificationError.isEmpty()) {
-                            errorMessages.add(verificationError);
-                        }
-                        if (imageDetails.imageWriterSettings != null) {
-                            ImageWriterService.createImageWriter(imageId, imageDetails.imageWriterSettings);
-                        }
-                        newDataSources.add(newImage);
-                        if (!StringUtils.isBlank(imageDetails.md5)) {
-                            try {
-                                newImage.setMD5(imageDetails.md5);
-                            } catch (TskCoreException ex) {
-                                logger.log(Level.SEVERE, String.format("Failed to add MD5 hash for image data source %s (objId=%d)", newImage.getName(), newImage.getId()), ex);
-                                errorMessages.add(ex.getMessage());
-                                criticalErrorOccurred = true;
-                            } catch (TskDataException ignored) {
-                                /*
-                                 * The only reasonable way for this to happen at
-                                 * present is through C/C++ processing of an EWF
-                                 * image, which is not an error.
-                                 */
-                            }
-=======
-            try {
-                if (imageId != 0) {
-                    Image newImage = currentCase.getSleuthkitCase().getImageById(imageId);
-                    String verificationError = newImage.verifyImageSize();
-                    if (!verificationError.isEmpty()) {
-                        errorMessages.add(verificationError);
-                    }
-                    if (imageDetails.imageWriterSettings != null) {
-                        ImageWriterService.createImageWriter(imageId, imageDetails.imageWriterSettings);
-                    }
-                    newDataSources.add(newImage);
-
-                    // If the add image process was cancelled don't do any further processing here
-                    if (tskAddImageProcessStopped) {
-                        return;
-                    }
-                        
-                    if (!StringUtils.isBlank(imageDetails.md5)) {
-                        try {
-                            newImage.setMD5(imageDetails.md5);
-                        } catch (TskCoreException ex) {
-                            logger.log(Level.SEVERE, String.format("Failed to add MD5 hash for image data source %s (objId=%d)", newImage.getName(), newImage.getId()), ex);
-                            errorMessages.add(ex.getMessage());
-                            criticalErrorOccurred = true;
-                        } catch (TskDataException ignored) {
-                            /*
-                             * The only reasonable way for this to happen at
-                             * present is through C/C++ processing of an EWF
-                             * image, which is not an error.
-                             */
->>>>>>> b0be1447
-                        }
-                    }
-                    if (!StringUtils.isBlank(imageDetails.sha1)) {
-                        try {
-                            newImage.setSha1(imageDetails.sha1);
-                        } catch (TskCoreException ex) {
-                            logger.log(Level.SEVERE, String.format("Failed to add SHA1 hash for image data source %s (objId=%d)", newImage.getName(), newImage.getId()), ex);
-                            errorMessages.add(ex.getMessage());
-                            criticalErrorOccurred = true;
-                        } catch (TskDataException ignored) {
-                            /*
-                             * The only reasonable way for this to happen at
-                             * present is through C/C++ processing of an EWF
-                             * image, which is not an error.
-                             */
-                        }
-                    }
-                    if (!StringUtils.isBlank(imageDetails.sha256)) {
-                        try {
-                            newImage.setSha256(imageDetails.sha256);
-                        } catch (TskCoreException ex) {
-                            logger.log(Level.SEVERE, String.format("Failed to add SHA256 for image data source %s (objId=%d)", newImage.getName(), newImage.getId()), ex);
-                            errorMessages.add(ex.getMessage());
-                            criticalErrorOccurred = true;
-                        } catch (TskDataException ignored) {
-                            /*
-                             * The only reasonable way for this to happen at
-                             * present is through C/C++ processing of an EWF
-                             * image, which is not an error.
-                             */
-                        }
-<<<<<<< HEAD
-                    } else {
-                        String errorMessage = String.format("Error commiting after adding image %s to the case database, no object id returned", imageDetails.getImageName()); //NON-NLS
-                        logger.log(Level.SEVERE, errorMessage);
-                        errorMessages.add(errorMessage);
-                        criticalErrorOccurred = true;
-                    }
+                    newImage.setSha1(imageDetails.sha1);
                 } catch (TskCoreException ex) {
-                    logger.log(Level.SEVERE, String.format("Error committing adding image %s to the case database", imageDetails.getImageName()), ex); //NON-NLS
+                    logger.log(Level.SEVERE, String.format("Failed to add SHA1 hash for image data source %s (objId=%d)", newImage.getName(), newImage.getId()), ex);
                     errorMessages.add(ex.getMessage());
-=======
-                    }
-                } else {
-                    String errorMessage = String.format("Error after adding image %s to the case database, no object id returned", imageDetails.imagePath); //NON-NLS
-                    logger.log(Level.SEVERE, errorMessage);
-                    errorMessages.add(errorMessage);
->>>>>>> b0be1447
                     criticalErrorOccurred = true;
-                }
-            } catch (TskCoreException ex) {
-                logger.log(Level.SEVERE, String.format("Error loading image %s from the case database", imageDetails.imagePath), ex); //NON-NLS
-                errorMessages.add(ex.getMessage());
-                criticalErrorOccurred = true;
+                } catch (TskDataException ignored) {
+                    /*
+                     * The only reasonable way for this to happen at
+                     * present is through C/C++ processing of an EWF
+                     * image, which is not an error.
+                     */
+                }
+            }
+            if (!StringUtils.isBlank(imageDetails.sha256)) {
+                try {
+                    newImage.setSha256(imageDetails.sha256);
+                } catch (TskCoreException ex) {
+                    logger.log(Level.SEVERE, String.format("Failed to add SHA256 for image data source %s (objId=%d)", newImage.getName(), newImage.getId()), ex);
+                    errorMessages.add(ex.getMessage());
+                    criticalErrorOccurred = true;
+                } catch (TskDataException ignored) {
+                    /*
+                     * The only reasonable way for this to happen at
+                     * present is through C/C++ processing of an EWF
+                     * image, which is not an error.
+                     */
+                }
             }
         }
     }
