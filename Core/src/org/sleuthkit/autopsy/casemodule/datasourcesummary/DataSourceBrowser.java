--- conflicted
+++ resolved
@@ -52,13 +52,10 @@
 
     private static final long serialVersionUID = 1L;
     private static final Logger logger = Logger.getLogger(DataSourceBrowser.class.getName());
-<<<<<<< HEAD
-=======
     private static final int COUNT_COLUMN_WIDTH = 20;
     private static final int INGEST_STATUS_WIDTH = 50;
     private static final int USAGE_COLUMN_WIDTH = 110;
     private static final int DATA_SOURCE_COLUMN_WIDTH = 280;
->>>>>>> dd27e6cb
     private final Outline outline;
     private final org.openide.explorer.view.OutlineView outlineView;
     private final ExplorerManager explorerManager;
@@ -94,8 +91,6 @@
                     || column.getHeaderValue().toString().equals(Bundle.DataSourceSummaryNode_column_results_header())
                     || column.getHeaderValue().toString().equals(Bundle.DataSourceSummaryNode_column_tags_header())) {
                 column.setCellRenderer(rightAlignedRenderer);
-<<<<<<< HEAD
-=======
                 column.setPreferredWidth(COUNT_COLUMN_WIDTH);
             } else if (column.getHeaderValue().toString().equals(Bundle.DataSourceSummaryNode_column_type_header())) {
                 column.setPreferredWidth(USAGE_COLUMN_WIDTH);
@@ -103,7 +98,6 @@
                 column.setPreferredWidth(INGEST_STATUS_WIDTH);
             } else {
                 column.setPreferredWidth(DATA_SOURCE_COLUMN_WIDTH);
->>>>>>> dd27e6cb
             }
         }
         this.setVisible(true);
