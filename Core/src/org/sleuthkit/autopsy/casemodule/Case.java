--- conflicted
+++ resolved
@@ -1625,13 +1625,8 @@
      * @param examiner        The examiner to associate with the case, can be
      *                        the empty string.
      */
-<<<<<<< HEAD
-    private Case(CaseType caseType, String caseDir, CaseDetails caseDetails) {
-        metadata = new CaseMetadata(caseType, caseDir, displayNameToUniqueName(caseDetails.getCaseDisplayName()), caseDetails);
-=======
     protected Case(CaseType caseType, String caseDir, String caseDisplayName, String caseNumber, String examiner) {
         metadata = new CaseMetadata(caseDir, caseType, displayNameToUniqueName(caseDisplayName), caseDisplayName, caseNumber, examiner);
->>>>>>> cbdb5e63
     }
 
     /**
