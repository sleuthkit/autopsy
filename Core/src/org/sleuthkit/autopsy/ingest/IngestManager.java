/*
 * Autopsy Forensic Browser
 *
 * Copyright 2012-2020 Basis Technology Corp.
 * Contact: carrier <at> sleuthkit <dot> org
 *
 * Licensed under the Apache License, Version 2.0 (the "License");
 * you may not use this file except in compliance with the License.
 * You may obtain a copy of the License at
 *
 *     http://www.apache.org/licenses/LICENSE-2.0
 *
 * Unless required by applicable law or agreed to in writing, software
 * distributed under the License is distributed on an "AS IS" BASIS,
 * WITHOUT WARRANTIES OR CONDITIONS OF ANY KIND, either express or implied.
 * See the License for the specific language governing permissions and
 * limitations under the License.
 */
package org.sleuthkit.autopsy.ingest;

import com.google.common.util.concurrent.ThreadFactoryBuilder;
import java.awt.EventQueue;
import java.beans.PropertyChangeEvent;
import java.beans.PropertyChangeListener;
import java.io.Serializable;
import java.util.ArrayList;
import java.util.Collection;
import java.util.Collections;
import java.util.Date;
import java.util.EnumSet;
import java.util.HashMap;
import java.util.HashSet;
import java.util.List;
import java.util.Map;
import java.util.Set;
import java.util.concurrent.Callable;
import java.util.concurrent.ConcurrentHashMap;
import java.util.concurrent.ExecutorService;
import java.util.concurrent.Executors;
import java.util.concurrent.Future;
import java.util.concurrent.atomic.AtomicLong;
import java.util.logging.Level;
import java.util.stream.Collectors;
import java.util.stream.Stream;
import javax.annotation.concurrent.GuardedBy;
import javax.annotation.concurrent.Immutable;
import javax.annotation.concurrent.ThreadSafe;
import javax.swing.JOptionPane;
import org.netbeans.api.progress.ProgressHandle;
import org.openide.util.Cancellable;
import org.openide.util.NbBundle;
import org.openide.windows.WindowManager;
import org.sleuthkit.autopsy.casemodule.Case;
import org.sleuthkit.autopsy.casemodule.NoCurrentCaseException;
import org.sleuthkit.autopsy.core.RuntimeProperties;
import org.sleuthkit.autopsy.core.ServicesMonitor;
import org.sleuthkit.autopsy.core.UserPreferences;
import org.sleuthkit.autopsy.coreutils.Logger;
import org.sleuthkit.autopsy.coreutils.MessageNotifyUtil;
import org.sleuthkit.autopsy.events.AutopsyEvent;
import org.sleuthkit.autopsy.events.AutopsyEventException;
import org.sleuthkit.autopsy.events.AutopsyEventPublisher;
import org.sleuthkit.autopsy.ingest.events.BlackboardPostEvent;
import org.sleuthkit.autopsy.ingest.events.ContentChangedEvent;
import org.sleuthkit.autopsy.ingest.events.DataSourceAnalysisCompletedEvent;
import org.sleuthkit.autopsy.ingest.events.DataSourceAnalysisStartedEvent;
import org.sleuthkit.autopsy.ingest.events.FileAnalyzedEvent;
import org.sleuthkit.datamodel.AbstractFile;
import org.sleuthkit.datamodel.Content;
import org.sleuthkit.datamodel.DataSource;
import org.sleuthkit.datamodel.TskCoreException;

/**
 * Manages the creation and execution of ingest jobs, i.e., the processing of
 * data sources by ingest modules.
 *
 * Every ingest job that is submitted to the ingest manager is passed to an
 * ingest task scheduler to be broken down into data source level and file level
 * ingest job tasks. The ingest job tasks that are put into queues for execution
 * by the ingest manager's executors. The process of starting an ingest job is
 * handled by a single-threaded executor, the processing of data source level
 * ingest tasks is handled by another single-threaded executor, and the
 * processing of file level ingest jobs is handled by an executor with a
 * configurable number of threads.
 *
 * The ingest manager publishes two kinds of application events: ingest job
 * events and ingest module events. Ingest job events are published when an
 * ingest job changes states, e.g., an ingest job is started or completed.
 * Ingest module events are published on behalf of ingest modules working on an
 * ingest job, when content or an artifact is added to the current case. Each of
 * the two event types is handled by a separate event publisher with its own
 * remote event channel, but all event publishing is handled by a dedicated,
 * single-threaded executor.
 *
 * The ingest manager uses an ingest monitor to determine when system resources
 * are under pressure. If the ingest monitor detects such a situation, it calls
 * back to the ingest manager to cancel all ingest jobs in progress.
 *
 * The ingest manager uses a service monitor to watch for service outages. If a
 * key services goes down, the ingest manager cancels all ingest jobs in
 * progress.
 *
 * The ingest manager provides access to a top component that is used as in
 * "inbox" by ingest modules for the purpose of posting messages for the user. A
 * count of the posts is used to enforce a cap on the number of messages posted,
 * to avoid bogging down the application.
 *
 * The ingest manager supports reporting of ingest processing progress by
 * collecting snapshots of the activities of the ingest threads, overall ingest
 * job progress, and ingest module run times.
 */
@ThreadSafe
public class IngestManager implements IngestProgressSnapshotProvider {

    private final static Logger logger = Logger.getLogger(IngestManager.class.getName());
    private final static String INGEST_JOB_EVENT_CHANNEL_NAME = "%s-Ingest-Job-Events"; //NON-NLS
    private final static Set<String> INGEST_JOB_EVENT_NAMES = Stream.of(IngestJobEvent.values()).map(IngestJobEvent::toString).collect(Collectors.toSet());
    private final static String INGEST_MODULE_EVENT_CHANNEL_NAME = "%s-Ingest-Module-Events"; //NON-NLS
    private final static Set<String> INGEST_MODULE_EVENT_NAMES = Stream.of(IngestModuleEvent.values()).map(IngestModuleEvent::toString).collect(Collectors.toSet());
    private final static int MAX_ERROR_MESSAGE_POSTS = 200;
    @GuardedBy("IngestManager.class")
    private static IngestManager instance;
    private final int numberOfFileIngestThreads;
    private final AtomicLong nextIngestManagerTaskId = new AtomicLong(0L);
    private final ExecutorService startIngestJobsExecutor = Executors.newSingleThreadExecutor(new ThreadFactoryBuilder().setNameFormat("IM-start-ingest-jobs-%d").build()); //NON-NLS;
    private final Map<Long, Future<Void>> startIngestJobFutures = new ConcurrentHashMap<>();
    private final Map<Long, IngestJob> ingestJobsById = new HashMap<>();
    private final ExecutorService dataSourceLevelIngestJobTasksExecutor = Executors.newSingleThreadExecutor(new ThreadFactoryBuilder().setNameFormat("IM-data-source-ingest-%d").build()); //NON-NLS;
    private final ExecutorService fileLevelIngestJobTasksExecutor;
    private final ExecutorService eventPublishingExecutor = Executors.newSingleThreadExecutor(new ThreadFactoryBuilder().setNameFormat("IM-ingest-events-%d").build()); //NON-NLS;
    private final IngestMonitor ingestMonitor = new IngestMonitor();
    private final ServicesMonitor servicesMonitor = ServicesMonitor.getInstance();
    private final AutopsyEventPublisher jobEventPublisher = new AutopsyEventPublisher();
    private final AutopsyEventPublisher moduleEventPublisher = new AutopsyEventPublisher();
    private final Object ingestMessageBoxLock = new Object();
    private final AtomicLong ingestErrorMessagePosts = new AtomicLong(0L);
    private final ConcurrentHashMap<Long, IngestThreadActivitySnapshot> ingestThreadActivitySnapshots = new ConcurrentHashMap<>();
    private final ConcurrentHashMap<String, Long> ingestModuleRunTimes = new ConcurrentHashMap<>();
    private volatile IngestMessageTopComponent ingestMessageBox;
    private volatile boolean caseIsOpen;

    /**
     * Gets the manager of the creation and execution of ingest jobs, i.e., the
     * processing of data sources by ingest modules.
     *
     * @return A singleton ingest manager object.
     */
    public synchronized static IngestManager getInstance() {
        if (null == instance) {
            instance = new IngestManager();
            instance.subscribeToServiceMonitorEvents();
            instance.subscribeToCaseEvents();
        }
        return instance;
    }

    /**
     * Constructs a manager of the creation and execution of ingest jobs, i.e.,
     * the processing of data sources by ingest modules.
     */
    private IngestManager() {
        /*
         * Submit a single Runnable ingest manager task for processing data
         * source level ingest job tasks to the data source level ingest job
         * tasks executor.
         */
        long threadId = nextIngestManagerTaskId.incrementAndGet();
        dataSourceLevelIngestJobTasksExecutor.submit(new ExecuteIngestJobTasksTask(threadId, IngestTasksScheduler.getInstance().getDataSourceIngestTaskQueue()));
        ingestThreadActivitySnapshots.put(threadId, new IngestThreadActivitySnapshot(threadId));

        /*
         * Submit a configurable number of Runnable ingest manager tasks for
         * processing file level ingest job tasks to the file level ingest job
         * tasks executor.
         */
        numberOfFileIngestThreads = UserPreferences.numberOfFileIngestThreads();
        fileLevelIngestJobTasksExecutor = Executors.newFixedThreadPool(numberOfFileIngestThreads, new ThreadFactoryBuilder().setNameFormat("IM-file-ingest-%d").build()); //NON-NLS
        for (int i = 0; i < numberOfFileIngestThreads; ++i) {
            threadId = nextIngestManagerTaskId.incrementAndGet();
            fileLevelIngestJobTasksExecutor.submit(new ExecuteIngestJobTasksTask(threadId, IngestTasksScheduler.getInstance().getFileIngestTaskQueue()));
            ingestThreadActivitySnapshots.put(threadId, new IngestThreadActivitySnapshot(threadId));
        }
    }

    /**
     * Subscribes the ingest manager to events published by its service monitor.
     * The event handler cancels all ingest jobs if a key service goes down.
     */
    private void subscribeToServiceMonitorEvents() {
        PropertyChangeListener propChangeListener = (PropertyChangeEvent evt) -> {
            if (evt.getNewValue().equals(ServicesMonitor.ServiceStatus.DOWN.toString())) {
                try {
                    if (Case.getCurrentCaseThrows().getCaseType() != Case.CaseType.MULTI_USER_CASE) {
                        return;
                    }
                } catch (NoCurrentCaseException ignored) {
                    return;
                }

                String serviceDisplayName = ServicesMonitor.Service.valueOf(evt.getPropertyName()).getDisplayName();
                logger.log(Level.SEVERE, "Service {0} is down, cancelling all running ingest jobs", serviceDisplayName); //NON-NLS
                if (isIngestRunning() && RuntimeProperties.runningWithGUI()) {
                    EventQueue.invokeLater(new Runnable() {
                        @Override
                        public void run() {
                            JOptionPane.showMessageDialog(WindowManager.getDefault().getMainWindow(),
                                    NbBundle.getMessage(this.getClass(), "IngestManager.cancellingIngest.msgDlg.text"),
                                    NbBundle.getMessage(this.getClass(), "IngestManager.serviceIsDown.msgDlg.text", serviceDisplayName),
                                    JOptionPane.ERROR_MESSAGE);
                        }
                    });
                }
                cancelAllIngestJobs(IngestJob.CancellationReason.SERVICES_DOWN);
            }
        };

        Set<String> servicesList = new HashSet<>();
        servicesList.add(ServicesMonitor.Service.DATABASE_SERVER.toString());
        servicesList.add(ServicesMonitor.Service.KEYWORD_SEARCH_SERVICE.toString());
        this.servicesMonitor.addSubscriber(servicesList, propChangeListener);
    }

    /**
     * Subscribes the ingest manager to current case (current case
     * opened/closed) events.
     */
    private void subscribeToCaseEvents() {
        Case.addEventTypeSubscriber(EnumSet.of(Case.Events.CURRENT_CASE), (PropertyChangeEvent event) -> {
            if (event.getNewValue() != null) {
                handleCaseOpened();
            } else {
                handleCaseClosed();
            }
        });
    }

    /*
     * Handles a current case opened event by clearing the ingest messages inbox
     * and opening a remote event channel for the current case.
     *
     * Note that current case change events are published in a strictly
     * serialized manner, i.e., one event at a time, synchronously.
     */
    void handleCaseOpened() {
        caseIsOpen = true;
        clearIngestMessageBox();
        try {
            Case openedCase = Case.getCurrentCaseThrows();
            String channelPrefix = openedCase.getName();
            if (Case.CaseType.MULTI_USER_CASE == openedCase.getCaseType()) {
                jobEventPublisher.openRemoteEventChannel(String.format(INGEST_JOB_EVENT_CHANNEL_NAME, channelPrefix));
                moduleEventPublisher.openRemoteEventChannel(String.format(INGEST_MODULE_EVENT_CHANNEL_NAME, channelPrefix));
            }
        } catch (NoCurrentCaseException | AutopsyEventException ex) {
            logger.log(Level.SEVERE, "Failed to open remote events channel", ex); //NON-NLS
            MessageNotifyUtil.Notify.error(NbBundle.getMessage(IngestManager.class, "IngestManager.OpenEventChannel.Fail.Title"),
                    NbBundle.getMessage(IngestManager.class, "IngestManager.OpenEventChannel.Fail.ErrMsg"));
        }
    }

    /*
     * Handles a current case closed event by cancelling all ingest jobs for the
     * case, closing the remote event channel for the case, and clearing the
     * ingest messages inbox.
     *
     * Note that current case change events are published in a strictly
     * serialized manner, i.e., one event at a time, synchronously.
     */
    void handleCaseClosed() {
        /*
         * TODO (JIRA-2227): IngestManager should wait for cancelled ingest jobs
         * to complete when a case is closed.
         */
        this.cancelAllIngestJobs(IngestJob.CancellationReason.CASE_CLOSED);
        jobEventPublisher.closeRemoteEventChannel();
        moduleEventPublisher.closeRemoteEventChannel();
        caseIsOpen = false;
        clearIngestMessageBox();
    }
    
    /**
     * Creates an ingest stream from the given ingest settings for a data source.
     * 
     * @param dataSource The data source
     * @param settings   The ingest job settings.
     * 
     * @return The newly created ingest stream.
     * 
     * @throws TskCoreException if there was an error starting the ingest job.
     */
    public IngestStream openIngestStream(DataSource dataSource, IngestJobSettings settings) throws TskCoreException {
        IngestJob job = new IngestJob(dataSource, IngestJob.Mode.STREAMING, settings);
        IngestJobInputStream stream = new IngestJobInputStream(job);
        if (stream.getIngestJobStartResult().getJob() != null) {
            return stream;
        } else if (stream.getIngestJobStartResult().getModuleErrors().isEmpty()) {
            for (IngestModuleError error : stream.getIngestJobStartResult().getModuleErrors()) {
                logger.log(Level.SEVERE, String.format("%s ingest module startup error for %s", error.getModuleDisplayName(), dataSource.getName()), error.getThrowable());
            }
            throw new TskCoreException("Error starting ingest modules");
        } else {
            throw new TskCoreException("Error starting ingest modules", stream.getIngestJobStartResult().getStartupException());
        }
    }


    /**
     * Gets the number of file ingest threads the ingest manager is using to do
     * ingest jobs.
     *
     * @return The number of file ingest threads.
     */
    public int getNumberOfFileIngestThreads() {
        return numberOfFileIngestThreads;
    }

    /**
     * Queues an ingest job for for one or more data sources.
     *
     * @param dataSources The data sources to analyze.
     * @param settings    The settings for the ingest job.
     */
    public void queueIngestJob(Collection<Content> dataSources, IngestJobSettings settings) {
        if (caseIsOpen) {
            IngestJob job = new IngestJob(dataSources, settings);
            if (job.hasIngestPipeline()) {
                long taskId = nextIngestManagerTaskId.incrementAndGet();
                Future<Void> task = startIngestJobsExecutor.submit(new StartIngestJobTask(taskId, job));
                startIngestJobFutures.put(taskId, task);
            }
        }
    }

    /**
     * Queues an ingest job for for a data source. Either all of the files in
     * the data source or a given subset of the files will be analyzed.
     *
     * @param dataSource The data source to analyze.
     * @param files      A subset of the files for the data source.
     * @param settings   The settings for the ingest job.
     */
    public void queueIngestJob(Content dataSource, List<AbstractFile> files, IngestJobSettings settings) {
        if (caseIsOpen) {
            IngestJob job = new IngestJob(dataSource, files, settings);
            if (job.hasIngestPipeline()) {
                long taskId = nextIngestManagerTaskId.incrementAndGet();
                Future<Void> task = startIngestJobsExecutor.submit(new StartIngestJobTask(taskId, job));
                startIngestJobFutures.put(taskId, task);
            }
        }
    }

    /**
     * Immediately starts an ingest job for one or more data sources.
     *
     * @param dataSources The data sources to process.
     * @param settings    The settings for the ingest job.
     *
     * @return The IngestJobStartResult describing the results of attempting to
     *         start the ingest job.
     */
    public IngestJobStartResult beginIngestJob(Collection<Content> dataSources, IngestJobSettings settings) {
        if (caseIsOpen) {
            IngestJob job = new IngestJob(dataSources, settings);
            if (job.hasIngestPipeline()) {
                return startIngestJob(job);
            }
            return new IngestJobStartResult(null, new IngestManagerException("No ingest pipeline created, likely due to no ingest modules being enabled"), null); //NON-NLS
        }
        return new IngestJobStartResult(null, new IngestManagerException("No case open"), null); //NON-NLS
    }

    /**
     * Starts an ingest job for one or more data sources.
     *
     * @param job The ingest job to start.
     *
     * @return An IngestJobStartResult describing the results of attempting to
     *         start the ingest job.
     */
    @NbBundle.Messages({
        "IngestManager.startupErr.dlgTitle=Ingest Module Startup Failure",
        "IngestManager.startupErr.dlgMsg=Unable to start up one or more ingest modules, ingest cancelled.",
        "IngestManager.startupErr.dlgSolution=Please disable the failed modules or fix the errors before restarting ingest.",
        "IngestManager.startupErr.dlgErrorList=Errors:"
    })
<<<<<<< HEAD
    private IngestJobStartResult startIngestJob(IngestJob job) {
=======
    IngestJobStartResult startIngestJob(IngestJob job) {
        List<IngestModuleError> errors = null;
>>>>>>> 9405159c
        Case openCase;
        try {
            openCase = Case.getCurrentCaseThrows();
        } catch (NoCurrentCaseException ex) {
            return new IngestJobStartResult(null, new IngestManagerException("Exception while getting open case.", ex), Collections.<IngestModuleError>emptyList()); //NON-NLS
        }
        if (openCase.getCaseType() == Case.CaseType.MULTI_USER_CASE) {
            try {
                checkAppServiceStatus(ServicesMonitor.Service.DATABASE_SERVER);
                checkAppServiceStatus(ServicesMonitor.Service.KEYWORD_SEARCH_SERVICE);
            } catch (IngestManagerException ex) {
                return new IngestJobStartResult(null, ex, Collections.<IngestModuleError>emptyList()); //NON-NLS
            }
        }

        if (!ingestMonitor.isRunning()) {
            ingestMonitor.start();
        }

        synchronized (ingestJobsById) {
            ingestJobsById.put(job.getId(), job);
        }
        IngestManager.logger.log(Level.INFO, "Starting ingest job {0}", job.getId()); //NON-NLS
        List<IngestModuleError> errors = job.start();
        if (errors.isEmpty()) {
            this.fireIngestJobStarted(job.getId());
        } else {
            synchronized (ingestJobsById) {
                this.ingestJobsById.remove(job.getId());
            }
            for (IngestModuleError error : errors) {
                logger.log(Level.SEVERE, String.format("Error starting %s ingest module for job %d", error.getModuleDisplayName(), job.getId()), error.getThrowable()); //NON-NLS
            }
            IngestManager.logger.log(Level.SEVERE, "Ingest job {0} could not be started", job.getId()); //NON-NLS
            if (RuntimeProperties.runningWithGUI()) {
                final StringBuilder message = new StringBuilder(1024);
                message.append(Bundle.IngestManager_startupErr_dlgMsg()).append("\n"); //NON-NLS
                message.append(Bundle.IngestManager_startupErr_dlgSolution()).append("\n\n"); //NON-NLS
                message.append(Bundle.IngestManager_startupErr_dlgErrorList()).append("\n"); //NON-NLS
                for (IngestModuleError error : errors) {
                    String moduleName = error.getModuleDisplayName();
                    String errorMessage = error.getThrowable().getLocalizedMessage();
                    message.append(moduleName).append(": ").append(errorMessage).append("\n"); //NON-NLS
                }
                message.append("\n\n");
                EventQueue.invokeLater(() -> {
                    JOptionPane.showMessageDialog(WindowManager.getDefault().getMainWindow(), message, Bundle.IngestManager_startupErr_dlgTitle(), JOptionPane.ERROR_MESSAGE);
                });
            }
            return new IngestJobStartResult(null, new IngestManagerException("Errors occurred while starting ingest"), errors); //NON-NLS
        }

        return new IngestJobStartResult(job, null, errors);
    }

    /**
     * Queries the service monitor to determine if a specified service is up.
     *
     * @param service The service.
     *
     * @throws IngestManagerException If the service is down.
     */
    private void checkAppServiceStatus(ServicesMonitor.Service service) throws IngestManagerException {
        ServicesMonitor.ServiceStatusReport statusReport = servicesMonitor.getServiceStatusReport(service);
        if (statusReport == null || !statusReport.getStatus().equals(ServicesMonitor.ServiceStatus.UP.getDisplayName())) {
            final String serviceName = service.getDisplayName();
            if (RuntimeProperties.runningWithGUI()) {
                EventQueue.invokeLater(new Runnable() {
                    @Override
                    public void run() {
                        JOptionPane.showMessageDialog(WindowManager.getDefault().getMainWindow(),
                                NbBundle.getMessage(this.getClass(), "IngestManager.cancellingIngest.msgDlg.text"),
                                NbBundle.getMessage(this.getClass(), "IngestManager.serviceIsDown.msgDlg.text", serviceName),
                                JOptionPane.ERROR_MESSAGE);
                    }
                });
            }
            throw new IngestManagerException(String.format("%s is down", serviceName)); //NON-NLS
        }
    }

    /**
     * Cleans up for a completed ingest job.
     *
     * @param job The completed job.
     */
    void finishIngestJob(IngestJob job) {
        long jobId = job.getId();
        synchronized (ingestJobsById) {
            ingestJobsById.remove(jobId);
        }
        if (!job.isCancelled()) {
            IngestManager.logger.log(Level.INFO, "Ingest job {0} completed", jobId); //NON-NLS
            fireIngestJobCompleted(jobId);
        } else {
            IngestManager.logger.log(Level.INFO, "Ingest job {0} cancelled", jobId); //NON-NLS
            fireIngestJobCancelled(jobId);
        }
    }

    /**
     * Queries whether or not any ingest jobs are in progress at the time of the
     * call.
     *
     * @return True or false.
     */
    public boolean isIngestRunning() {
        synchronized (ingestJobsById) {
            return !ingestJobsById.isEmpty();
        }
    }

    /**
     * Cancels all ingest jobs in progress.
     *
     * @param reason The cancellation reason.
     */
    public void cancelAllIngestJobs(IngestJob.CancellationReason reason) {
        startIngestJobFutures.values().forEach((handle) -> {
            handle.cancel(true);
        });
        synchronized (ingestJobsById) {
            this.ingestJobsById.values().forEach((job) -> {
                job.cancel(reason);
            });
        }
    }

    /**
     * Adds an ingest job event property change listener.
     *
     * @param listener The PropertyChangeListener to be added.
     */
    public void addIngestJobEventListener(final PropertyChangeListener listener) {
        jobEventPublisher.addSubscriber(INGEST_JOB_EVENT_NAMES, listener);
    }

    /**
     * Adds an ingest job event property change listener for the given event
     * types.
     *
     * @param eventTypes The event types to listen for
     * @param listener   The PropertyChangeListener to be added
     */
    public void addIngestJobEventListener(Set<IngestJobEvent> eventTypes, final PropertyChangeListener listener) {
        eventTypes.forEach((IngestJobEvent event) -> {
            jobEventPublisher.addSubscriber(event.toString(), listener);
        });
    }

    /**
     * Removes an ingest job event property change listener.
     *
     * @param listener The PropertyChangeListener to be removed.
     */
    public void removeIngestJobEventListener(final PropertyChangeListener listener) {
        jobEventPublisher.removeSubscriber(INGEST_JOB_EVENT_NAMES, listener);
    }

    /**
     * Removes an ingest job event property change listener.
     *
     * @param eventTypes The event types to stop listening for
     * @param listener   The PropertyChangeListener to be removed.
     */
    public void removeIngestJobEventListener(Set<IngestJobEvent> eventTypes, final PropertyChangeListener listener) {
        eventTypes.forEach((IngestJobEvent event) -> {
            jobEventPublisher.removeSubscriber(event.toString(), listener);
        });
    }

    /**
     * Adds an ingest module event property change listener.
     *
     * @param listener The PropertyChangeListener to be added.
     */
    public void addIngestModuleEventListener(final PropertyChangeListener listener) {
        moduleEventPublisher.addSubscriber(INGEST_MODULE_EVENT_NAMES, listener);
    }

    /**
     * Adds an ingest module event property change listener for given event
     * types.
     *
     * @param eventTypes The event types to listen for
     * @param listener   The PropertyChangeListener to be removed.
     */
    public void addIngestModuleEventListener(Set<IngestModuleEvent> eventTypes, final PropertyChangeListener listener) {
        eventTypes.forEach((IngestModuleEvent event) -> {
            moduleEventPublisher.addSubscriber(event.toString(), listener);
        });
    }

    /**
     * Removes an ingest module event property change listener.
     *
     * @param listener The PropertyChangeListener to be removed.
     */
    public void removeIngestModuleEventListener(final PropertyChangeListener listener) {
        moduleEventPublisher.removeSubscriber(INGEST_MODULE_EVENT_NAMES, listener);
    }

    /**
     * Removes an ingest module event property change listener.
     *
     * @param eventTypes The event types to stop listening for
     * @param listener   The PropertyChangeListener to be removed.
     */
    public void removeIngestModuleEventListener(Set<IngestModuleEvent> eventTypes, final PropertyChangeListener listener) {
        moduleEventPublisher.removeSubscriber(INGEST_MODULE_EVENT_NAMES, listener);
    }

    /**
     * Publishes an ingest job event signifying an ingest job started.
     *
     * @param ingestJobId The ingest job id.
     */
    void fireIngestJobStarted(long ingestJobId) {
        AutopsyEvent event = new AutopsyEvent(IngestJobEvent.STARTED.toString(), ingestJobId, null);
        eventPublishingExecutor.submit(new PublishEventTask(event, jobEventPublisher));
    }

    /**
     * Publishes an ingest event signifying an ingest job finished.
     *
     * @param ingestJobId The ingest job id.
     */
    void fireIngestJobCompleted(long ingestJobId) {
        AutopsyEvent event = new AutopsyEvent(IngestJobEvent.COMPLETED.toString(), ingestJobId, null);
        eventPublishingExecutor.submit(new PublishEventTask(event, jobEventPublisher));
    }

    /**
     * Publishes an ingest event signifying an ingest job was canceled.
     *
     * @param ingestJobId The ingest job id.
     */
    void fireIngestJobCancelled(long ingestJobId) {
        AutopsyEvent event = new AutopsyEvent(IngestJobEvent.CANCELLED.toString(), ingestJobId, null);
        eventPublishingExecutor.submit(new PublishEventTask(event, jobEventPublisher));
    }

    /**
     * Publishes an ingest job event signifying analysis of a data source
     * started.
     *
     * @param ingestJobId           The ingest job id.
     * @param dataSourceIngestJobId The data source ingest job id.
     * @param dataSource            The data source.
     */
    void fireDataSourceAnalysisStarted(long ingestJobId, long dataSourceIngestJobId, Content dataSource) {
        AutopsyEvent event = new DataSourceAnalysisStartedEvent(ingestJobId, dataSourceIngestJobId, dataSource);
        eventPublishingExecutor.submit(new PublishEventTask(event, jobEventPublisher));
    }

    /**
     * Publishes an ingest job event signifying analysis of a data source
     * finished.
     *
     * @param ingestJobId           The ingest job id.
     * @param dataSourceIngestJobId The data source ingest job id.
     * @param dataSource            The data source.
     */
    void fireDataSourceAnalysisCompleted(long ingestJobId, long dataSourceIngestJobId, Content dataSource) {
        AutopsyEvent event = new DataSourceAnalysisCompletedEvent(ingestJobId, dataSourceIngestJobId, dataSource, DataSourceAnalysisCompletedEvent.Reason.ANALYSIS_COMPLETED);
        eventPublishingExecutor.submit(new PublishEventTask(event, jobEventPublisher));
    }

    /**
     * Publishes an ingest job event signifying analysis of a data source was
     * canceled.
     *
     * @param ingestJobId           The ingest job id.
     * @param dataSourceIngestJobId The data source ingest job id.
     * @param dataSource            The data source.
     */
    void fireDataSourceAnalysisCancelled(long ingestJobId, long dataSourceIngestJobId, Content dataSource) {
        AutopsyEvent event = new DataSourceAnalysisCompletedEvent(ingestJobId, dataSourceIngestJobId, dataSource, DataSourceAnalysisCompletedEvent.Reason.ANALYSIS_CANCELLED);
        eventPublishingExecutor.submit(new PublishEventTask(event, jobEventPublisher));
    }

    /**
     * Publishes an ingest module event signifying the ingest of a file was
     * completed.
     *
     * @param file The file.
     */
    void fireFileIngestDone(AbstractFile file) {
        AutopsyEvent event = new FileAnalyzedEvent(file);
        eventPublishingExecutor.submit(new PublishEventTask(event, moduleEventPublisher));
    }

    /**
     * Publishes an ingest module event signifying a blackboard post by an
     * ingest module.
     *
     * @param moduleDataEvent A ModuleDataEvent with the details of the
     *                        blackboard post.
     */
    void fireIngestModuleDataEvent(ModuleDataEvent moduleDataEvent) {
        AutopsyEvent event = new BlackboardPostEvent(moduleDataEvent);
        eventPublishingExecutor.submit(new PublishEventTask(event, moduleEventPublisher));
    }

    /**
     * Publishes an ingest module event signifying discovery of additional
     * content by an ingest module.
     *
     * @param moduleDataEvent A ModuleContentEvent with the details of the new
     *                        content.
     */
    void fireIngestModuleContentEvent(ModuleContentEvent moduleContentEvent) {
        AutopsyEvent event = new ContentChangedEvent(moduleContentEvent);
        eventPublishingExecutor.submit(new PublishEventTask(event, moduleEventPublisher));
    }

    /**
     * Causes the ingest manager to get the top component used to display ingest
     * inbox messages. Called by the custom installer for this package once the
     * window system is initialized.
     */
    void initIngestMessageInbox() {
        synchronized (this.ingestMessageBoxLock) {
            ingestMessageBox = IngestMessageTopComponent.findInstance();
        }
    }

    /**
     * Posts a message to the ingest messages inbox.
     *
     * @param message The message to be posted.
     */
    void postIngestMessage(IngestMessage message) {
        synchronized (this.ingestMessageBoxLock) {
            if (ingestMessageBox != null && RuntimeProperties.runningWithGUI()) {
                if (message.getMessageType() != IngestMessage.MessageType.ERROR && message.getMessageType() != IngestMessage.MessageType.WARNING) {
                    ingestMessageBox.displayMessage(message);
                } else {
                    long errorPosts = ingestErrorMessagePosts.incrementAndGet();
                    if (errorPosts <= MAX_ERROR_MESSAGE_POSTS) {
                        ingestMessageBox.displayMessage(message);
                    } else if (errorPosts == MAX_ERROR_MESSAGE_POSTS + 1) {
                        IngestMessage errorMessageLimitReachedMessage = IngestMessage.createErrorMessage(
                                NbBundle.getMessage(this.getClass(), "IngestManager.IngestMessage.ErrorMessageLimitReached.title"),
                                NbBundle.getMessage(this.getClass(), "IngestManager.IngestMessage.ErrorMessageLimitReached.subject"),
                                NbBundle.getMessage(this.getClass(), "IngestManager.IngestMessage.ErrorMessageLimitReached.msg", MAX_ERROR_MESSAGE_POSTS));
                        ingestMessageBox.displayMessage(errorMessageLimitReachedMessage);
                    }
                }
            }
        }
    }

    /*
     * Clears the ingest messages inbox.
     */
    private void clearIngestMessageBox() {
        synchronized (this.ingestMessageBoxLock) {
            if (null != ingestMessageBox) {
                ingestMessageBox.clearMessages();
            }
            ingestErrorMessagePosts.set(0);
        }
    }

    /**
     * Updates the ingest job snapshot when a data source level ingest job task
     * starts to be processd by a data source ingest module in the data source
     * ingest modules pipeline of an ingest job.
     *
     * @param task                    The data source level ingest job task that
     *                                was started.
     * @param ingestModuleDisplayName The dislpay name of the data source level
     *                                ingest module that has started processing
     *                                the task.
     */
    void setIngestTaskProgress(DataSourceIngestTask task, String ingestModuleDisplayName) {
        ingestThreadActivitySnapshots.put(task.getThreadId(), new IngestThreadActivitySnapshot(task.getThreadId(), task.getIngestJobPipeline().getId(), ingestModuleDisplayName, task.getDataSource()));
    }

    /**
     * Updates the ingest job snapshot when a file source level ingest job task
     * starts to be processed by a file level ingest module in the file ingest
     * modules pipeline of an ingest job.
     *
     * @param task                    The file level ingest job task that was
     *                                started.
     * @param ingestModuleDisplayName The dislpay name of the file level ingest
     *                                module that has started processing the
     *                                task.
     */
    void setIngestTaskProgress(FileIngestTask task, String ingestModuleDisplayName) {
        IngestThreadActivitySnapshot prevSnap = ingestThreadActivitySnapshots.get(task.getThreadId());
        IngestThreadActivitySnapshot newSnap;
        try {
            newSnap = new IngestThreadActivitySnapshot(task.getThreadId(), task.getIngestJobPipeline().getId(), ingestModuleDisplayName, task.getDataSource(), task.getFile());
        } catch (TskCoreException ex) {
            // In practice, this task would never have been enqueued or processed since the file
            // lookup would have failed.
            newSnap = new IngestThreadActivitySnapshot(task.getThreadId(), task.getIngestJobPipeline().getId(), ingestModuleDisplayName, task.getDataSource());
        }
        ingestThreadActivitySnapshots.put(task.getThreadId(), newSnap);
        incrementModuleRunTime(prevSnap.getActivity(), newSnap.getStartTime().getTime() - prevSnap.getStartTime().getTime());
    }

    /**
     * Updates the ingest job snapshot when a data source level ingest job task
     * is completed by the data source ingest modules in the data source ingest
     * modules pipeline of an ingest job.
     *
     * @param task The data source level ingest job task that was completed.
     */
    void setIngestTaskProgressCompleted(DataSourceIngestTask task) {
        ingestThreadActivitySnapshots.put(task.getThreadId(), new IngestThreadActivitySnapshot(task.getThreadId()));
    }

    /**
     * Updates the ingest job snapshot when a file level ingest job task is
     * completed by the file ingest modules in the file ingest modules pipeline
     * of an ingest job.
     *
     * @param task The file level ingest job task that was completed.
     */
    void setIngestTaskProgressCompleted(FileIngestTask task) {
        IngestThreadActivitySnapshot prevSnap = ingestThreadActivitySnapshots.get(task.getThreadId());
        IngestThreadActivitySnapshot newSnap = new IngestThreadActivitySnapshot(task.getThreadId());
        ingestThreadActivitySnapshots.put(task.getThreadId(), newSnap);
        incrementModuleRunTime(prevSnap.getActivity(), newSnap.getStartTime().getTime() - prevSnap.getStartTime().getTime());
    }

    /**
     * Updates the cumulative run time for a given ingest module.
     *
     * @param moduleDisplayName The diplay name of the ingest module.
     * @param duration
     */
    private void incrementModuleRunTime(String moduleDisplayName, Long duration) {
        if (moduleDisplayName.equals("IDLE")) { //NON-NLS
            return;
        }

        synchronized (ingestModuleRunTimes) {
            Long prevTimeL = ingestModuleRunTimes.get(moduleDisplayName);
            long prevTime = 0;
            if (prevTimeL != null) {
                prevTime = prevTimeL;
            }
            prevTime += duration;
            ingestModuleRunTimes.put(moduleDisplayName, prevTime);
        }
    }

    /**
     * Gets the cumulative run times for the ingest module.
     *
     * @return Map of module name to run time (in milliseconds)
     */
    @Override
    public Map<String, Long> getModuleRunTimes() {
        synchronized (ingestModuleRunTimes) {
            Map<String, Long> times = new HashMap<>(ingestModuleRunTimes);
            return times;
        }
    }

    /**
     * Gets snapshots of the current state of each ingest manager ingest task
     * (ingest thread).
     *
     * @return A collection of ingest manager ingest task snapshots.
     */
    @Override
    public List<IngestThreadActivitySnapshot> getIngestThreadActivitySnapshots() {
        return new ArrayList<>(ingestThreadActivitySnapshots.values());
    }

    /**
     * Gets snapshots of the state of all running ingest jobs.
     *
     * @return A list of ingest job state snapshots.
     */
    @Override
    public List<Snapshot> getIngestJobSnapshots() {
        List<Snapshot> snapShots = new ArrayList<>();
        synchronized (ingestJobsById) {
            ingestJobsById.values().forEach((job) -> {
                snapShots.addAll(job.getDataSourceIngestJobSnapshots());
            });
        }
        return snapShots;
    }

    /**
     * Gets the free disk space of the drive to which ingest data is being
     * written, as reported by the ingest monitor.
     *
     * @return Free disk space, -1 if unknown.
     */
    long getFreeDiskSpace() {
        if (ingestMonitor != null) {
            return ingestMonitor.getFreeSpace();
        } else {
            return -1;
        }
    }

    /**
     * Creates and starts an ingest job for a collection of data sources.
     */
    private final class StartIngestJobTask implements Callable<Void> {

        private final long threadId;
        private final IngestJob job;
        private ProgressHandle progress;

        StartIngestJobTask(long threadId, IngestJob job) {
            this.threadId = threadId;
            this.job = job;
        }

        @Override
        public Void call() {
            try {
                if (Thread.currentThread().isInterrupted()) {
                    synchronized (ingestJobsById) {
                        ingestJobsById.remove(job.getId());
                    }
                    return null;
                }

                if (RuntimeProperties.runningWithGUI()) {
                    final String displayName = NbBundle.getMessage(this.getClass(), "IngestManager.StartIngestJobsTask.run.displayName");
                    this.progress = ProgressHandle.createHandle(displayName, new Cancellable() {
                        @Override
                        public boolean cancel() {
                            if (progress != null) {
                                progress.setDisplayName(NbBundle.getMessage(this.getClass(), "IngestManager.StartIngestJobsTask.run.cancelling", displayName));
                            }
                            Future<?> handle = startIngestJobFutures.remove(threadId);
                            handle.cancel(true);
                            return true;
                        }
                    });
                    progress.start();
                }

                startIngestJob(job);
                return null;

            } finally {
                if (null != progress) {
                    progress.finish();
                }
                startIngestJobFutures.remove(threadId);
            }
        }

    }

    /**
     * Executes ingest jobs by acting as a consumer for an ingest tasks queue.
     */
    private final class ExecuteIngestJobTasksTask implements Runnable {

        private final long threadId;
        private final BlockingIngestTaskQueue tasks;

        ExecuteIngestJobTasksTask(long threadId, BlockingIngestTaskQueue tasks) {
            this.threadId = threadId;
            this.tasks = tasks;
        }

        @Override
        public void run() {
            while (true) {
                try {
                    IngestTask task = tasks.getNextTask(); // Blocks.
                    task.execute(threadId);
                } catch (InterruptedException ex) {
                    break;
                }
                if (Thread.currentThread().isInterrupted()) {
                    break;
                }
            }
        }
    }

    /**
     * Publishes ingest events to both local and remote subscribers.
     */
    private static final class PublishEventTask implements Runnable {

        private final AutopsyEvent event;
        private final AutopsyEventPublisher publisher;

        /**
         * Constructs an object that publishes ingest events to both local and
         * remote subscribers.
         *
         * @param event     The event to publish.
         * @param publisher The event publisher.
         */
        PublishEventTask(AutopsyEvent event, AutopsyEventPublisher publisher) {
            this.event = event;
            this.publisher = publisher;
        }

        @Override
        public void run() {
            publisher.publish(event);
        }

    }

    /**
     * A snapshot of the current activity of an ingest job task execution task
     * running in an ingest thread.
     */
    @Immutable
    public static final class IngestThreadActivitySnapshot implements Serializable {

        private static final long serialVersionUID = 1L;

        private final long threadId;
        private final Date startTime;
        private final String activity;
        private final String dataSourceName;
        private final String fileName;
        private final long jobId;

        /**
         * A snapshot of the current activity of an idle ingest job task
         * execution task running in an ingest thread.
         *
         * @param threadId The ingest manager task/thread id for the
         *                 task/thread.
         */
        IngestThreadActivitySnapshot(long threadId) {
            this.threadId = threadId;
            startTime = new Date();
            this.activity = NbBundle.getMessage(this.getClass(), "IngestManager.IngestThreadActivitySnapshot.idleThread");
            this.dataSourceName = "";
            this.fileName = "";
            this.jobId = 0;
        }

        /**
         * A snapshot of the current activity of an ingest job data source level
         * task execution task running in an ingest thread.
         *
         * @param threadId   The ingest manager task/thread id for the
         *                   task/thread.
         * @param jobId      The ingest job id.
         * @param activity   A short description of the current activity.
         * @param dataSource The data source that is the subject of the task.
         */
        IngestThreadActivitySnapshot(long threadId, long jobId, String activity, Content dataSource) {
            this.threadId = threadId;
            this.jobId = jobId;
            startTime = new Date();
            this.activity = activity;
            this.dataSourceName = dataSource.getName();
            this.fileName = "";
        }

        /**
         * A snapshot of the current activity of an ingest job file level task
         * execution task running in an ingest thread.
         *
         * @param threadId   The ingest manager task/thread id for the
         *                   task/thread.
         * @param jobId      The ingest job id.
         * @param activity   A short description of the current activity.
         * @param dataSource The data source that is the source of the file that
         *                   is the subject of the task.
         * @param file       The file that is the subject of the task.
         */
        IngestThreadActivitySnapshot(long threadId, long jobId, String activity, Content dataSource, AbstractFile file) {
            this.threadId = threadId;
            this.jobId = jobId;
            startTime = new Date();
            this.activity = activity;
            this.dataSourceName = dataSource.getName();
            this.fileName = file.getName();
        }

        /**
         * Gets the ingest job id.
         *
         * @return The ingest job id.
         */
        long getIngestJobId() {
            return jobId;
        }

        /**
         * Gets the ingest manager task/thread id for the task/thread.
         *
         * @return The task/thread id.
         */
        long getThreadId() {
            return threadId;
        }

        /**
         * Gets the start date and time for the current activity.
         *
         * @return The start date and time.
         */
        Date getStartTime() {
            return startTime;
        }

        /**
         * Gets the THE short description of the current activity.
         *
         * @return The short description of the current activity.
         */
        String getActivity() {
            return activity;
        }

        /**
         * Gets the display name of the data source that is either the subject
         * of the task or is the source of the file that is the subject of the
         * task.
         *
         * @return The data source display name.
         */
        String getDataSourceName() {
            return dataSourceName;
        }

        /**
         * Gets the file, if any, that is the subject of the task.
         *
         * @return The fiel name, may be the empty string.
         */
        String getFileName() {
            return fileName;
        }

    }

    /**
     * Ingest job events.
     */
    public enum IngestJobEvent {

        /**
         * Property change event fired when an ingest job is started. The old
         * value of the PropertyChangeEvent object is set to the ingest job id,
         * and the new value is set to null.
         */
        STARTED,
        /**
         * Property change event fired when an ingest job is completed. The old
         * value of the PropertyChangeEvent object is set to the ingest job id,
         * and the new value is set to null.
         */
        COMPLETED,
        /**
         * Property change event fired when an ingest job is canceled. The old
         * value of the PropertyChangeEvent object is set to the ingest job id,
         * and the new value is set to null.
         */
        CANCELLED,
        /**
         * Property change event fired when analysis (ingest) of a data source
         * included in an ingest job is started. Both the old and new values of
         * the ProerptyChangeEvent are set to null - cast the
         * PropertyChangeEvent to
         * org.sleuthkit.autopsy.ingest.events.DataSourceAnalysisStartedEvent to
         * access event data.
         */
        DATA_SOURCE_ANALYSIS_STARTED,
        /**
         * Property change event fired when analysis (ingest) of a data source
         * included in an ingest job is completed. Both the old and new values
         * of the ProerptyChangeEvent are set to null - cast the
         * PropertyChangeEvent to
         * org.sleuthkit.autopsy.ingest.events.DataSourceAnalysisCompletedEvent
         * to access event data.
         */
        DATA_SOURCE_ANALYSIS_COMPLETED,
    }

    /**
     * Ingest module events.
     */
    public enum IngestModuleEvent {

        /**
         * Property change event fired when an ingest module adds new data to a
         * case, usually by posting to the blackboard. The old value of the
         * PropertyChangeEvent is a ModuleDataEvent object, and the new value is
         * set to null.
         */
        DATA_ADDED,
        /**
         * Property change event fired when an ingest module adds new content to
         * a case. For example, if a module adds an extracted or carved file to
         * a case, the module should fire this event. The old value of the
         * PropertyChangeEvent is a ModuleContentEvent object, and the new value
         * is set to null.
         */
        CONTENT_CHANGED,
        /**
         * Property change event fired when the ingest of a file is completed.
         * The old value of the PropertyChangeEvent is the Autopsy object ID of
         * the file. The new value is the AbstractFile for that ID.
         */
        FILE_DONE,
    }

    /**
     * An exception thrown by the ingest manager.
     */
    public final static class IngestManagerException extends Exception {

        private static final long serialVersionUID = 1L;

        /**
         * Creates an exception containing an error message.
         *
         * @param message The message.
         */
        private IngestManagerException(String message) {
            super(message);
        }

        /**
         * Creates an exception containing an error message and a cause.
         *
         * @param message The message
         * @param cause   The cause.
         */
        private IngestManagerException(String message, Throwable cause) {
            super(message, cause);
        }
    }

    /**
     * Adds an ingest job and ingest module event property change listener.
     *
     * @param listener The PropertyChangeListener to register.
     *
     * @deprecated Use addIngestJobEventListener() and/or
     * addIngestModuleEventListener().
     */
    @Deprecated
    public static void addPropertyChangeListener(final PropertyChangeListener listener) {
        instance.addIngestJobEventListener(listener);
        instance.addIngestModuleEventListener(listener);
    }

    /**
     * Removes an ingest job and ingest module event property change listener.
     *
     * @param listener The PropertyChangeListener to unregister.
     *
     * @deprecated Use removeIngestJobEventListener() and/or
     * removeIngestModuleEventListener().
     */
    @Deprecated
    public static void removePropertyChangeListener(final PropertyChangeListener listener) {
        instance.removeIngestJobEventListener(listener);
        instance.removeIngestModuleEventListener(listener);
    }

    /**
     * Starts an ingest job that will process a collection of data sources.
     *
     * @param dataSources The data sources to process.
     * @param settings    The settings for the ingest job.
     *
     * @return The ingest job that was started on success or null on failure.
     *
     * @deprecated. Use beginIngestJob() instead.
     */
    @Deprecated
    public synchronized IngestJob startIngestJob(Collection<Content> dataSources, IngestJobSettings settings) {
        return beginIngestJob(dataSources, settings).getJob();
    }

    /**
     * Cancels all ingest jobs in progress.
     *
     * @deprecated Use cancelAllIngestJobs(IngestJob.CancellationReason reason)
     * instead.
     */
    @Deprecated
    public void cancelAllIngestJobs() {
        cancelAllIngestJobs(IngestJob.CancellationReason.USER_CANCELLED);
    }

}<|MERGE_RESOLUTION|>--- conflicted
+++ resolved
@@ -384,12 +384,8 @@
         "IngestManager.startupErr.dlgSolution=Please disable the failed modules or fix the errors before restarting ingest.",
         "IngestManager.startupErr.dlgErrorList=Errors:"
     })
-<<<<<<< HEAD
-    private IngestJobStartResult startIngestJob(IngestJob job) {
-=======
     IngestJobStartResult startIngestJob(IngestJob job) {
         List<IngestModuleError> errors = null;
->>>>>>> 9405159c
         Case openCase;
         try {
             openCase = Case.getCurrentCaseThrows();
@@ -413,7 +409,7 @@
             ingestJobsById.put(job.getId(), job);
         }
         IngestManager.logger.log(Level.INFO, "Starting ingest job {0}", job.getId()); //NON-NLS
-        List<IngestModuleError> errors = job.start();
+        errors = job.start();
         if (errors.isEmpty()) {
             this.fireIngestJobStarted(job.getId());
         } else {
