--- conflicted
+++ resolved
@@ -37,11 +37,7 @@
  */
 abstract class IngestTaskPipeline<T extends IngestTask> {
 
-<<<<<<< HEAD
     private final IngestJobPipeline ingestPipeline;
-=======
-    private final IngestJobPipeline ingestJobPipeline;
->>>>>>> de54f2a8
     private final List<IngestModuleTemplate> moduleTemplates;
     private final List<PipelineModule<T>> modules;
     private volatile Date startTime;
@@ -334,11 +330,7 @@
          * @throws IngestModuleException Exception thrown if there is an error
          *                               performing the task.
          */
-<<<<<<< HEAD
         abstract void executeTask(IngestJobPipeline ingestJobPipeline, T task) throws IngestModuleException;
-=======
-        abstract void performTask(IngestJobPipeline ingestJobPipeline, T task) throws IngestModuleException;
->>>>>>> de54f2a8
 
         @Override
         public void shutDown() {
