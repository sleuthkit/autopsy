--- conflicted
+++ resolved
@@ -117,11 +117,7 @@
     private AnalysisResultIngestPipeline analysisResultIngestPipeline;
 
     /*
-<<<<<<< HEAD
-     * An ingest job transistion through several states during its execution.
-=======
      * An ingest job transistions through several states during its execution.
->>>>>>> 976cc4cf
      */
     private static enum IngestJobState {
         /*
@@ -1361,12 +1357,6 @@
      */
     void addAnalysisResults(List<AnalysisResult> results) {
         if (!isCancelled() && hasAnalysisResultIngestModules()) {
-<<<<<<< HEAD
-            if (jobState.equals(IngestJobState.STREAMED_FILE_ANALYSIS_ONLY) || jobState.equals(IngestJobState.FILE_AND_HIGH_PRIORITY_DATA_SRC_LEVEL_ANALYSIS) || jobState.equals(IngestJobState.LOW_PRIORITY_DATA_SRC_LEVEL_ANALYSIS)) {
-                taskScheduler.scheduleAnalysisResultIngestTasks(this, results);
-            } else {
-                logErrorMessage(Level.SEVERE, "Attempt to add analysis results to job during stage " + jobState.toString() + " not supported");
-=======
             switch (jobState) {
                 case STREAMED_FILE_ANALYSIS_ONLY:
                 case FILE_AND_HIGH_PRIORITY_DATA_SRC_LEVEL_ANALYSIS:
@@ -1390,7 +1380,6 @@
                     break;
                 default:
                     logErrorMessage(Level.SEVERE, "Attempt to add analysis results to job during stage " + jobState.toString() + " not supported");
->>>>>>> 976cc4cf
             }
         }
     }
