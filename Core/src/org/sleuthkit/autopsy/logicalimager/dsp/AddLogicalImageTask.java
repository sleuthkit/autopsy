--- conflicted
+++ resolved
@@ -70,11 +70,6 @@
     private final DataSourceProcessorProgressMonitor progressMonitor;
     private final Blackboard blackboard;
     private final Case currentCase;
-<<<<<<< HEAD
-=======
-    private Map<String, Long> imagePathToObjIdMap;
-    private long totalFiles;
->>>>>>> e68a9632
 
     private volatile boolean cancelled;
     private boolean addingInterestingFiles;
@@ -177,11 +172,6 @@
             }
         }
 
-<<<<<<< HEAD
-        addMultipleImageTask = null;
-        AddDataSourceCallback privateCallback = null;
-        List<Content> newDataSources = new ArrayList<>();
-=======
         Path resultsPath = Paths.get(dest.toString(), resultsFilename);
         try {
             totalFiles = Files.lines(resultsPath).count() - 1; // skip the header line
@@ -194,7 +184,6 @@
         AddMultipleImageTask addMultipleImageTask = null;
         List<Content> newDataSources = new ArrayList<>();
         boolean createVHD;
->>>>>>> e68a9632
 
         if (imagePaths.isEmpty()) {
             createVHD = false;
@@ -231,7 +220,7 @@
                     // bait out
                     callback.done(privateCallback.getResult(), privateCallback.getErrorMessages(), privateCallback.getNewDataSources());
                     return;
-                }                
+                }
             } catch (NoCurrentCaseException ex) {
                 String msg = Bundle.AddLogicalImageTask_noCurrentCase();
                 errorList.add(msg);
@@ -242,12 +231,8 @@
 
         try {
             progressMonitor.setProgressText(Bundle.AddLogicalImageTask_addingInterestingFiles());
-<<<<<<< HEAD
             addingInterestingFiles = true;
-            addInterestingFiles(dest, Paths.get(dest.toString(), resultsFilename), createVHD);
-=======
             addInterestingFiles(Paths.get(dest.toString(), resultsFilename), createVHD);
->>>>>>> e68a9632
             progressMonitor.setProgressText(Bundle.AddLogicalImageTask_doneAddingInterestingFiles());
             if (addMultipleImageTask != null && privateCallback != null) {
                 callback.done(privateCallback.getResult(), privateCallback.getErrorMessages(), privateCallback.getNewDataSources());
@@ -427,18 +412,6 @@
                     String ctime = fields[13];
                     parentPath = ROOT_STR + "/" + vhdFilename + "/" + parentPath;
 
-<<<<<<< HEAD
-                    //addLocalFile here
-                    fileImporter.addLocalFile(
-                            Paths.get(src.toString(), extractedFilePath).toFile(),
-                            filename,
-                            parentPath,
-                            Long.parseLong(ctime),
-                            Long.parseLong(crtime),
-                            Long.parseLong(atime),
-                            Long.parseLong(mtime),
-                            localFilesDataSource);
-=======
                     if (lineNumber % 100 == 0) {
                         progressMonitor.setProgressText(Bundle.AddLogicalImageTask_addingExtractedFile(lineNumber, totalFiles));
                     }
@@ -453,7 +426,6 @@
                         Long.parseLong(atime),
                         Long.parseLong(mtime),
                         localFilesDataSource);
->>>>>>> e68a9632
 
                     lineNumber++;
                 } // end reading file
@@ -532,11 +504,6 @@
     String makeQuery(boolean createVHD, String vhdFilename, String fileMetaAddressStr, String parentPath, String filename) throws TskCoreException {
         String query;
         if (createVHD) {
-<<<<<<< HEAD
-            Map<Long, List<String>> imagePaths = currentCase.getSleuthkitCase().getImagePaths();
-            Map<String, Long> imagePathToObjIdMap = imagePathsToDataSourceObjId(imagePaths);
-=======
->>>>>>> e68a9632
             String targetImagePath = Paths.get(dest.toString(), vhdFilename).toString();
             Long dataSourceObjId = imagePathToObjIdMap.get(targetImagePath);
             if (dataSourceObjId == null) {
