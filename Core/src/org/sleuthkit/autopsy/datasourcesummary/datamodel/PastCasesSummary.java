/*
 * Autopsy Forensic Browser
 *
<<<<<<< HEAD
 * Copyright 2019-2021 Basis Technology Corp.
=======
 * Copyright 2021 Basis Technology Corp.
>>>>>>> 191eb867
 * Contact: carrier <at> sleuthkit <dot> org
 *
 * Licensed under the Apache License, Version 2.0 (the "License");
 * you may not use this file except in compliance with the License.
 * You may obtain a copy of the License at
 *
 *     http://www.apache.org/licenses/LICENSE-2.0
 *
 * Unless required by applicable law or agreed to in writing, software
 * distributed under the License is distributed on an "AS IS" BASIS,
 * WITHOUT WARRANTIES OR CONDITIONS OF ANY KIND, either express or implied.
 * See the License for the specific language governing permissions and
 * limitations under the License.
 */
package org.sleuthkit.autopsy.datasourcesummary.datamodel;

import java.util.ArrayList;
import java.util.Arrays;
import java.util.Collection;
import java.util.Collections;
import java.util.HashSet;
import java.util.List;
import java.util.Set;
import java.util.stream.Collectors;
import java.util.stream.Stream;
import org.apache.commons.lang3.tuple.Pair;
import org.sleuthkit.autopsy.casemodule.Case;
import org.sleuthkit.autopsy.casemodule.NoCurrentCaseException;
import org.sleuthkit.autopsy.centralrepository.ingestmodule.CentralRepoIngestModuleFactory;
import org.sleuthkit.autopsy.datasourcesummary.datamodel.SleuthkitCaseProvider.SleuthkitCaseProviderException;
import org.sleuthkit.datamodel.BlackboardArtifact;
import org.sleuthkit.datamodel.BlackboardArtifact.ARTIFACT_TYPE;
import org.sleuthkit.datamodel.BlackboardAttribute;
import org.sleuthkit.datamodel.BlackboardAttribute.ATTRIBUTE_TYPE;
import org.sleuthkit.datamodel.Content;
import org.sleuthkit.datamodel.DataSource;
import org.sleuthkit.datamodel.SleuthkitCase;
import org.sleuthkit.datamodel.TskCoreException;

/**
 * Provides information about how a data source relates to a previous case.
 * NOTE: This code is fragile and has certain expectations about how the central
 * repository handles creating artifacts. So, if the central repository changes
 * ingest process, this code could break. This code expects that the central
 * repository ingest module:
 *
 * a) Creates a TSK_PREVIOUSLY_NOTABLE artifact for a file whose hash is in the
 * central repository as a notable file.
 *
 * b) Creates a TSK_PREVIOUSLY_SEEN artifact for a matching id in the central
 * repository.
 *
 * c) The created artifact will have a TSK_OTHER_CASES attribute attached where
 * one of the sources for the attribute matches
 * CentralRepoIngestModuleFactory.getModuleName(). The module display name at
 * time of ingest will match CentralRepoIngestModuleFactory.getModuleName() as
 * well.
 *
 * d) The content of that TSK_OTHER_CASES attribute will be of the form
 * "case1,case2...caseN"
 */
public class PastCasesSummary {

    /**
     * Return type for results items in the past cases tab.
     */
    public static class PastCasesResult {

        private final List<Pair<String, Long>> sameIdsResults;
        private final List<Pair<String, Long>> taggedNotable;

        /**
         * Main constructor.
         *
         * @param sameIdsResults Data for the cases with same id table.
         * @param taggedNotable  Data for the tagged notable table.
         */
        public PastCasesResult(List<Pair<String, Long>> sameIdsResults, List<Pair<String, Long>> taggedNotable) {
            this.sameIdsResults = sameIdsResults;
            this.taggedNotable = taggedNotable;
        }

        /**
         * @return Data for the cases with same id table.
         */
        public List<Pair<String, Long>> getSameIdsResults() {
            return Collections.unmodifiableList(sameIdsResults);
        }

        /**
         * @return Data for the tagged notable table.
         */
        public List<Pair<String, Long>> getTaggedNotable() {
            return Collections.unmodifiableList(taggedNotable);
        }
    }

<<<<<<< HEAD
    private static final Set<Integer> ARTIFACT_UPDATE_TYPE_IDS = new HashSet<>(Arrays.asList(
            ARTIFACT_TYPE.TSK_PREVIOUSLY_SEEN.getTypeID(), 
            ARTIFACT_TYPE.TSK_PREVIOUSLY_NOTABLE.getTypeID()
    ));

=======
>>>>>>> 191eb867
    private static final String CENTRAL_REPO_INGEST_NAME = CentralRepoIngestModuleFactory.getModuleName().toUpperCase().trim();
    private static final BlackboardAttribute.Type TYPE_COMMENT = new BlackboardAttribute.Type(ATTRIBUTE_TYPE.TSK_OTHER_CASES);

    private static final Set<Integer> CR_DEVICE_TYPE_IDS = new HashSet<>(Arrays.asList(
            ARTIFACT_TYPE.TSK_DEVICE_ATTACHED.getTypeID(),
            ARTIFACT_TYPE.TSK_DEVICE_INFO.getTypeID(),
            ARTIFACT_TYPE.TSK_SIM_ATTACHED.getTypeID(),
            ARTIFACT_TYPE.TSK_WIFI_NETWORK_ADAPTER.getTypeID()
    ));

    private static final String CASE_SEPARATOR = ",";

    private final SleuthkitCaseProvider caseProvider;
    private final java.util.logging.Logger logger;

    /**
     * Main constructor.
     */
    public PastCasesSummary() {
        this(
                SleuthkitCaseProvider.DEFAULT,
                org.sleuthkit.autopsy.coreutils.Logger.getLogger(PastCasesSummary.class.getName())
        );

    }

    /**
     * Main constructor with external dependencies specified. This constructor
     * is designed with unit testing in mind since mocked dependencies can be
     * utilized.
     *
     * @param provider The object providing the current SleuthkitCase.
     * @param logger   The logger to use.
     */
    public PastCasesSummary(
            SleuthkitCaseProvider provider,
            java.util.logging.Logger logger) {

        this.caseProvider = provider;
        this.logger = logger;
    }

    /**
     * Given the provided sources for an attribute, aims to determine if one of
     * those sources is the Central Repository Ingest Module.
     *
     * @param sources The list of sources found on an attribute.
     *
     * @return Whether or not this attribute (and subsequently the parent
     *         artifact) is created by the Central Repository Ingest Module.
     */
    private static boolean isCentralRepoGenerated(List<String> sources) {
        if (sources == null) {
            return false;
        }

        return sources.stream().anyMatch((str) -> {
            return str != null && CENTRAL_REPO_INGEST_NAME.equalsIgnoreCase(str.trim());
        });
    }

    /**
     * Gets a list of cases from the TSK_OTHER_CASES of an artifact. The cases
     * string is expected to be of a form of "case1,case2...caseN".
     *
     * @param artifact The artifact.
     *
     * @return The list of cases if found or empty list if not.
     */
    private static List<String> getCasesFromArtifact(BlackboardArtifact artifact) {
        if (artifact == null) {
            return Collections.emptyList();
        }

        BlackboardAttribute commentAttr = null;
        try {
            commentAttr = artifact.getAttribute(TYPE_COMMENT);
        } catch (TskCoreException ignored) {
            // ignore if no attribute can be found
        }

        if (commentAttr == null) {
            return Collections.emptyList();
        }

        if (!isCentralRepoGenerated(commentAttr.getSources())) {
            return Collections.emptyList();
        }

        String justCasesStr = commentAttr.getValueString().trim();
        return Stream.of(justCasesStr.split(CASE_SEPARATOR))
                .map(String::trim)
                .collect(Collectors.toList());

    }

    /**
     * Given a stream of case ids, groups the strings in a case-insensitive
     * manner, and then provides a list of cases and the occurrence count sorted
     * from max to min.
     *
     * @param cases A stream of cases.
     *
     * @return The list of unique cases and their occurrences sorted from max to
     *         min.
     */
    private static List<Pair<String, Long>> getCaseCounts(Stream<String> cases) {
        Collection<List<String>> groupedCases = cases
                // group by case insensitive compare of cases
                .collect(Collectors.groupingBy((caseStr) -> caseStr.toUpperCase().trim()))
                .values();

        return groupedCases
                .stream()
                // get any cases where an actual case is found
                .filter((lst) -> lst != null && lst.size() > 0)
                // get non-normalized (i.e. not all caps) case name and number of items found
                .map((lst) -> Pair.of(lst.get(0), (long) lst.size()))
                // sorted descending
                .sorted((a, b) -> -Long.compare(a.getValue(), b.getValue()))
                .collect(Collectors.toList());
    }

    /**
     * Given a TSK_PREVIOUSLY_SEEN or TSK_PREVIOUSLY_NOTABLE artifact, retrieves it's parent artifact.
     *
     * @param artifact The input artifact.
     *
     * @return The artifact if found or null if not.
     *
     * @throws TskCoreException
     * @throws NoCurrentCaseException
     */
    private BlackboardArtifact getParentArtifact(BlackboardArtifact artifact) throws TskCoreException, NoCurrentCaseException {

        BlackboardArtifact sourceArtifact = null;
        Content content = Case.getCurrentCaseThrows().getSleuthkitCase().getContentById(artifact.getObjectID());        
        if (content instanceof BlackboardArtifact) {
            sourceArtifact = (BlackboardArtifact) content;
        }
        return sourceArtifact;
    }

    /**
     * Returns true if the artifact has an associated artifact of a device type.
     *
     * @param artifact The artifact.
     *
     * @return True if there is a device associated artifact.
     *
     * @throws TskCoreException
     * @throws NoCurrentCaseException
     */
    private boolean hasDeviceAssociatedArtifact(BlackboardArtifact artifact) throws TskCoreException, NoCurrentCaseException {
        BlackboardArtifact parent = getParentArtifact(artifact);
        if (parent == null) {
            return false;
        }

        return CR_DEVICE_TYPE_IDS.contains(parent.getArtifactTypeID());
    }

    /**
     * Returns the past cases data to be shown in the past cases tab.
     *
     * @param dataSource The data source.
     *
     * @return The retrieved data or null if null dataSource.
     *
     * @throws SleuthkitCaseProviderException
     * @throws TskCoreException
     * @throws NoCurrentCaseException
     */
    public PastCasesResult getPastCasesData(DataSource dataSource)
            throws SleuthkitCaseProvider.SleuthkitCaseProviderException, TskCoreException, NoCurrentCaseException {

        if (dataSource == null) {
            return null;
        }

        SleuthkitCase skCase = caseProvider.get();

        List<String> deviceArtifactCases = new ArrayList<>();
        List<String> nonDeviceArtifactCases = new ArrayList<>();
        
        for (BlackboardArtifact artifact : skCase.getBlackboard().getArtifacts(ARTIFACT_TYPE.TSK_PREVIOUSLY_SEEN.getTypeID(), dataSource.getId())) {
            List<String> cases = getCasesFromArtifact(artifact);
            if (cases == null || cases.isEmpty()) {
                continue;
            }

            if (hasDeviceAssociatedArtifact(artifact)) {
                deviceArtifactCases.addAll(cases);
            } else {
                nonDeviceArtifactCases.addAll(cases);
            }
        }
        
        for (BlackboardArtifact artifact : skCase.getBlackboard().getArtifacts(ARTIFACT_TYPE.TSK_PREVIOUSLY_NOTABLE.getTypeID(), dataSource.getId())) {
            List<String> cases = getCasesFromArtifact(artifact);
            if (cases == null || cases.isEmpty()) {
                continue;
            }

            if (hasDeviceAssociatedArtifact(artifact)) {
                deviceArtifactCases.addAll(cases);
            } else {
                nonDeviceArtifactCases.addAll(cases);
            }
        }        
        
        return new PastCasesResult(
                getCaseCounts(deviceArtifactCases.stream()),
                getCaseCounts(nonDeviceArtifactCases.stream())
        );
    }
}<|MERGE_RESOLUTION|>--- conflicted
+++ resolved
@@ -1,11 +1,7 @@
 /*
  * Autopsy Forensic Browser
  *
-<<<<<<< HEAD
  * Copyright 2019-2021 Basis Technology Corp.
-=======
- * Copyright 2021 Basis Technology Corp.
->>>>>>> 191eb867
  * Contact: carrier <at> sleuthkit <dot> org
  *
  * Licensed under the Apache License, Version 2.0 (the "License");
@@ -103,14 +99,11 @@
         }
     }
 
-<<<<<<< HEAD
     private static final Set<Integer> ARTIFACT_UPDATE_TYPE_IDS = new HashSet<>(Arrays.asList(
             ARTIFACT_TYPE.TSK_PREVIOUSLY_SEEN.getTypeID(), 
             ARTIFACT_TYPE.TSK_PREVIOUSLY_NOTABLE.getTypeID()
     ));
 
-=======
->>>>>>> 191eb867
     private static final String CENTRAL_REPO_INGEST_NAME = CentralRepoIngestModuleFactory.getModuleName().toUpperCase().trim();
     private static final BlackboardAttribute.Type TYPE_COMMENT = new BlackboardAttribute.Type(ATTRIBUTE_TYPE.TSK_OTHER_CASES);
 
@@ -244,10 +237,11 @@
      * @throws TskCoreException
      * @throws NoCurrentCaseException
      */
-    private BlackboardArtifact getParentArtifact(BlackboardArtifact artifact) throws TskCoreException, NoCurrentCaseException {
+    private BlackboardArtifact getParentArtifact(BlackboardArtifact artifact) throws SleuthkitCaseProvider.SleuthkitCaseProviderException, TskCoreException {
 
         BlackboardArtifact sourceArtifact = null;
-        Content content = Case.getCurrentCaseThrows().getSleuthkitCase().getContentById(artifact.getObjectID());        
+        SleuthkitCase skCase = caseProvider.get();
+        Content content = skCase.getContentById(artifact.getObjectID());        
         if (content instanceof BlackboardArtifact) {
             sourceArtifact = (BlackboardArtifact) content;
         }
@@ -264,7 +258,7 @@
      * @throws TskCoreException
      * @throws NoCurrentCaseException
      */
-    private boolean hasDeviceAssociatedArtifact(BlackboardArtifact artifact) throws TskCoreException, NoCurrentCaseException {
+    private boolean hasDeviceAssociatedArtifact(BlackboardArtifact artifact) throws SleuthkitCaseProvider.SleuthkitCaseProviderException, TskCoreException {
         BlackboardArtifact parent = getParentArtifact(artifact);
         if (parent == null) {
             return false;
@@ -285,7 +279,7 @@
      * @throws NoCurrentCaseException
      */
     public PastCasesResult getPastCasesData(DataSource dataSource)
-            throws SleuthkitCaseProvider.SleuthkitCaseProviderException, TskCoreException, NoCurrentCaseException {
+            throws SleuthkitCaseProvider.SleuthkitCaseProviderException, TskCoreException {
 
         if (dataSource == null) {
             return null;
@@ -295,32 +289,20 @@
 
         List<String> deviceArtifactCases = new ArrayList<>();
         List<String> nonDeviceArtifactCases = new ArrayList<>();
-        
-        for (BlackboardArtifact artifact : skCase.getBlackboard().getArtifacts(ARTIFACT_TYPE.TSK_PREVIOUSLY_SEEN.getTypeID(), dataSource.getId())) {
-            List<String> cases = getCasesFromArtifact(artifact);
-            if (cases == null || cases.isEmpty()) {
-                continue;
+        for (Integer typeId : ARTIFACT_UPDATE_TYPE_IDS) {
+            for (BlackboardArtifact artifact : skCase.getBlackboard().getArtifacts(typeId, dataSource.getId())) {
+                List<String> cases = getCasesFromArtifact(artifact);
+                if (cases == null || cases.isEmpty()) {
+                    continue;
+                }
+
+                if (hasDeviceAssociatedArtifact(artifact)) {
+                    deviceArtifactCases.addAll(cases);
+                } else {
+                    nonDeviceArtifactCases.addAll(cases);
+                }
             }
-
-            if (hasDeviceAssociatedArtifact(artifact)) {
-                deviceArtifactCases.addAll(cases);
-            } else {
-                nonDeviceArtifactCases.addAll(cases);
-            }
-        }
-        
-        for (BlackboardArtifact artifact : skCase.getBlackboard().getArtifacts(ARTIFACT_TYPE.TSK_PREVIOUSLY_NOTABLE.getTypeID(), dataSource.getId())) {
-            List<String> cases = getCasesFromArtifact(artifact);
-            if (cases == null || cases.isEmpty()) {
-                continue;
-            }
-
-            if (hasDeviceAssociatedArtifact(artifact)) {
-                deviceArtifactCases.addAll(cases);
-            } else {
-                nonDeviceArtifactCases.addAll(cases);
-            }
-        }        
+        }      
         
         return new PastCasesResult(
                 getCaseCounts(deviceArtifactCases.stream()),
