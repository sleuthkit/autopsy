/*
 * Autopsy Forensic Browser
 *
 * Copyright 2021 Basis Technology Corp.
 * Contact: carrier <at> sleuthkit <dot> org
 *
 * Licensed under the Apache License, Version 2.0 (the "License");
 * you may not use this file except in compliance with the License.
 * You may obtain a copy of the License at
 *
 *     http://www.apache.org/licenses/LICENSE-2.0
 *
 * Unless required by applicable law or agreed to in writing, software
 * distributed under the License is distributed on an "AS IS" BASIS,
 * WITHOUT WARRANTIES OR CONDITIONS OF ANY KIND, either express or implied.
 * See the License for the specific language governing permissions and
 * limitations under the License.
 */
package org.sleuthkit.autopsy.mainui.datamodel;

import java.util.Objects;
import org.sleuthkit.autopsy.mainui.nodes.NodeSelectionInfo.ContentNodeSelectionInfo;

/**
 * Key for content object in order to retrieve data from DAO.
 */
<<<<<<< HEAD
public class FileSystemContentSearchParam {

    private static final String TYPE_ID = "FILE_SYSTEM_CONTENT";

    /**
     * @return The type id for this search parameter.
     */
    public static String getTypeId() {
        return TYPE_ID;
    }

=======
public class FileSystemContentSearchParam implements ContentNodeSelectionInfo{
>>>>>>> 65a07e9e
    private final Long contentObjectId;
    
    // This param is can change, is not used as part of the search query and
    // therefore is not included in the equals and hashcode methods.
    private Long childContentToSelect;

    public FileSystemContentSearchParam(Long contentObjectId) {
        this.contentObjectId = contentObjectId;
    }

    public Long getContentObjectId() {
        return contentObjectId;
    }
    
    @Override
    public void setChildIdToSelect(Long content) {
        childContentToSelect = content;
    }

    @Override
    public Long getChildIdToSelect() {
        return childContentToSelect;
    }

    @Override
    public int hashCode() {
        int hash = 7;
        hash = 67 * hash + Objects.hashCode(this.contentObjectId);
        return hash;
    }

    @Override
    public boolean equals(Object obj) {
        if (this == obj) {
            return true;
        }
        if (obj == null) {
            return false;
        }
        if (getClass() != obj.getClass()) {
            return false;
        }
        final FileSystemContentSearchParam other = (FileSystemContentSearchParam) obj;
        if (!Objects.equals(this.contentObjectId, other.contentObjectId)) {
            return false;
        }
        return true;
    }
}<|MERGE_RESOLUTION|>--- conflicted
+++ resolved
@@ -24,8 +24,7 @@
 /**
  * Key for content object in order to retrieve data from DAO.
  */
-<<<<<<< HEAD
-public class FileSystemContentSearchParam {
+public class FileSystemContentSearchParam implements ContentNodeSelectionInfo {
 
     private static final String TYPE_ID = "FILE_SYSTEM_CONTENT";
 
@@ -36,9 +35,6 @@
         return TYPE_ID;
     }
 
-=======
-public class FileSystemContentSearchParam implements ContentNodeSelectionInfo{
->>>>>>> 65a07e9e
     private final Long contentObjectId;
     
     // This param is can change, is not used as part of the search query and
