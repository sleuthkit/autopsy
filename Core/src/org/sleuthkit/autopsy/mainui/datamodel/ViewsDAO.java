--- conflicted
+++ resolved
@@ -524,7 +524,6 @@
     }
 
     /**
-<<<<<<< HEAD
      * Returns counts for deleted content categories.
      *
      * @param dataSourceId The data source object id or null if no data source
@@ -556,7 +555,8 @@
                 .collect(Collectors.toList());
 
         return new TreeResultsDTO<>(treeList);
-=======
+    }
+    /**
      * Creates a size tree item.
      *
      * @param filter       The file size filter.
@@ -572,7 +572,6 @@
                 filter,
                 filter.getDisplayName(),
                 displayCount);
->>>>>>> a482765b
     }
 
     /**
