/*
 * Autopsy Forensic Browser
 *
 * Copyright 2021 Basis Technology Corp.
 * Contact: carrier <at> sleuthkit <dot> org
 *
 * Licensed under the Apache License, Version 2.0 (the "License");
 * you may not use this file except in compliance with the License.
 * You may obtain a copy of the License at
 *
 *     http://www.apache.org/licenses/LICENSE-2.0
 *
 * Unless required by applicable law or agreed to in writing, software
 * distributed under the License is distributed on an "AS IS" BASIS,
 * WITHOUT WARRANTIES OR CONDITIONS OF ANY KIND, either express or implied.
 * See the License for the specific language governing permissions and
 * limitations under the License.
 */
package org.sleuthkit.autopsy.mainui.datamodel;

import org.sleuthkit.autopsy.mainui.datamodel.events.DAOEvent;
import com.google.common.cache.Cache;
import com.google.common.cache.CacheBuilder;
import java.beans.PropertyChangeEvent;
import java.sql.SQLException;
import java.text.MessageFormat;
import java.util.ArrayList;
import java.util.Arrays;
import java.util.Collection;
import java.util.Collections;
import java.util.HashMap;
import java.util.HashSet;
import java.util.List;
import java.util.Map;
import java.util.Map.Entry;
import java.util.Objects;
import java.util.Set;
import java.util.concurrent.ExecutionException;
import java.util.concurrent.TimeUnit;
import java.util.function.Predicate;
import java.util.logging.Level;
import java.util.logging.Logger;
import java.util.stream.Collectors;
import java.util.stream.Stream;
import org.apache.commons.lang3.StringUtils;
import org.apache.commons.lang3.tuple.Pair;
import org.openide.util.NbBundle;
import org.sleuthkit.autopsy.casemodule.Case;
import org.sleuthkit.autopsy.casemodule.NoCurrentCaseException;
import static org.sleuthkit.autopsy.core.UserPreferences.hideKnownFilesInViewsTree;
import static org.sleuthkit.autopsy.core.UserPreferences.hideSlackFilesInViewsTree;
import org.sleuthkit.autopsy.mainui.datamodel.TreeResultsDTO.TreeDisplayCount;
import org.sleuthkit.autopsy.mainui.datamodel.TreeResultsDTO.TreeItemDTO;
import org.sleuthkit.autopsy.mainui.datamodel.events.DAOEventUtils;
import org.sleuthkit.autopsy.mainui.datamodel.events.DeletedContentEvent;
import org.sleuthkit.autopsy.mainui.datamodel.events.FileTypeExtensionsEvent;
import org.sleuthkit.autopsy.mainui.datamodel.events.FileTypeMimeEvent;
import org.sleuthkit.autopsy.mainui.datamodel.events.FileTypeSizeEvent;
import org.sleuthkit.autopsy.mainui.datamodel.events.TreeCounts;
import org.sleuthkit.autopsy.mainui.datamodel.events.TreeEvent;
import org.sleuthkit.autopsy.mainui.nodes.DAOFetcher;
import org.sleuthkit.datamodel.AbstractFile;
import org.sleuthkit.datamodel.CaseDbAccessManager.CaseDbPreparedStatement;
import org.sleuthkit.datamodel.SleuthkitCase;
import org.sleuthkit.datamodel.TskCoreException;
import org.sleuthkit.datamodel.TskData.FileKnown;
import org.sleuthkit.datamodel.TskData.TSK_DB_FILES_TYPE_ENUM;
import org.sleuthkit.datamodel.TskData.TSK_FS_META_FLAG_ENUM;
import org.sleuthkit.datamodel.TskData.TSK_FS_NAME_FLAG_ENUM;
import org.sleuthkit.datamodel.TskData.TSK_FS_NAME_TYPE_ENUM;

/**
 * Provides information to populate the results viewer for data in the views
 * section.
 */
public class ViewsDAO extends AbstractDAO {

    private static final Logger logger = Logger.getLogger(ViewsDAO.class.getName());

    private static final int CACHE_SIZE = 15; // rule of thumb: 5 entries times number of cached SearchParams sub-types
    private static final long CACHE_DURATION = 2;
    private static final TimeUnit CACHE_DURATION_UNITS = TimeUnit.MINUTES;
    private static final Map<String, Set<FileExtSearchFilter>> EXTENSION_FILTER_MAP
            = Stream.of((FileExtSearchFilter[]) FileExtRootFilter.values(), FileExtDocumentFilter.values(), FileExtExecutableFilter.values())
                    .flatMap(arr -> Stream.of(arr))
                    .flatMap(filter -> filter.getFilter().stream().map(ext -> Pair.of(ext, filter)))
                    .collect(Collectors.groupingBy(
                            pair -> pair.getKey(),
                            Collectors.mapping(pair -> pair.getValue(),
                                    Collectors.toSet())));

    private static final String FILE_VIEW_EXT_TYPE_ID = "FILE_VIEW_BY_EXT";

    private static ViewsDAO instance = null;

    synchronized static ViewsDAO getInstance() {
        if (instance == null) {
            instance = new ViewsDAO();
        }

        return instance;
    }

    private final Cache<SearchParams<Object>, SearchResultsDTO> searchParamsCache = CacheBuilder.newBuilder().maximumSize(CACHE_SIZE).expireAfterAccess(CACHE_DURATION, CACHE_DURATION_UNITS).build();
    private final TreeCounts<DAOEvent> treeCounts = new TreeCounts<>();

    private SleuthkitCase getCase() throws NoCurrentCaseException {
        return Case.getCurrentCaseThrows().getSleuthkitCase();
    }

    public SearchResultsDTO getFilesByExtension(FileTypeExtensionsSearchParams key, long startItem, Long maxCount) throws ExecutionException, IllegalArgumentException {
        if (key.getFilter() == null) {
            throw new IllegalArgumentException("Must have non-null filter");
        } else if (key.getDataSourceId() != null && key.getDataSourceId() <= 0) {
            throw new IllegalArgumentException("Data source id must be greater than 0 or null");
        }

        SearchParams<Object> searchParams = new SearchParams<>(key, startItem, maxCount);
        return searchParamsCache.get(searchParams, () -> fetchExtensionSearchResultsDTOs(key.getFilter(), key.getDataSourceId(), startItem, maxCount));
    }

    public SearchResultsDTO getFilesByMime(FileTypeMimeSearchParams key, long startItem, Long maxCount) throws ExecutionException, IllegalArgumentException {
        if (key.getMimeType() == null) {
            throw new IllegalArgumentException("Must have non-null filter");
        } else if (key.getDataSourceId() != null && key.getDataSourceId() <= 0) {
            throw new IllegalArgumentException("Data source id must be greater than 0 or null");
        }

        SearchParams<Object> searchParams = new SearchParams<>(key, startItem, maxCount);
        return searchParamsCache.get(searchParams, () -> fetchMimeSearchResultsDTOs(key.getMimeType(), key.getDataSourceId(), startItem, maxCount));
    }

    public SearchResultsDTO getFilesBySize(FileTypeSizeSearchParams key, long startItem, Long maxCount) throws ExecutionException, IllegalArgumentException {
        if (key.getSizeFilter() == null) {
            throw new IllegalArgumentException("Must have non-null filter");
        } else if (key.getDataSourceId() != null && key.getDataSourceId() <= 0) {
            throw new IllegalArgumentException("Data source id must be greater than 0 or null");
        }

        SearchParams<Object> searchParams = new SearchParams<>(key, startItem, maxCount);
        return searchParamsCache.get(searchParams, () -> fetchSizeSearchResultsDTOs(key.getSizeFilter(), key.getDataSourceId(), startItem, maxCount));
    }

    /**
     * Returns search results for the given deleted content search params.
     *
     * @param params    The deleted content search params.
     * @param startItem The starting item to start returning at.
     * @param maxCount  The maximum number of items to return.
     *
     * @return The search results.
     *
     * @throws ExecutionException
     * @throws IllegalArgumentException
     */
    public SearchResultsDTO getDeletedContent(DeletedContentSearchParams params, long startItem, Long maxCount) throws ExecutionException, IllegalArgumentException {
        if (params.getFilter() == null) {
            throw new IllegalArgumentException("Must have non-null filter");
        } else if (params.getDataSourceId() != null && params.getDataSourceId() <= 0) {
            throw new IllegalArgumentException("Data source id must be greater than 0 or null");
        }

        SearchParams<Object> searchParams = new SearchParams<>(params, startItem, maxCount);
        return searchParamsCache.get(searchParams, () -> fetchDeletedSearchResultsDTOs(params.getFilter(), params.getDataSourceId(), startItem, maxCount));
    }

    private boolean isFilesByExtInvalidating(FileTypeExtensionsSearchParams key, DAOEvent eventData) {
        if (!(eventData instanceof FileTypeExtensionsEvent)) {
            return false;
        }

        FileTypeExtensionsEvent extEvt = (FileTypeExtensionsEvent) eventData;
        return (extEvt.getExtensionFilter() == null || key.getFilter().equals(extEvt.getExtensionFilter()))
                && (key.getDataSourceId() == null || extEvt.getDataSourceId() == null || key.getDataSourceId().equals(extEvt.getDataSourceId()));
    }

    private boolean isFilesByMimeInvalidating(FileTypeMimeSearchParams key, DAOEvent eventData) {
        if (!(eventData instanceof FileTypeMimeEvent)) {
            return false;
        }

        FileTypeMimeEvent mimeEvt = (FileTypeMimeEvent) eventData;
        return mimeEvt.getMimeType().startsWith(key.getMimeType())
                && (key.getDataSourceId() == null || Objects.equals(key.getDataSourceId(), mimeEvt.getDataSourceId()));
    }

    private boolean isFilesBySizeInvalidating(FileTypeSizeSearchParams key, DAOEvent eventData) {
        if (!(eventData instanceof FileTypeSizeEvent)) {
            return false;
        }

        FileTypeSizeEvent sizeEvt = (FileTypeSizeEvent) eventData;
        return (sizeEvt.getSizeFilter() == null || sizeEvt.getSizeFilter().equals(key.getSizeFilter()))
                && (key.getDataSourceId() == null || sizeEvt.getDataSourceId() == null || Objects.equals(key.getDataSourceId(), sizeEvt.getDataSourceId()));
    }

    private boolean isDeletedContentInvalidating(DeletedContentSearchParams params, DAOEvent eventData) {
        if (!(eventData instanceof DeletedContentEvent)) {
            return false;
        }

        DeletedContentEvent deletedContentEvt = (DeletedContentEvent) eventData;
        return deletedContentEvt.getFilter().equals(params.getFilter())
                && (params.getDataSourceId() == null || Objects.equals(params.getDataSourceId(), deletedContentEvt.getDataSourceId()));
    }

    /**
     * Returns a sql 'and' clause to filter by data source id if one is present.
     *
     * @param dataSourceId The data source id or null.
     *
     * @return Returns clause if data source id is present or blank string if
     *         not.
     */
    private static String getDataSourceAndClause(Long dataSourceId) {
        return (dataSourceId != null && dataSourceId > 0
                ? " AND data_source_obj_id = " + dataSourceId
                : " ");
    }

    /**
     * Returns clause that will determine if file extension is within the
     * filter's set of extensions.
     *
     * @param filter The filter.
     *
     * @return The sql clause that will need to be proceeded with 'where' or
     *         'and'.
     */
    private static String getFileExtensionClause(FileExtSearchFilter filter) {
        return "extension IN (" + filter.getFilter().stream()
                .map(String::toLowerCase)
                .map(s -> "'" + StringUtils.substringAfter(s, ".") + "'")
                .collect(Collectors.joining(", ")) + ")";
    }

    /**
     * @return If user preference of hide known files, returns sql and clause to
     *         hide known files or returns empty string otherwise.
     */
    private String getHideKnownAndClause() {
        return (hideKnownFilesInViewsTree() ? (" AND (known IS NULL OR known <> " + FileKnown.KNOWN.getFileKnownValue() + ") ") : "");
    }

    /**
     * @return A clause (no 'and' or 'where' prefixed) indicating the dir_type
     *         is regular.
     */
    private String getRegDirTypeClause() {
        return "(dir_type = " + TSK_FS_NAME_TYPE_ENUM.REG.getValue() + ")";
    }

    /**
     * Returns a clause that will filter out files that aren't to be counted in
     * the file extensions view.
     *
     * @return The filter that will need to be proceeded with 'where' or 'and'.
     */
    private String getBaseFileExtensionFilter() {
        return getRegDirTypeClause() + getHideKnownAndClause();
    }

    /**
     * Returns a statement to be proceeded with 'where' or 'and' that will
     * filter results to the provided filter and data source id (if non null).
     *
     * @param filter       The file extension filter.
     * @param dataSourceId The data source id or null if no data source
     *                     filtering is to occur.
     *
     * @return The sql statement to be proceeded with 'and' or 'where'.
     */
    private String getFileExtensionWhereStatement(FileExtSearchFilter filter, Long dataSourceId) {
        String whereClause = getBaseFileExtensionFilter()
                + getDataSourceAndClause(dataSourceId)
                + " AND (" + getFileExtensionClause(filter) + ")";
        return whereClause;
    }

    /**
     * @return The TSK_DB_FILES_TYPE_ENUm values allowed for mime type view
     *         items.
     */
    private Set<TSK_DB_FILES_TYPE_ENUM> getMimeDbFilesTypes() {
        return Stream.of(
                TSK_DB_FILES_TYPE_ENUM.FS,
                TSK_DB_FILES_TYPE_ENUM.CARVED,
                TSK_DB_FILES_TYPE_ENUM.DERIVED,
                TSK_DB_FILES_TYPE_ENUM.LAYOUT_FILE,
                TSK_DB_FILES_TYPE_ENUM.LOCAL,
                (hideSlackFilesInViewsTree() ? null : (TSK_DB_FILES_TYPE_ENUM.SLACK)))
                .filter(ordinal -> ordinal != null)
                .collect(Collectors.toSet());
    }

    /**
     * Returns a statement to be proceeded with 'where' or 'and' that will
     * filter results to the provided filter and data source id (if non null).
     *
     * @param filter       The deleted content filter.
     * @param dataSourceId The data source id or null if no data source
     *                     filtering is to occur.
     *
     * @return The sql statement to be proceeded with 'and' or 'where'.
     */
    private String getDeletedContentWhereStatement(DeletedContentFilter filter, Long dataSourceId) {
        String whereClause = getDeletedContentClause(filter) + getDataSourceAndClause(dataSourceId);
        return whereClause;
    }

    /**
     * Returns a statement to be proceeded with 'where' or 'and' that will
     * filter out results that should not be viewed in mime types view.
     *
     * @return A statement to be proceeded with 'and' or 'where'.
     */
    private String getBaseFileMimeFilter() {
        return getRegDirTypeClause()
                + getHideKnownAndClause()
                + " AND (type IN ("
                + getMimeDbFilesTypes().stream().map(v -> Integer.toString(v.ordinal())).collect(Collectors.joining(", "))
                + "))";
    }

    /**
     * Returns a sql statement to be proceeded with 'where' or 'and' that will
     * filter to the specified mime type.
     *
     * @param mimeType     The mime type.
     * @param dataSourceId The data source object id or null if no data source
     *                     filtering is to occur.
     *
     * @return A statement to be proceeded with 'and' or 'where'.
     */
    private String getFileMimeWhereStatement(String mimeType, Long dataSourceId) {
        String whereClause = getBaseFileMimeFilter()
                + getDataSourceAndClause(dataSourceId)
                + " AND mime_type = '" + mimeType + "'";
        return whereClause;
    }

    /**
     * Returns clause to be proceeded with 'where' or 'and' to filter files to
     * those within the bounds of the filter.
     *
     * @param filter The size filter.
     *
     * @return The clause to be proceeded with 'where' or 'and'.
     */
    private static String getFileSizeClause(FileSizeFilter filter) {
        return filter.getMaxBound() == null
                ? "(size >= " + filter.getMinBound() + ")"
                : "(size >= " + filter.getMinBound() + " AND size < " + filter.getMaxBound() + ")";
    }

    /**
     * Returns clause to be proceeded with 'where' or 'and' to filter deleted
     * content.
     *
     * @param filter The deleted content filter.
     *
     * @return The clause to be proceeded with 'where' or 'and'.
     */
    private static String getDeletedContentClause(DeletedContentFilter filter) throws IllegalArgumentException {
        switch (filter) {
            case FS_DELETED_FILTER:
                return "dir_flags = " + TSK_FS_NAME_FLAG_ENUM.UNALLOC.getValue() //NON-NLS
                        + " AND meta_flags != " + TSK_FS_META_FLAG_ENUM.ORPHAN.getValue() //NON-NLS
                        + " AND type = " + TSK_DB_FILES_TYPE_ENUM.FS.getFileType(); //NON-NLS

            case ALL_DELETED_FILTER:
                return " ( "
                        + "( "
                        + "(dir_flags = " + TSK_FS_NAME_FLAG_ENUM.UNALLOC.getValue() //NON-NLS
                        + " OR " //NON-NLS
                        + "meta_flags = " + TSK_FS_META_FLAG_ENUM.ORPHAN.getValue() //NON-NLS
                        + ")"
                        + " AND type = " + TSK_DB_FILES_TYPE_ENUM.FS.getFileType() //NON-NLS
                        + " )"
                        + " OR type = " + TSK_DB_FILES_TYPE_ENUM.CARVED.getFileType() //NON-NLS
                        + " OR (dir_flags = " + TSK_FS_NAME_FLAG_ENUM.UNALLOC.getValue()
                        + " AND type = " + TSK_DB_FILES_TYPE_ENUM.LAYOUT_FILE.getFileType() + " )"
                        + " )";

            default:
                throw new IllegalArgumentException(MessageFormat.format("Unsupported filter type to get deleted content: {0}", filter)); //NON-NLS
        }
    }

    /**
     * The filter for all files to remove those that should never be seen in the
     * file size views.
     *
     * @return The clause to be proceeded with 'where' or 'and'.
     */
    private String getBaseFileSizeFilter() {
        // Ignore unallocated block files.
        return "(type != " + TSK_DB_FILES_TYPE_ENUM.UNALLOC_BLOCKS.getFileType() + ")" + getHideKnownAndClause();
    }

    /**
     * Creates a clause to be proceeded with 'where' or 'and' that will show
     * files specified by the filter and the specified data source.
     *
     * @param filter       The file size filter.
     * @param dataSourceId The id of the data source or null if no data source
     *                     filtering.
     *
     * @return The clause to be proceeded with 'where' or 'and'.
     */
    private String getFileSizesWhereStatement(FileSizeFilter filter, Long dataSourceId) {
        String query = getBaseFileSizeFilter()
                + " AND " + getFileSizeClause(filter)
                + getDataSourceAndClause(dataSourceId);

        return query;
    }

    /**
     * Returns counts for a collection of file extension search filters.
     *
     * @param filters      The filters. Each one will have an entry in the
     *                     returned results.
     * @param dataSourceId The data source object id or null if no data source
     *                     filtering should occur.
     *
     * @return The results.
     *
     * @throws IllegalArgumentException
     * @throws ExecutionException
     */
    public TreeResultsDTO<FileTypeExtensionsSearchParams> getFileExtCounts(Collection<FileExtSearchFilter> filters, Long dataSourceId) throws IllegalArgumentException, ExecutionException {
        Set<FileExtSearchFilter> indeterminateFilters = new HashSet<>();
        for (DAOEvent evt : this.treeCounts.getEnqueued()) {
            if (evt instanceof FileTypeExtensionsEvent) {
                FileTypeExtensionsEvent extEvt = (FileTypeExtensionsEvent) evt;
                if (dataSourceId == null || extEvt.getDataSourceId() == null || Objects.equals(extEvt.getDataSourceId(), dataSourceId)) {
                    if (extEvt.getExtensionFilter() == null) {
                        // add all filters if extension filter is null and keep going
                        indeterminateFilters.addAll(filters);
                        break;
                    } else if (filters.contains(extEvt.getExtensionFilter())) {
                        indeterminateFilters.add(extEvt.getExtensionFilter());
                    }
                }
            }
        }

        Map<FileExtSearchFilter, String> whereClauses = filters.stream()
                .collect(Collectors.toMap(
                        filter -> filter,
                        filter -> getFileExtensionClause(filter)));

        Map<FileExtSearchFilter, Long> countsByFilter = getFilesCounts(whereClauses, getBaseFileExtensionFilter(), dataSourceId, true);

        List<TreeItemDTO<FileTypeExtensionsSearchParams>> treeList = countsByFilter.entrySet().stream()
                .map(entry -> {
                    TreeDisplayCount displayCount = indeterminateFilters.contains(entry.getKey())
                            ? TreeDisplayCount.INDETERMINATE
                            : TreeDisplayCount.getDeterminate(entry.getValue());

                    return createExtensionTreeItem(entry.getKey(), dataSourceId, displayCount);
                })
                .sorted((a, b) -> a.getDisplayName().compareToIgnoreCase(b.getDisplayName()))
                .collect(Collectors.toList());

        return new TreeResultsDTO<>(treeList);
    }

    /**
     * Creates an extension tree item.
     *
     * @param filter       The extension filter.
     * @param dataSourceId The data source id or null.
     * @param displayCount The count to display.
     *
     * @return The extension tree item.
     */
    private TreeItemDTO<FileTypeExtensionsSearchParams> createExtensionTreeItem(FileExtSearchFilter filter, Long dataSourceId, TreeDisplayCount displayCount) {
        return new TreeItemDTO<>(
                FileTypeExtensionsSearchParams.getTypeId(),
                new FileTypeExtensionsSearchParams(filter, dataSourceId),
                filter,
                filter == null ? "" : filter.getDisplayName(),
                displayCount);
    }

    /**
     * Returns counts for file size categories.
     *
     * @param dataSourceId The data source object id or null if no data source
     *                     filtering should occur.
     *
     * @return The results.
     *
     * @throws IllegalArgumentException
     * @throws ExecutionException
     */
    public TreeResultsDTO<FileTypeSizeSearchParams> getFileSizeCounts(Long dataSourceId) throws IllegalArgumentException, ExecutionException {
        Set<FileSizeFilter> indeterminateFilters = new HashSet<>();
        for (DAOEvent evt : this.treeCounts.getEnqueued()) {
            if (evt instanceof FileTypeSizeEvent) {
                FileTypeSizeEvent sizeEvt = (FileTypeSizeEvent) evt;
                if (dataSourceId == null || sizeEvt.getDataSourceId() == null || Objects.equals(sizeEvt.getDataSourceId(), dataSourceId)) {
                    if (sizeEvt.getSizeFilter() == null) {
                        // if null size filter, indicates full refresh and all file sizes need refresh.
                        indeterminateFilters.addAll(Arrays.asList(FileSizeFilter.values()));
                        break;
                    } else {
                        indeterminateFilters.add(sizeEvt.getSizeFilter());
                    }
                }
            }
        }

        Map<FileSizeFilter, String> whereClauses = Stream.of(FileSizeFilter.values())
                .collect(Collectors.toMap(
                        filter -> filter,
                        filter -> getFileSizeClause(filter)));

        Map<FileSizeFilter, Long> countsByFilter = getFilesCounts(whereClauses, getBaseFileSizeFilter(), dataSourceId, true);

        List<TreeItemDTO<FileTypeSizeSearchParams>> treeList = countsByFilter.entrySet().stream()
                .map(entry -> {
                    TreeDisplayCount displayCount = indeterminateFilters.contains(entry.getKey())
                            ? TreeDisplayCount.INDETERMINATE
                            : TreeDisplayCount.getDeterminate(entry.getValue());

                    return createSizeTreeItem(entry.getKey(), dataSourceId, displayCount);
                })
                .sorted((a, b) -> a.getDisplayName().compareToIgnoreCase(b.getDisplayName()))
                .collect(Collectors.toList());

        return new TreeResultsDTO<>(treeList);
    }

    /**
     * Returns counts for deleted content categories.
     *
     * @param dataSourceId The data source object id or null if no data source
     *                     filtering should occur.
     *
     * @return The results.
     *
     * @throws IllegalArgumentException
     * @throws ExecutionException
     */
    public TreeResultsDTO<DeletedContentSearchParams> getDeletedContentCounts(Long dataSourceId) throws IllegalArgumentException, ExecutionException {

        String queryStr = Stream.of(DeletedContentFilter.values())
                .map((filter) -> {
                    String clause = getDeletedContentClause(filter);
                    return MessageFormat.format("    (SELECT COUNT(*) FROM tsk_files WHERE {0}) AS {1}", clause, filter.name());
                })
                .collect(Collectors.joining(", \n"));

        try {
            SleuthkitCase skCase = getCase();

            List<TreeItemDTO<DeletedContentSearchParams>> treeList = new ArrayList<>();
            skCase.getCaseDbAccessManager().select(queryStr, (resultSet) -> {
                try {
                    if (resultSet.next()) {
                        for (DeletedContentFilter filter : DeletedContentFilter.values()) {
                            long count = resultSet.getLong(filter.name());
                            treeList.add(createDeletedContentTreeItem(filter, dataSourceId, TreeDisplayCount.getDeterminate(count)));
                        }
                    }
                } catch (SQLException ex) {
                    logger.log(Level.WARNING, "An error occurred while fetching file type counts.", ex);
                }
            });
            
            return new TreeResultsDTO<>(treeList);
        } catch (NoCurrentCaseException | TskCoreException ex) {
            throw new ExecutionException("An error occurred while fetching file counts with query:\n" + queryStr, ex);
        }
    }

    private static TreeItemDTO<DeletedContentSearchParams> createDeletedContentTreeItem(DeletedContentFilter filter, Long dataSourceId, TreeDisplayCount displayCount) {
        return new TreeItemDTO<>(
                "DELETED_CONTENT",
                new DeletedContentSearchParams(filter, dataSourceId),
                filter,
                filter.getDisplayName(),
                displayCount);
    }

    /**
     * Creates a size tree item.
     *
     * @param filter       The file size filter.
     * @param dataSourceId The data source id.
     * @param displayCount The display count.
     *
     * @return The tree item.
     */
    private TreeItemDTO<FileTypeSizeSearchParams> createSizeTreeItem(FileSizeFilter filter, Long dataSourceId, TreeDisplayCount displayCount) {
        return new TreeItemDTO<>(
                FileTypeSizeSearchParams.getTypeId(),
                new FileTypeSizeSearchParams(filter, dataSourceId),
                filter,
                filter == null ? "" : filter.getDisplayName(),
                displayCount);
    }

    /**
     * Returns counts for file mime type categories.
     *
     * @param prefix       The prefix mime type (i.e. 'application', 'audio').
     *                     If null, prefix counts are gathered.
     * @param dataSourceId The data source object id or null if no data source
     *                     filtering should occur.
     *
     * @return The results.
     *
     * @throws IllegalArgumentException
     * @throws ExecutionException
     */
    public TreeResultsDTO<FileTypeMimeSearchParams> getFileMimeCounts(String prefix, Long dataSourceId) throws IllegalArgumentException, ExecutionException {
        String prefixWithSlash = StringUtils.isNotBlank(prefix) ? prefix.replaceAll("/", "") + "/" : null;
        String likeItem = StringUtils.isNotBlank(prefixWithSlash) ? prefixWithSlash.replaceAll("%", "") + "%" : null;

        Set<String> indeterminateMimeTypes = new HashSet<>();
        for (DAOEvent evt : this.treeCounts.getEnqueued()) {
            if (evt instanceof FileTypeMimeEvent) {
                FileTypeMimeEvent mimeEvt = (FileTypeMimeEvent) evt;
                if ((dataSourceId == null || Objects.equals(mimeEvt.getDataSourceId(), dataSourceId))
                        && (prefixWithSlash == null || mimeEvt.getMimeType().startsWith(prefixWithSlash))) {

                    String mimePortion = prefixWithSlash != null
                            ? mimeEvt.getMimeType().substring(prefixWithSlash.length())
                            : mimeEvt.getMimeType().substring(0, mimeEvt.getMimeType().indexOf("/"));

                    indeterminateMimeTypes.add(mimePortion);
                }
            }
        }

        String baseFilter = "WHERE " + getBaseFileMimeFilter()
                + getDataSourceAndClause(dataSourceId)
                + (StringUtils.isNotBlank(prefix) ? " AND mime_type LIKE ? " : " AND mime_type IS NOT NULL ");

        try {
            SleuthkitCase skCase = getCase();
            String mimeType;
            if (StringUtils.isNotBlank(prefix)) {
                mimeType = "mime_type";
            } else {
                switch (skCase.getDatabaseType()) {
                    case POSTGRESQL:
                        mimeType = "SPLIT_PART(mime_type, '/', 1)";
                        break;
                    case SQLITE:
                        mimeType = "SUBSTR(mime_type, 0, instr(mime_type, '/'))";
                        break;
                    default:
                        throw new IllegalArgumentException("Unknown database type: " + skCase.getDatabaseType());
                }
            }

            String query = mimeType + " AS mime_type, COUNT(*) AS count\n"
                    + "FROM tsk_files\n"
                    + baseFilter + "\n"
                    + "GROUP BY " + mimeType;

            Map<String, Long> typeCounts = new HashMap<>();

            try (CaseDbPreparedStatement casePreparedStatement = skCase.getCaseDbAccessManager().prepareSelect(query)) {

                if (likeItem != null) {
                    casePreparedStatement.setString(1, likeItem);
                }

                skCase.getCaseDbAccessManager().select(casePreparedStatement, (resultSet) -> {
                    try {
                        while (resultSet.next()) {
                            String mimeTypeId = resultSet.getString("mime_type");
                            if (mimeTypeId != null) {
                                long count = resultSet.getLong("count");
                                typeCounts.put(mimeTypeId, count);
                            }
                        }
                    } catch (SQLException ex) {
                        logger.log(Level.WARNING, "An error occurred while fetching file mime type counts.", ex);
                    }
                });

                List<TreeItemDTO<FileTypeMimeSearchParams>> treeList = typeCounts.entrySet().stream()
                        .map(entry -> {
                            String name = prefixWithSlash != null && entry.getKey().startsWith(prefixWithSlash)
                                    ? entry.getKey().substring(prefixWithSlash.length())
                                    : entry.getKey();

                            TreeDisplayCount displayCount = indeterminateMimeTypes.contains(name)
                                    ? TreeDisplayCount.INDETERMINATE
                                    : TreeDisplayCount.getDeterminate(entry.getValue());

                            return createMimeTreeItem(entry.getKey(), name, dataSourceId, displayCount);
                        })
                        .sorted((a, b) -> stringCompare(a.getSearchParams().getMimeType(), b.getSearchParams().getMimeType()))
                        .collect(Collectors.toList());

                return new TreeResultsDTO<>(treeList);
            } catch (TskCoreException | SQLException ex) {
                throw new ExecutionException("An error occurred while fetching file counts with query:\n" + query, ex);
            }
        } catch (NoCurrentCaseException ex) {
            throw new ExecutionException("An error occurred while fetching file counts.", ex);
        }
    }

    /**
     * Creates a mime type tree item.
     *
     * @param fullMime     The full mime type.
     * @param mimeName     The mime type segment that will be displayed (suffix
     *                     or prefix).
     * @param dataSourceId The data source id.
     * @param displayCount The count to display.
     *
     * @return The created tree item.
     */
    private TreeItemDTO<FileTypeMimeSearchParams> createMimeTreeItem(String fullMime, String mimeName, Long dataSourceId, TreeDisplayCount displayCount) {
        return new TreeItemDTO<>(
                FileTypeMimeSearchParams.getTypeId(),
                new FileTypeMimeSearchParams(fullMime, dataSourceId),
                mimeName,
                mimeName,
                displayCount);
    }

    /**
     * Provides case insensitive comparator integer for strings that may be
     * null.
     *
     * @param a String that may be null.
     * @param b String that may be null.
     *
     * @return The comparator value placing null first.
     */
    private int stringCompare(String a, String b) {
        if (a == null && b == null) {
            return 0;
        } else if (a == null) {
            return -1;
        } else if (b == null) {
            return 1;
        } else {
            return a.compareToIgnoreCase(b);
        }
    }

    /**
     * Determines counts for files in multiple categories.
     *
     * @param whereClauses     A mapping of objects to their respective where
     *                         clauses.
     * @param baseFilter       A filter for files applied before performing
     *                         groupings and counts. It shouldn't have a leading
     *                         'AND' or 'WHERE'.
     * @param dataSourceId     The data source object id or null if no data
     *                         source filtering.
     * @param includeZeroCount Whether or not to return an item if there are 0
     *                         matches.
     *
     * @return A mapping of the keys in the 'whereClauses' mapping to their
     *         respective counts.
     *
     * @throws ExecutionException
     */
    private <T> Map<T, Long> getFilesCounts(Map<T, String> whereClauses, String baseFilter, Long dataSourceId, boolean includeZeroCount) throws ExecutionException {
        // get artifact types and counts

        Map<Integer, T> types = new HashMap<>();
        String whenClauses = "";

        int idx = 0;
        for (Entry<T, String> e : whereClauses.entrySet()) {
            types.put(idx, e.getKey());
            whenClauses += "    WHEN " + e.getValue() + " THEN " + idx + " \n";
            idx++;
        }

        String switchStatement = "  CASE \n"
                + whenClauses
                + "    ELSE -1 \n"
                + "  END AS type_id \n";

        String dataSourceClause = dataSourceId != null && dataSourceId > 0 ? "data_source_obj_id = " + dataSourceId : null;

        String baseWhereClauses = Stream.of(dataSourceClause, baseFilter)
                .filter(s -> StringUtils.isNotBlank(s))
                .collect(Collectors.joining(" AND "));

        String query = "res.type_id, COUNT(*) AS count FROM \n"
                + "(SELECT \n"
                + switchStatement
                + "FROM tsk_files \n"
                + (StringUtils.isNotBlank(baseWhereClauses) ? ("WHERE " + baseWhereClauses) : "") + ") res \n"
                + "WHERE res.type_id >= 0 \n"
                + "GROUP BY res.type_id";

        Map<T, Long> typeCounts = new HashMap<>();
        try {
            SleuthkitCase skCase = getCase();

            skCase.getCaseDbAccessManager().select(query, (resultSet) -> {
                try {
                    while (resultSet.next()) {
                        int typeIdx = resultSet.getInt("type_id");
                        T type = types.remove(typeIdx);
                        if (type != null) {
                            long count = resultSet.getLong("count");
                            typeCounts.put(type, count);
                        }
                    }
                } catch (SQLException ex) {
                    logger.log(Level.WARNING, "An error occurred while fetching file type counts.", ex);
                }
            });
        } catch (NoCurrentCaseException | TskCoreException ex) {
            throw new ExecutionException("An error occurred while fetching file counts with query:\n" + query, ex);
        }

        if (includeZeroCount) {
            for (T remaining : types.values()) {
                typeCounts.put(remaining, 0L);
            }
        }

        return typeCounts;
    }

    private SearchResultsDTO fetchDeletedSearchResultsDTOs(DeletedContentFilter filter, Long dataSourceId, long startItem, Long maxResultCount) throws NoCurrentCaseException, TskCoreException {
        String whereStatement = getDeletedContentWhereStatement(filter, dataSourceId);
        return fetchFileViewFiles(whereStatement, filter.getDisplayName(), startItem, maxResultCount);
    }

    private SearchResultsDTO fetchExtensionSearchResultsDTOs(FileExtSearchFilter filter, Long dataSourceId, long startItem, Long maxResultCount) throws NoCurrentCaseException, TskCoreException {
        String whereStatement = getFileExtensionWhereStatement(filter, dataSourceId);
        return fetchFileViewFiles(whereStatement, filter.getDisplayName(), startItem, maxResultCount);
    }

    @NbBundle.Messages({"FileTypesByMimeType.name.text=By MIME Type"})
    private SearchResultsDTO fetchMimeSearchResultsDTOs(String mimeType, Long dataSourceId, long startItem, Long maxResultCount) throws NoCurrentCaseException, TskCoreException {
        String whereStatement = getFileMimeWhereStatement(mimeType, dataSourceId);
        final String MIME_TYPE_DISPLAY_NAME = Bundle.FileTypesByMimeType_name_text();
        return fetchFileViewFiles(whereStatement, MIME_TYPE_DISPLAY_NAME, startItem, maxResultCount);
    }

    private SearchResultsDTO fetchSizeSearchResultsDTOs(FileSizeFilter filter, Long dataSourceId, long startItem, Long maxResultCount) throws NoCurrentCaseException, TskCoreException {
        String whereStatement = getFileSizesWhereStatement(filter, dataSourceId);
        return fetchFileViewFiles(whereStatement, filter.getDisplayName(), startItem, maxResultCount);
    }

    private SearchResultsDTO fetchFileViewFiles(String originalWhereStatement, String displayName, long startItem, Long maxResultCount) throws NoCurrentCaseException, TskCoreException {

        // Add offset and/or paging, if specified
        String modifiedWhereStatement = originalWhereStatement
                + " ORDER BY obj_id ASC"
                + (maxResultCount != null && maxResultCount > 0 ? " LIMIT " + maxResultCount : "")
                + (startItem > 0 ? " OFFSET " + startItem : "");

        List<AbstractFile> files = getCase().findAllFilesWhere(modifiedWhereStatement);

        long totalResultsCount;
        // get total number of results
        if ((startItem == 0) // offset is zero AND
                && ((maxResultCount != null && files.size() < maxResultCount) // number of results is less than max
                || (maxResultCount == null))) { // OR max number of results was not specified
            totalResultsCount = files.size();
        } else {
            // do a query to get total number of results
            totalResultsCount = getCase().countFilesWhere(originalWhereStatement);
        }

        List<RowDTO> fileRows = new ArrayList<>();
        for (AbstractFile file : files) {

            List<Object> cellValues = FileSystemColumnUtils.getCellValuesForAbstractFile(file);

            fileRows.add(new FileRowDTO(
                    file,
                    file.getId(),
                    file.getName(),
                    file.getNameExtension(),
                    MediaTypeUtils.getExtensionMediaType(file.getNameExtension()),
                    file.isDirNameFlagSet(TSK_FS_NAME_FLAG_ENUM.ALLOC),
                    file.getType(),
                    cellValues));
        }

        return new BaseSearchResultsDTO(FILE_VIEW_EXT_TYPE_ID, displayName, FileSystemColumnUtils.getColumnKeysForAbstractfile(), fileRows, AbstractFile.class.getName(), startItem, totalResultsCount);
    }

    private Pair<String, String> getMimePieces(String mimeType) {
        int idx = mimeType.indexOf("/");
        String mimePrefix = idx > 0 ? mimeType.substring(0, idx) : mimeType;
        String mimeSuffix = idx > 0 ? mimeType.substring(idx + 1) : null;
        return Pair.of(mimePrefix, mimeSuffix);
    }

    private TreeItemDTO<?> createTreeItem(DAOEvent daoEvent, TreeDisplayCount count) {
        if (daoEvent instanceof FileTypeExtensionsEvent) {
            FileTypeExtensionsEvent extEvt = (FileTypeExtensionsEvent) daoEvent;
            return createExtensionTreeItem(extEvt.getExtensionFilter(), extEvt.getDataSourceId(), count);
        } else if (daoEvent instanceof FileTypeMimeEvent) {
            FileTypeMimeEvent mimeEvt = (FileTypeMimeEvent) daoEvent;
            Pair<String, String> mimePieces = getMimePieces(mimeEvt.getMimeType());
            String mimeName = mimePieces.getRight() == null ? mimePieces.getLeft() : mimePieces.getRight();
            return createMimeTreeItem(mimeEvt.getMimeType(), mimeName, mimeEvt.getDataSourceId(), count);
        } else if (daoEvent instanceof FileTypeSizeEvent) {
            FileTypeSizeEvent sizeEvt = (FileTypeSizeEvent) daoEvent;
            return createSizeTreeItem(sizeEvt.getSizeFilter(), sizeEvt.getDataSourceId(), count);
        } else if (daoEvent instanceof DeletedContentEvent) {
            DeletedContentEvent sizeEvt = (DeletedContentEvent) daoEvent;
            return createDeletedContentTreeItem(sizeEvt.getFilter(), sizeEvt.getDataSourceId(), count);
        } else {
            return null;
        }
    }

    @Override
    void clearCaches() {
        this.searchParamsCache.invalidateAll();
        handleIngestComplete();
    }

    @Override
    Set<? extends DAOEvent> handleIngestComplete() {
        SubDAOUtils.invalidateKeys(this.searchParamsCache,
                (searchParams) -> searchParamsMatchEvent(null, null, null, null, true, searchParams));

        Set<? extends DAOEvent> treeEvts = SubDAOUtils.getIngestCompleteEvents(this.treeCounts,
                (daoEvt, count) -> createTreeItem(daoEvt, count));

        Set<? extends DAOEvent> fileViewRefreshEvents = getFileViewRefreshEvents(null);

        List<? extends DAOEvent> fileViewRefreshTreeEvents = fileViewRefreshEvents.stream()
                .map(evt -> new TreeEvent(createTreeItem(evt, TreeDisplayCount.UNSPECIFIED), true))
                .collect(Collectors.toList());

        return Stream.of(treeEvts, fileViewRefreshEvents, fileViewRefreshTreeEvents)
                .flatMap(c -> c.stream())
                .collect(Collectors.toSet());
    }

    @Override
    Set<TreeEvent> shouldRefreshTree() {
        return SubDAOUtils.getRefreshEvents(this.treeCounts,
                (daoEvt, count) -> createTreeItem(daoEvt, count));
    }

    @Override
    Set<DAOEvent> processEvent(PropertyChangeEvent evt) {
<<<<<<< HEAD
        AbstractFile af = DAOEventUtils.getFileFromFileEvent(evt);
        if (af == null) {
            return Collections.emptySet();
        } else if (hideKnownFilesInViewsTree() && FileKnown.KNOWN.equals(af.getKnown())) {
            return Collections.emptySet();
        }
=======
        Long dsId = null;
        boolean dataSourceAdded = false;
        Set<FileExtSearchFilter> evtExtFilters = null;
        String evtMimeType = null;
        FileSizeFilter evtFileSize = null;

        if (Case.Events.DATA_SOURCE_ADDED.toString().equals(evt.getPropertyName())) {
            dsId = evt.getNewValue() instanceof Long ? (Long) evt.getNewValue() : null;
            dataSourceAdded = true;
        } else {
            AbstractFile af = DAOEventUtils.getFileFromFileEvent(evt);
            if (af == null) {
                return Collections.emptySet();
            } else if (hideKnownFilesInViewsTree() && TskData.FileKnown.KNOWN.equals(af.getKnown())) {
                return Collections.emptySet();
            }
>>>>>>> e5847192

            dsId = af.getDataSourceObjectId();

            // create an extension mapping if extension present
            if (StringUtils.isBlank(af.getNameExtension()) || !TSK_FS_NAME_TYPE_ENUM.REG.equals(af.getDirType())) {
                evtExtFilters = EXTENSION_FILTER_MAP.getOrDefault("." + af.getNameExtension(), Collections.emptySet());
            }

<<<<<<< HEAD
        Set<DeletedContentFilter> deletedContentFilters = getMatchingDeletedContentFilters(af);

        // create a mime type mapping if mime type present
        String evtMimeType = (StringUtils.isBlank(af.getMIMEType()) || !TSK_FS_NAME_TYPE_ENUM.REG.equals(af.getDirType())) || !getMimeDbFilesTypes().contains(af.getType())
                ? null
                : af.getMIMEType();

        // create a size mapping if size present in filters
        FileSizeFilter evtFileSize = TSK_DB_FILES_TYPE_ENUM.UNALLOC_BLOCKS.equals(af.getType())
                ? null
                : Stream.of(FileSizeFilter.values())
=======
            // create a mime type mapping if mime type present
            if (StringUtils.isBlank(af.getMIMEType()) || !TSK_FS_NAME_TYPE_ENUM.REG.equals(af.getDirType()) || !getMimeDbFilesTypes().contains(af.getType())) {
                evtMimeType = af.getMIMEType();
            }

            // create a size mapping if size present in filters
            if (TskData.TSK_DB_FILES_TYPE_ENUM.UNALLOC_BLOCKS.equals(af.getType())) {
                evtFileSize = Stream.of(FileSizeFilter.values())
>>>>>>> e5847192
                        .filter(filter -> af.getSize() >= filter.getMinBound() && (filter.getMaxBound() == null || af.getSize() < filter.getMaxBound()))
                        .findFirst()
                        .orElse(null);
            }

<<<<<<< HEAD
        if (evtExtFilters.isEmpty() && deletedContentFilters.isEmpty() && evtMimeType == null && evtFileSize == null) {
            return Collections.emptySet();
=======
            if (evtExtFilters == null || evtExtFilters.isEmpty() && evtMimeType == null && evtFileSize == null) {
                return Collections.emptySet();
            }
>>>>>>> e5847192
        }

        return invalidateAndReturnEvents(evtExtFilters, evtMimeType, evtFileSize, dsId, dataSourceAdded);
    }

    /**
     * Handles invalidating caches and returning events based on digest.
     *
     * @param evtExtFilters   The file extension filters or empty set.
     * @param evtMimeType     The mime type or null.
     * @param evtFileSize     The file size filter or null.
     * @param dsId            The data source id or null.
     * @param dataSourceAdded Whether or not this is a data source added event.
     *
     * @return The set of dao events to be fired.
     */
    private Set<DAOEvent> invalidateAndReturnEvents(Set<FileExtSearchFilter> evtExtFilters, String evtMimeType,
            FileSizeFilter evtFileSize, Long dsId, boolean dataSourceAdded) {

        SubDAOUtils.invalidateKeys(this.searchParamsCache,
<<<<<<< HEAD
                (Predicate<Object>) (searchParams) -> searchParamsMatchEvent(evtExtFilters, deletedContentFilters, evtMimeType, evtFileSize, dsId, searchParams));

        return getDAOEvents(evtExtFilters, deletedContentFilters, evtMimeType, evtFileSize, dsId);
=======
                (Predicate<Object>) (searchParams) -> searchParamsMatchEvent(evtExtFilters, evtMimeType,
                        evtFileSize, dsId, dataSourceAdded, searchParams));

        return getDAOEvents(evtExtFilters, evtMimeType, evtFileSize, dsId, dataSourceAdded);
>>>>>>> e5847192
    }

    private boolean searchParamsMatchEvent(Set<FileExtSearchFilter> evtExtFilters,
            Set<DeletedContentFilter> deletedContentFilters,
            String evtMimeType,
            FileSizeFilter evtFileSize,
            Long dsId,
            boolean dataSourceAdded,
            Object searchParams) {

        if (searchParams instanceof FileTypeExtensionsSearchParams) {
            FileTypeExtensionsSearchParams extParams = (FileTypeExtensionsSearchParams) searchParams;
            // if data source added or evtExtFilters contain param filter
            return (dataSourceAdded || (evtExtFilters != null && evtExtFilters.contains(extParams.getFilter())))
                    // and data source is either null or they are equal data source ids
                    && (extParams.getDataSourceId() == null || dsId == null || Objects.equals(extParams.getDataSourceId(), dsId));

        } else if (searchParams instanceof FileTypeMimeSearchParams) {
            FileTypeMimeSearchParams mimeParams = (FileTypeMimeSearchParams) searchParams;
            return evtMimeType != null && evtMimeType.startsWith(mimeParams.getMimeType())
                    && (mimeParams.getDataSourceId() == null || Objects.equals(mimeParams.getDataSourceId(), dsId));

        } else if (searchParams instanceof FileTypeSizeSearchParams) {
            FileTypeSizeSearchParams sizeParams = (FileTypeSizeSearchParams) searchParams;
<<<<<<< HEAD
            return Objects.equals(sizeParams.getSizeFilter(), evtFileSize)
                    && (sizeParams.getDataSourceId() == null || Objects.equals(sizeParams.getDataSourceId(), dsId));
        } else if (searchParams instanceof DeletedContentSearchParams) {
            DeletedContentSearchParams deletedParams = (DeletedContentSearchParams) searchParams;
            return deletedContentFilters.contains(deletedParams.getFilter())
                    && (deletedParams.getDataSourceId() == null || Objects.equals(deletedParams.getDataSourceId(), dsId));
=======
            // if data source added or size filter is equal to param filter
            return (dataSourceAdded || Objects.equals(sizeParams.getSizeFilter(), evtFileSize))
                    // and data source is either null or they are equal data source ids
                    && (sizeParams.getDataSourceId() == null || dsId == null || Objects.equals(sizeParams.getDataSourceId(), dsId));
>>>>>>> e5847192
        } else {
            return false;
        }
    }

    /**
     * Clears relevant cache entries from cache based on digest of autopsy
     * events.
     *
<<<<<<< HEAD
     * @param extFilters            The set of affected extension filters.
     * @param deletedContentFilters The set of affected deleted content filters.
     * @param mimeType              The affected mime type or null.
     * @param sizeFilter            The affected size filter or null.
     * @param dsId                  The file object id.
     *
     * @return The list of affected dao events.
     */
    private Set<DAOEvent> getDAOEvents(Set<FileExtSearchFilter> extFilters,
            Set<DeletedContentFilter> deletedContentFilters,
            String mimeType,
            FileSizeFilter sizeFilter,
            long dsId) {

        Stream<DAOEvent> extEvents = extFilters.stream()
                .map(extFilter -> new FileTypeExtensionsEvent(extFilter, dsId));

        Stream<DAOEvent> deletedEvents = deletedContentFilters.stream()
                .map(deletedFilter -> new DeletedContentEvent(deletedFilter, dsId));

        List<DAOEvent> daoEvents = Stream.concat(extEvents, deletedEvents)
                .collect(Collectors.toList());
=======
     * @param extFilters      The set of affected extension filters.
     * @param mimeType        The affected mime type or null.
     * @param sizeFilter      The affected size filter or null.
     * @param dsId            The file object id.
     * @param dataSourceAdded A data source was added.
     *
     * @return The list of affected dao events.
     */
    private Set<DAOEvent> getDAOEvents(Set<FileExtSearchFilter> extFilters, String mimeType, FileSizeFilter sizeFilter, Long dsId, boolean dataSourceAdded) {

        List<DAOEvent> daoEvents = extFilters == null
                ? new ArrayList<>()
                : extFilters.stream()
                        .map(extFilter -> new FileTypeExtensionsEvent(extFilter, dsId))
                        .collect(Collectors.toList());
>>>>>>> e5847192

        if (mimeType != null) {
            daoEvents.add(new FileTypeMimeEvent(mimeType, dsId));
        }

        if (sizeFilter != null) {
            daoEvents.add(new FileTypeSizeEvent(sizeFilter, dsId));
        }

        List<TreeEvent> treeEvents = this.treeCounts.enqueueAll(daoEvents).stream()
                .map(daoEvt -> new TreeEvent(createTreeItem(daoEvt, TreeDisplayCount.INDETERMINATE), false))
                .collect(Collectors.toList());

        // data source added events are not necessarily fired before ingest completed/cancelled, so don't handle dataSourceAdded events with delay.
        Set<DAOEvent> forceRefreshEvents = (dataSourceAdded) 
                ? getFileViewRefreshEvents(dsId)
                : Collections.emptySet();
        
        List<TreeEvent> forceRefreshTreeEvents = forceRefreshEvents.stream()
                .map(evt -> new TreeEvent(createTreeItem(evt, TreeDisplayCount.UNSPECIFIED), true))
                .collect(Collectors.toList());
        
        return Stream.of(daoEvents, treeEvents, forceRefreshEvents, forceRefreshTreeEvents)
                .flatMap(lst -> lst.stream())
                .collect(Collectors.toSet());
    }

    private Set<DeletedContentFilter> getMatchingDeletedContentFilters(AbstractFile af) {
        Set<DeletedContentFilter> toRet = new HashSet<>();

        TSK_DB_FILES_TYPE_ENUM type = af.getType();

        if (af.isDirNameFlagSet(TSK_FS_NAME_FLAG_ENUM.UNALLOC)
                && !af.isMetaFlagSet(TSK_FS_META_FLAG_ENUM.ORPHAN)
                && TSK_DB_FILES_TYPE_ENUM.FS.equals(type)) {

            toRet.add(DeletedContentFilter.FS_DELETED_FILTER);
        }

        if ((((af.isDirNameFlagSet(TSK_FS_NAME_FLAG_ENUM.UNALLOC) || af.isMetaFlagSet(TSK_FS_META_FLAG_ENUM.ORPHAN)) && TSK_DB_FILES_TYPE_ENUM.FS.equals(type))
                || TSK_DB_FILES_TYPE_ENUM.CARVED.equals(type)
                || (af.isDirNameFlagSet(TSK_FS_NAME_FLAG_ENUM.UNALLOC) && TSK_DB_FILES_TYPE_ENUM.LAYOUT_FILE.equals(type)))) {

            toRet.add(DeletedContentFilter.ALL_DELETED_FILTER);
        }

        return toRet;
    }

    /**
     * Returns events for when a full refresh is required because module content
     * events will not necessarily provide events for files (i.e. data source
     * added, ingest cancelled/completed).
     *
     * @param dataSourceId The data source id or null if not applicable.
     *
     * @return The set of events that apply in this situation.
     */
    private Set<DAOEvent> getFileViewRefreshEvents(Long dataSourceId) {
        return ImmutableSet.of(
                new FileTypeSizeEvent(null, dataSourceId),
                new FileTypeExtensionsEvent(null, dataSourceId)
        );
    }

    /**
     * Handles fetching and paging of data for file types by extension.
     */
    public static class FileTypeExtFetcher extends DAOFetcher<FileTypeExtensionsSearchParams> {

        /**
         * Main constructor.
         *
         * @param params Parameters to handle fetching of data.
         */
        public FileTypeExtFetcher(FileTypeExtensionsSearchParams params) {
            super(params);
        }

        protected ViewsDAO getDAO() {
            return MainDAO.getInstance().getViewsDAO();
        }

        @Override
        public SearchResultsDTO getSearchResults(int pageSize, int pageIdx) throws ExecutionException {
            return getDAO().getFilesByExtension(this.getParameters(), pageIdx * pageSize, (long) pageSize);
        }

        @Override
        public boolean isRefreshRequired(DAOEvent evt) {
            return getDAO().isFilesByExtInvalidating(this.getParameters(), evt);
        }
    }

    /**
     * Handles fetching and paging of data for file types by mime type.
     */
    public static class FileTypeMimeFetcher extends DAOFetcher<FileTypeMimeSearchParams> {

        /**
         * Main constructor.
         *
         * @param params Parameters to handle fetching of data.
         */
        public FileTypeMimeFetcher(FileTypeMimeSearchParams params) {
            super(params);
        }

        protected ViewsDAO getDAO() {
            return MainDAO.getInstance().getViewsDAO();
        }

        @Override
        public SearchResultsDTO getSearchResults(int pageSize, int pageIdx) throws ExecutionException {
            return getDAO().getFilesByMime(this.getParameters(), pageIdx * pageSize, (long) pageSize);
        }

        @Override
        public boolean isRefreshRequired(DAOEvent evt) {
            return getDAO().isFilesByMimeInvalidating(this.getParameters(), evt);
        }
    }

    /**
     * Handles fetching and paging of data for file types by size.
     */
    public class FileTypeSizeFetcher extends DAOFetcher<FileTypeSizeSearchParams> {

        /**
         * Main constructor.
         *
         * @param params Parameters to handle fetching of data.
         */
        public FileTypeSizeFetcher(FileTypeSizeSearchParams params) {
            super(params);
        }

        protected ViewsDAO getDAO() {
            return MainDAO.getInstance().getViewsDAO();
        }

        @Override
        public SearchResultsDTO getSearchResults(int pageSize, int pageIdx) throws ExecutionException {
            return getDAO().getFilesBySize(this.getParameters(), pageIdx * pageSize, (long) pageSize);
        }

        @Override
        public boolean isRefreshRequired(DAOEvent evt) {
            return getDAO().isFilesBySizeInvalidating(this.getParameters(), evt);
        }
    }

    /**
     * Handles fetching and paging of data for deleted content.
     */
    public static class DeletedFileFetcher extends DAOFetcher<DeletedContentSearchParams> {

        /**
         * Main constructor.
         *
         * @param params Parameters to handle fetching of data.
         */
        public DeletedFileFetcher(DeletedContentSearchParams params) {
            super(params);
        }

        protected ViewsDAO getDAO() {
            return MainDAO.getInstance().getViewsDAO();
        }

        @Override
        public SearchResultsDTO getSearchResults(int pageSize, int pageIdx) throws ExecutionException {
            return getDAO().getDeletedContent(this.getParameters(), pageIdx * pageSize, (long) pageSize);
        }

        @Override
        public boolean isRefreshRequired(DAOEvent evt) {
            return getDAO().isDeletedContentInvalidating(this.getParameters(), evt);
        }

    }
}<|MERGE_RESOLUTION|>--- conflicted
+++ resolved
@@ -954,14 +954,6 @@
 
     @Override
     Set<DAOEvent> processEvent(PropertyChangeEvent evt) {
-<<<<<<< HEAD
-        AbstractFile af = DAOEventUtils.getFileFromFileEvent(evt);
-        if (af == null) {
-            return Collections.emptySet();
-        } else if (hideKnownFilesInViewsTree() && FileKnown.KNOWN.equals(af.getKnown())) {
-            return Collections.emptySet();
-        }
-=======
         Long dsId = null;
         boolean dataSourceAdded = false;
         Set<FileExtSearchFilter> evtExtFilters = null;
@@ -978,7 +970,6 @@
             } else if (hideKnownFilesInViewsTree() && TskData.FileKnown.KNOWN.equals(af.getKnown())) {
                 return Collections.emptySet();
             }
->>>>>>> e5847192
 
             dsId = af.getDataSourceObjectId();
 
@@ -987,19 +978,8 @@
                 evtExtFilters = EXTENSION_FILTER_MAP.getOrDefault("." + af.getNameExtension(), Collections.emptySet());
             }
 
-<<<<<<< HEAD
-        Set<DeletedContentFilter> deletedContentFilters = getMatchingDeletedContentFilters(af);
-
-        // create a mime type mapping if mime type present
-        String evtMimeType = (StringUtils.isBlank(af.getMIMEType()) || !TSK_FS_NAME_TYPE_ENUM.REG.equals(af.getDirType())) || !getMimeDbFilesTypes().contains(af.getType())
-                ? null
-                : af.getMIMEType();
-
-        // create a size mapping if size present in filters
-        FileSizeFilter evtFileSize = TSK_DB_FILES_TYPE_ENUM.UNALLOC_BLOCKS.equals(af.getType())
-                ? null
-                : Stream.of(FileSizeFilter.values())
-=======
+            Set<DeletedContentFilter> deletedContentFilters = getMatchingDeletedContentFilters(af);
+
             // create a mime type mapping if mime type present
             if (StringUtils.isBlank(af.getMIMEType()) || !TSK_FS_NAME_TYPE_ENUM.REG.equals(af.getDirType()) || !getMimeDbFilesTypes().contains(af.getType())) {
                 evtMimeType = af.getMIMEType();
@@ -1008,20 +988,13 @@
             // create a size mapping if size present in filters
             if (TskData.TSK_DB_FILES_TYPE_ENUM.UNALLOC_BLOCKS.equals(af.getType())) {
                 evtFileSize = Stream.of(FileSizeFilter.values())
->>>>>>> e5847192
                         .filter(filter -> af.getSize() >= filter.getMinBound() && (filter.getMaxBound() == null || af.getSize() < filter.getMaxBound()))
                         .findFirst()
                         .orElse(null);
             }
 
-<<<<<<< HEAD
-        if (evtExtFilters.isEmpty() && deletedContentFilters.isEmpty() && evtMimeType == null && evtFileSize == null) {
+        if (evtExtFilters == null || evtExtFilters.isEmpty() && deletedContentFilters.isEmpty() && evtMimeType == null && evtFileSize == null) {
             return Collections.emptySet();
-=======
-            if (evtExtFilters == null || evtExtFilters.isEmpty() && evtMimeType == null && evtFileSize == null) {
-                return Collections.emptySet();
-            }
->>>>>>> e5847192
         }
 
         return invalidateAndReturnEvents(evtExtFilters, evtMimeType, evtFileSize, dsId, dataSourceAdded);
@@ -1042,16 +1015,10 @@
             FileSizeFilter evtFileSize, Long dsId, boolean dataSourceAdded) {
 
         SubDAOUtils.invalidateKeys(this.searchParamsCache,
-<<<<<<< HEAD
-                (Predicate<Object>) (searchParams) -> searchParamsMatchEvent(evtExtFilters, deletedContentFilters, evtMimeType, evtFileSize, dsId, searchParams));
-
-        return getDAOEvents(evtExtFilters, deletedContentFilters, evtMimeType, evtFileSize, dsId);
-=======
-                (Predicate<Object>) (searchParams) -> searchParamsMatchEvent(evtExtFilters, evtMimeType,
-                        evtFileSize, dsId, dataSourceAdded, searchParams));
-
-        return getDAOEvents(evtExtFilters, evtMimeType, evtFileSize, dsId, dataSourceAdded);
->>>>>>> e5847192
+                (searchParams) -> searchParamsMatchEvent(evtExtFilters, deletedContentFilters,
+                        evtMimeType, evtFileSize, dsId, dataSourceAdded, searchParams));
+
+        return getDAOEvents(evtExtFilters, deletedContentFilters, evtMimeType, evtFileSize, dsId, dataSourceAdded);
     }
 
     private boolean searchParamsMatchEvent(Set<FileExtSearchFilter> evtExtFilters,
@@ -1076,19 +1043,14 @@
 
         } else if (searchParams instanceof FileTypeSizeSearchParams) {
             FileTypeSizeSearchParams sizeParams = (FileTypeSizeSearchParams) searchParams;
-<<<<<<< HEAD
-            return Objects.equals(sizeParams.getSizeFilter(), evtFileSize)
-                    && (sizeParams.getDataSourceId() == null || Objects.equals(sizeParams.getDataSourceId(), dsId));
+            // if data source added or size filter is equal to param filter
+            return (dataSourceAdded || Objects.equals(sizeParams.getSizeFilter(), evtFileSize))
+                    // and data source is either null or they are equal data source ids
+                    && (sizeParams.getDataSourceId() == null || dsId == null || Objects.equals(sizeParams.getDataSourceId(), dsId));
         } else if (searchParams instanceof DeletedContentSearchParams) {
             DeletedContentSearchParams deletedParams = (DeletedContentSearchParams) searchParams;
             return deletedContentFilters.contains(deletedParams.getFilter())
                     && (deletedParams.getDataSourceId() == null || Objects.equals(deletedParams.getDataSourceId(), dsId));
-=======
-            // if data source added or size filter is equal to param filter
-            return (dataSourceAdded || Objects.equals(sizeParams.getSizeFilter(), evtFileSize))
-                    // and data source is either null or they are equal data source ids
-                    && (sizeParams.getDataSourceId() == null || dsId == null || Objects.equals(sizeParams.getDataSourceId(), dsId));
->>>>>>> e5847192
         } else {
             return false;
         }
@@ -1098,12 +1060,12 @@
      * Clears relevant cache entries from cache based on digest of autopsy
      * events.
      *
-<<<<<<< HEAD
      * @param extFilters            The set of affected extension filters.
      * @param deletedContentFilters The set of affected deleted content filters.
      * @param mimeType              The affected mime type or null.
      * @param sizeFilter            The affected size filter or null.
      * @param dsId                  The file object id.
+     * @param dataSourceAdded A data source was added.
      *
      * @return The list of affected dao events.
      */
@@ -1111,33 +1073,20 @@
             Set<DeletedContentFilter> deletedContentFilters,
             String mimeType,
             FileSizeFilter sizeFilter,
-            long dsId) {
-
-        Stream<DAOEvent> extEvents = extFilters.stream()
-                .map(extFilter -> new FileTypeExtensionsEvent(extFilter, dsId));
-
-        Stream<DAOEvent> deletedEvents = deletedContentFilters.stream()
-                .map(deletedFilter -> new DeletedContentEvent(deletedFilter, dsId));
-
-        List<DAOEvent> daoEvents = Stream.concat(extEvents, deletedEvents)
-                .collect(Collectors.toList());
-=======
-     * @param extFilters      The set of affected extension filters.
-     * @param mimeType        The affected mime type or null.
-     * @param sizeFilter      The affected size filter or null.
-     * @param dsId            The file object id.
-     * @param dataSourceAdded A data source was added.
-     *
-     * @return The list of affected dao events.
-     */
-    private Set<DAOEvent> getDAOEvents(Set<FileExtSearchFilter> extFilters, String mimeType, FileSizeFilter sizeFilter, Long dsId, boolean dataSourceAdded) {
+            long dsId, 
+            boolean dataSourceAdded) {
 
         List<DAOEvent> daoEvents = extFilters == null
                 ? new ArrayList<>()
                 : extFilters.stream()
                         .map(extFilter -> new FileTypeExtensionsEvent(extFilter, dsId))
                         .collect(Collectors.toList());
->>>>>>> e5847192
+
+        Stream<DAOEvent> deletedEvents = deletedContentFilters.stream()
+                .map(deletedFilter -> new DeletedContentEvent(deletedFilter, dsId));
+
+        List<DAOEvent> daoEvents = Stream.concat(extEvents, deletedEvents)
+                .collect(Collectors.toList());
 
         if (mimeType != null) {
             daoEvents.add(new FileTypeMimeEvent(mimeType, dsId));
