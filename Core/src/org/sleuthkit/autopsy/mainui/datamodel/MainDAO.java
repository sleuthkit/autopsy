/*
 * Autopsy Forensic Browser
 *
 * Copyright 2021 Basis Technology Corp.
 * Contact: carrier <at> sleuthkit <dot> org
 *
 * Licensed under the Apache License, Version 2.0 (the "License");
 * you may not use this file except in compliance with the License.
 * You may obtain a copy of the License at
 *
 *     http://www.apache.org/licenses/LICENSE-2.0
 *
 * Unless required by applicable law or agreed to in writing, software
 * distributed under the License is distributed on an "AS IS" BASIS,
 * WITHOUT WARRANTIES OR CONDITIONS OF ANY KIND, either express or implied.
 * See the License for the specific language governing permissions and
 * limitations under the License.
 */
package org.sleuthkit.autopsy.mainui.datamodel;

import org.sleuthkit.autopsy.mainui.datamodel.events.DAOAggregateEvent;
import org.sleuthkit.autopsy.mainui.datamodel.events.DAOEvent;
import org.sleuthkit.autopsy.mainui.datamodel.events.DAOEventBatcher;
import com.google.common.collect.ImmutableList;
import com.google.common.util.concurrent.ThreadFactoryBuilder;
import java.beans.PropertyChangeEvent;
import java.beans.PropertyChangeListener;
import java.beans.PropertyChangeSupport;
import java.util.Collection;
import java.util.EnumSet;
import java.util.List;
import java.util.Map;
import java.util.Set;
import java.util.concurrent.ScheduledThreadPoolExecutor;
import java.util.concurrent.TimeUnit;
import java.util.logging.Level;
import java.util.prefs.PreferenceChangeListener;
import java.util.stream.Collectors;
import java.util.stream.Stream;
import org.apache.commons.collections4.CollectionUtils;
import org.python.google.common.collect.ImmutableSet;
import org.sleuthkit.autopsy.casemodule.Case;
import org.sleuthkit.autopsy.core.UserPreferences;
import org.sleuthkit.autopsy.coreutils.Logger;
import org.sleuthkit.autopsy.ingest.IngestManager;
import org.sleuthkit.autopsy.mainui.datamodel.events.TreeEvent;

/**
 * Main entry point for DAO for providing data to populate the data results
 * viewer.
 */
public class MainDAO extends AbstractDAO {

    private static final Logger logger = Logger.getLogger(MainDAO.class.getName());

    private static final Set<IngestManager.IngestJobEvent> INGEST_JOB_EVENTS = EnumSet.of(
            IngestManager.IngestJobEvent.COMPLETED,
            IngestManager.IngestJobEvent.CANCELLED
    );

    private static final Set<IngestManager.IngestModuleEvent> INGEST_MODULE_EVENTS = EnumSet.of(
            IngestManager.IngestModuleEvent.CONTENT_CHANGED,
            IngestManager.IngestModuleEvent.DATA_ADDED,
            IngestManager.IngestModuleEvent.FILE_DONE
    );

    private static final Set<String> QUEUED_CASE_EVENTS = ImmutableSet.of(
            Case.Events.OS_ACCOUNTS_ADDED.toString(),
            Case.Events.OS_ACCOUNTS_UPDATED.toString(),
            Case.Events.OS_ACCOUNTS_DELETED.toString(),
            Case.Events.OS_ACCT_INSTANCES_ADDED.toString(),
            Case.Events.DATA_SOURCE_ADDED.toString()
    );

    private static final long WATCH_RESOLUTION_MILLIS = 30 * 1000;

    private static final long RESULT_BATCH_MILLIS = 5 * 1000;

    private static MainDAO instance = null;

    public synchronized static MainDAO getInstance() {
        if (instance == null) {
            instance = new MainDAO();
            instance.init();
        }

        return instance;
    }

    /**
     * The case event listener.
     */
    private final PropertyChangeListener caseEventListener = (evt) -> {
        try {
            if (evt.getPropertyName().equals(Case.Events.CURRENT_CASE.toString())) {
                this.clearCaches();
            } else if (QUEUED_CASE_EVENTS.contains(evt.getPropertyName())) {
                handleEvent(evt, false);
            } else {
                // handle case events immediately
                handleEvent(evt, true);
            }
        } catch (Throwable ex) {
            // firewall exception
            logger.log(Level.WARNING, "An exception occurred while handling case events", ex);
        }
    };

    /**
     * The user preference listener.
     */
    private final PreferenceChangeListener userPreferenceListener = (evt) -> {
        try {
            this.clearCaches();
        } catch (Throwable ex) {
            // firewall exception
            logger.log(Level.WARNING, "An exception occurred while handling user preference change", ex);
        }

    };

    /**
     * The ingest module event listener.
     */
    private final PropertyChangeListener ingestModuleEventListener = (evt) -> {
        try {
            handleEvent(evt, false);
        } catch (Throwable ex) {
            // firewall exception
            logger.log(Level.WARNING, "An exception occurred while handling ingest module event", ex);
        }
    };

    /**
     * The ingest job event listener.
     */
    private final PropertyChangeListener ingestJobEventListener = (evt) -> {
        try {
            handleEventFlush();
        } catch (Throwable ex) {
            // firewall exception
            logger.log(Level.WARNING, "An exception occurred while handling ingest job event", ex);
        }

    };

    private final ScheduledThreadPoolExecutor timeoutExecutor
            = new ScheduledThreadPoolExecutor(1,
                    new ThreadFactoryBuilder().setNameFormat(MainDAO.class.getName()).build());

    private final PropertyChangeManager resultEventsManager = new PropertyChangeManager();
    private final PropertyChangeManager treeEventsManager = new PropertyChangeManager();

    private final DAOEventBatcher<DAOEvent> eventBatcher = new DAOEventBatcher<>(
            (evts) -> {
                try {
                    fireResultEvts(evts);
                } catch (Throwable ex) {
                    // firewall exception
                    logger.log(Level.WARNING, "An exception occurred while handling batched dao events", ex);
                }
            },
            RESULT_BATCH_MILLIS);

    private final DataArtifactDAO dataArtifactDAO = DataArtifactDAO.getInstance();
    private final AnalysisResultDAO analysisResultDAO = AnalysisResultDAO.getInstance();
    private final ViewsDAO viewsDAO = ViewsDAO.getInstance();
    private final FileSystemDAO fileSystemDAO = FileSystemDAO.getInstance();
    private final TagsDAO tagsDAO = TagsDAO.getInstance();
    private final OsAccountsDAO osAccountsDAO = OsAccountsDAO.getInstance();
    private final CommAccountsDAO commAccountsDAO = CommAccountsDAO.getInstance();
<<<<<<< HEAD
    private final CreditCardDAO creditCardDAO = CreditCardDAO.getInstance();
=======
    private final EmailsDAO emailsDAO = EmailsDAO.getInstance();
>>>>>>> 70e20f10

    // NOTE: whenever adding a new sub-dao, it should be added to this list for event updates.
    private final List<AbstractDAO> allDAOs = ImmutableList.of(
            dataArtifactDAO,
            analysisResultDAO,
            viewsDAO,
            fileSystemDAO,
            tagsDAO,
            osAccountsDAO,
            commAccountsDAO,
<<<<<<< HEAD
            creditCardDAO);
=======
            emailsDAO);
>>>>>>> 70e20f10

    /**
     * Registers listeners with autopsy event publishers and starts internal
     * threads.
     */
    void init() {
        IngestManager.getInstance().addIngestModuleEventListener(INGEST_MODULE_EVENTS, ingestModuleEventListener);
        IngestManager.getInstance().addIngestJobEventListener(INGEST_JOB_EVENTS, ingestJobEventListener);
        Case.addPropertyChangeListener(caseEventListener);
        UserPreferences.addChangeListener(userPreferenceListener);

        this.timeoutExecutor.scheduleAtFixedRate(
                () -> {
                    try {
                        handleTreeEventTimeouts();
                    } catch (Throwable ex) {
                        // firewall exception
                        logger.log(Level.WARNING, "An exception occurred while handling tree event timeouts", ex);
                    }
                },
                WATCH_RESOLUTION_MILLIS,
                WATCH_RESOLUTION_MILLIS,
                TimeUnit.MILLISECONDS);
    }

    /**
     * Unregisters listeners from autopsy event publishers.
     */
    void unregister() {
        IngestManager.getInstance().removeIngestModuleEventListener(INGEST_MODULE_EVENTS, ingestModuleEventListener);
        IngestManager.getInstance().removeIngestJobEventListener(INGEST_JOB_EVENTS, ingestJobEventListener);
        Case.removePropertyChangeListener(caseEventListener);
        UserPreferences.removeChangeListener(userPreferenceListener);
    }

    public DataArtifactDAO getDataArtifactsDAO() {
        return dataArtifactDAO;
    }

    public AnalysisResultDAO getAnalysisResultDAO() {
        return analysisResultDAO;
    }

    public ViewsDAO getViewsDAO() {
        return viewsDAO;
    }

    public FileSystemDAO getFileSystemDAO() {
        return fileSystemDAO;
    }

    public TagsDAO getTagsDAO() {
        return tagsDAO;
    }

    public OsAccountsDAO getOsAccountsDAO() {
        return osAccountsDAO;
    }

    public CommAccountsDAO getCommAccountsDAO() {
        return commAccountsDAO;
    }
    
    public EmailsDAO getEmailsDAO() {
        return emailsDAO;
    }

    public CreditCardDAO getCreditCardDAO() {
        return creditCardDAO;
    }

    public PropertyChangeManager getResultEventsManager() {
        return this.resultEventsManager;
    }

    public PropertyChangeManager getTreeEventsManager() {
        return treeEventsManager;
    }

    @Override
    void clearCaches() {
        allDAOs.forEach((subDAO) -> subDAO.clearCaches());
    }

    @Override
    Set<DAOEvent> processEvent(PropertyChangeEvent evt) {
        return allDAOs.stream()
                .map(subDAO -> subDAO.processEvent(evt))
                .flatMap(evts -> evts == null ? Stream.empty() : evts.stream())
                .filter(e -> e != null)
                .collect(Collectors.toSet());
    }

    @Override
    Set<TreeEvent> shouldRefreshTree() {
        return allDAOs.stream()
                .map((subDAO) -> subDAO.shouldRefreshTree())
                .flatMap(evts -> evts == null ? Stream.empty() : evts.stream())
                .filter(e -> e != null)
                .collect(Collectors.toSet());
    }

    @Override
    Set<DAOEvent> handleIngestComplete() {
        List<Collection<? extends DAOEvent>> daoStreamEvts = allDAOs.stream()
                .map((subDAO) -> subDAO.handleIngestComplete())
                .collect(Collectors.toList());

        daoStreamEvts.add(eventBatcher.flushEvents());

        return daoStreamEvts.stream()
                .flatMap(evts -> evts == null ? Stream.empty() : evts.stream())
                .filter(evt -> evt != null)
                .collect(Collectors.toSet());
    }

    /**
     * Processes and handles an autopsy event.
     *
     * @param evt                   The event.
     * @param immediateResultAction If true, result events are immediately
     *                              fired. Otherwise, the result events are
     *                              batched.
     */
    private void handleEvent(PropertyChangeEvent evt, boolean immediateResultAction) {
        Collection<DAOEvent> daoEvts = processEvent(evt);

        Map<DAOEvent.Type, Set<DAOEvent>> daoEvtsByType = daoEvts.stream()
                .collect(Collectors.groupingBy(e -> e.getType(), Collectors.toSet()));

        fireTreeEvts(daoEvtsByType.get(DAOEvent.Type.TREE));

        Set<DAOEvent> resultEvts = daoEvtsByType.get(DAOEvent.Type.RESULT);
        if (immediateResultAction) {
            fireResultEvts(resultEvts);
        } else {
            eventBatcher.enqueueAllEvents(resultEvts);
        }
    }

    private void handleEventFlush() {
        Collection<DAOEvent> daoEvts = handleIngestComplete();

        Map<DAOEvent.Type, Set<DAOEvent>> daoEvtsByType = daoEvts.stream()
                .collect(Collectors.groupingBy(e -> e.getType(), Collectors.toSet()));

        fireTreeEvts(daoEvtsByType.get(DAOEvent.Type.TREE));

        Set<DAOEvent> resultEvts = daoEvtsByType.get(DAOEvent.Type.RESULT);
        fireResultEvts(resultEvts);
    }

    private void fireResultEvts(Set<DAOEvent> resultEvts) {
        if (CollectionUtils.isNotEmpty(resultEvts)) {
            resultEventsManager.firePropertyChange("DATA_CHANGE", null, new DAOAggregateEvent(resultEvts));
        }
    }

    private void fireTreeEvts(Set<? extends DAOEvent> treeEvts) {
        if (CollectionUtils.isNotEmpty(treeEvts)) {
            treeEventsManager.firePropertyChange("TREE_CHANGE", null, new DAOAggregateEvent(treeEvts));
        }
    }

    private void handleTreeEventTimeouts() {
        fireTreeEvts(this.shouldRefreshTree());
    }

    @Override
    protected void finalize() throws Throwable {
        unregister();
    }

    /**
     * A wrapper around property change support that exposes
     * addPropertyChangeListener and removePropertyChangeListener so that
     * netbeans weak listeners can automatically unregister.
     */
    public static class PropertyChangeManager {

        private final PropertyChangeSupport support = new PropertyChangeSupport(this);

        public void addPropertyChangeListener(PropertyChangeListener listener) {
            support.addPropertyChangeListener(listener);
        }

        public void removePropertyChangeListener(PropertyChangeListener listener) {
            support.removePropertyChangeListener(listener);
        }

        PropertyChangeListener[] getPropertyChangeListeners() {
            return support.getPropertyChangeListeners();
        }

        void firePropertyChange(String propertyName, Object oldValue, Object newValue) {
            support.firePropertyChange(propertyName, oldValue, newValue);
        }
    }
}<|MERGE_RESOLUTION|>--- conflicted
+++ resolved
@@ -169,11 +169,8 @@
     private final TagsDAO tagsDAO = TagsDAO.getInstance();
     private final OsAccountsDAO osAccountsDAO = OsAccountsDAO.getInstance();
     private final CommAccountsDAO commAccountsDAO = CommAccountsDAO.getInstance();
-<<<<<<< HEAD
     private final CreditCardDAO creditCardDAO = CreditCardDAO.getInstance();
-=======
     private final EmailsDAO emailsDAO = EmailsDAO.getInstance();
->>>>>>> 70e20f10
 
     // NOTE: whenever adding a new sub-dao, it should be added to this list for event updates.
     private final List<AbstractDAO> allDAOs = ImmutableList.of(
@@ -184,11 +181,8 @@
             tagsDAO,
             osAccountsDAO,
             commAccountsDAO,
-<<<<<<< HEAD
-            creditCardDAO);
-=======
+            creditCardDAO,
             emailsDAO);
->>>>>>> 70e20f10
 
     /**
      * Registers listeners with autopsy event publishers and starts internal
