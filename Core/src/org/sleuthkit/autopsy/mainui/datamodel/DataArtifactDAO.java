--- conflicted
+++ resolved
@@ -210,11 +210,7 @@
             return Collections.emptySet();
         }
 
-<<<<<<< HEAD
-        invalidateKeys(this.dataArtifactCache, (sp) -> Pair.of(sp.getArtifactType(), sp.getDataSourceId()), artifactTypeDataSourceMap);
-=======
         SubDAOUtils.invalidateKeys(this.dataArtifactCache, (sp) -> Pair.of(sp.getArtifactType(), sp.getDataSourceId()), artifactTypeDataSourceMap);
->>>>>>> a6e6af0f
 
         // gather dao events based on artifacts
         List<DataArtifactEvent> dataArtifactEvents = new ArrayList<>();
@@ -258,24 +254,14 @@
 
     @Override
     Set<? extends DAOEvent> handleIngestComplete() {
-<<<<<<< HEAD
-        return getIngestCompleteEvents(this.treeCounts,
+        return SubDAOUtils.getIngestCompleteEvents(this.treeCounts,
                 (daoEvt, count) -> createDataArtifactTreeItem(daoEvt.getArtifactType(), daoEvt.getDataSourceId(), count));
-=======
-        return SubDAOUtils.getIngestCompleteEvents(this.treeCounts,
-                (daoEvt) -> createDataArtifactTreeItem(daoEvt.getArtifactType(), daoEvt.getDataSourceId(), TreeDisplayCount.UNSPECIFIED));
->>>>>>> a6e6af0f
     }
 
     @Override
     Set<TreeEvent> shouldRefreshTree() {
-<<<<<<< HEAD
-        return getRefreshEvents(this.treeCounts,
+        return SubDAOUtils.getRefreshEvents(this.treeCounts,
                 (daoEvt, count) -> createDataArtifactTreeItem(daoEvt.getArtifactType(), daoEvt.getDataSourceId(), count));
-=======
-        return SubDAOUtils.getRefreshEvents(this.treeCounts,
-                (daoEvt) -> createDataArtifactTreeItem(daoEvt.getArtifactType(), daoEvt.getDataSourceId(), TreeDisplayCount.UNSPECIFIED));
->>>>>>> a6e6af0f
     }
 
 
