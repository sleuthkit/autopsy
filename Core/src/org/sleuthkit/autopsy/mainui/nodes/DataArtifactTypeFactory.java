--- conflicted
+++ resolved
@@ -77,13 +77,8 @@
             
             DataArtifactSearchParam searchParam = originalTreeItem.getSearchParams();
             return new TreeItemDTO<>(
-<<<<<<< HEAD
                     DataArtifactSearchParam.getTypeId(),
-                    new DataArtifactSearchParam(searchParam.getArtifactType(), searchParam.getDataSourceId()),
-=======
-                    BlackboardArtifact.Category.DATA_ARTIFACT.name(),
                     new DataArtifactSearchParam(searchParam.getArtifactType(), this.dataSourceId),
->>>>>>> 7410994e
                     searchParam.getArtifactType().getTypeID(),
                     MainDAO.getInstance().getDataArtifactsDAO().getDisplayName(searchParam.getArtifactType()),
                     originalTreeItem.getDisplayCount());
