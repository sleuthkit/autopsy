/*
 * Autopsy Forensic Browser
 *
 * Copyright 2021 Basis Technology Corp.
 * Contact: carrier <at> sleuthkit <dot> org
 *
 * Licensed under the Apache License, Version 2.0 (the "License");
 * you may not use this file except in compliance with the License.
 * You may obtain a copy of the License at
 *
 *     http://www.apache.org/licenses/LICENSE-2.0
 *
 * Unless required by applicable law or agreed to in writing, software
 * distributed under the License is distributed on an "AS IS" BASIS,
 * WITHOUT WARRANTIES OR CONDITIONS OF ANY KIND, either express or implied.
 * See the License for the specific language governing permissions and
 * limitations under the License.
 */
package org.sleuthkit.autopsy.mainui.nodes.actions;

import java.util.AbstractCollection;
import java.util.ArrayList;
import java.util.Arrays;
import java.util.Collection;
import java.util.Collections;
import java.util.Iterator;
import java.util.List;
import java.util.Optional;
import java.util.function.Consumer;
import java.util.logging.Level;
import java.util.stream.Stream;
import javax.swing.Action;
import org.openide.actions.PropertiesAction;
import org.openide.nodes.Node;
import org.openide.util.Exceptions;
import org.openide.util.Lookup;
import org.openide.util.NbBundle.Messages;
import org.openide.util.Utilities;
import org.openide.util.actions.SystemAction;
import org.sleuthkit.autopsy.actions.AddBlackboardArtifactTagAction;
import org.sleuthkit.autopsy.actions.AddContentTagAction;
import org.sleuthkit.autopsy.actions.DeleteContentTagAction;
import org.sleuthkit.autopsy.actions.DeleteFileBlackboardArtifactTagAction;
import org.sleuthkit.autopsy.actions.DeleteFileContentTagAction;
import org.sleuthkit.autopsy.actions.ReplaceContentTagAction;
import org.sleuthkit.autopsy.actions.ViewArtifactAction;
import org.sleuthkit.autopsy.actions.ViewOsAccountAction;
import org.sleuthkit.autopsy.casemodule.Case;
import org.sleuthkit.autopsy.casemodule.DeleteDataSourceAction;
import org.sleuthkit.autopsy.coreutils.ContextMenuExtensionPoint;
import org.sleuthkit.autopsy.coreutils.Logger;
import org.sleuthkit.autopsy.datamodel.BlackboardArtifactItem;
import org.sleuthkit.autopsy.datamodel.DataModelActionsFactory;
import org.sleuthkit.autopsy.datasourcesummary.ui.ViewSummaryInformationAction;
import org.sleuthkit.autopsy.directorytree.CollapseAction;
import org.sleuthkit.autopsy.directorytree.ExportCSVAction;
import org.sleuthkit.autopsy.directorytree.ExternalViewerAction;
import org.sleuthkit.autopsy.directorytree.ExternalViewerShortcutAction;
import org.sleuthkit.autopsy.directorytree.ExtractAction;
import org.sleuthkit.autopsy.directorytree.FileSearchAction;
import org.sleuthkit.autopsy.directorytree.NewWindowViewAction;
import org.sleuthkit.autopsy.directorytree.ViewContextAction;
import org.sleuthkit.autopsy.ingest.runIngestModuleWizard.RunIngestModulesAction;
import org.sleuthkit.autopsy.modules.embeddedfileextractor.ExtractArchiveWithPasswordAction;
import org.sleuthkit.autopsy.timeline.actions.ViewArtifactInTimelineAction;
import org.sleuthkit.autopsy.timeline.actions.ViewFileInTimelineAction;
import org.sleuthkit.datamodel.AbstractFile;
import org.sleuthkit.datamodel.BlackboardArtifact;
import org.sleuthkit.datamodel.Content;
import org.sleuthkit.datamodel.DataArtifact;
import org.sleuthkit.datamodel.OsAccount;
import org.sleuthkit.datamodel.Report;
import org.sleuthkit.datamodel.TskCoreException;

/**
 * An action factory for node classes that will have a popup menu.
 *
 * Nodes do not need to implement the full ActionContext interface. They should
 * subclass AbstractAutopsyNode and implement only the ActionContext methods for
 * their supported actions.
 */
public final class ActionsFactory {
<<<<<<< HEAD

=======
    
    @Messages({
        "ActionsFactory_Collapse_All_Name=Collapse All"
    })
    
>>>>>>> a63ef3bd
    private static final Logger logger = Logger.getLogger(ActionsFactory.class.getName());
    private static final Action collapseAllAction = new CollapseAction(Bundle.ActionsFactory_Collapse_All_Name());

    // private constructor for utility class.
    private ActionsFactory() {
    }

    /**
     * Create the list of actions for given ActionContext.
     *
     * @param actionContext The context for the actions.
     *
     * @return The list of Actions to display.
     */
    public static Action[] getActions(ActionContext actionContext) {
        List<ActionGroup> actionGroups = new ArrayList<>();

        Optional<ActionGroup> nodeSpecificGroup = actionContext.getNodeSpecificActions();
        if (nodeSpecificGroup.isPresent()) {
            actionGroups.add(nodeSpecificGroup.get());
        }

        ActionGroup group = new ActionGroup();
        Optional<Action> opAction = getBrowseModeAction(actionContext);
        if (opAction.isPresent()) {
            group.add(opAction.get());
        }

        if (actionContext.supportsViewInTimeline()) {
            group.add(getViewInTimelineAction(actionContext));
        }

        actionGroups.add(group);

        group = new ActionGroup();
        if (actionContext.supportsAssociatedFileActions()) {
            Optional<ActionGroup> subGroup = getAssociatedFileActions(actionContext);
            if (subGroup.isPresent()) {
                group.addAll(subGroup.get());
            }
        }

        if (actionContext.getSourceContent().isPresent()) {

            Optional<ActionGroup> optionalGroup = getSourceContentActions(actionContext);
            if (optionalGroup.isPresent()) {
                group.addAll(optionalGroup.get());
            }
        }
        actionGroups.add(group);

        Optional<Content> optionalSourceContext = actionContext.getSourceContent();
        if (optionalSourceContext.isPresent() && optionalSourceContext.get() instanceof Report) {
            actionGroups.add(new ActionGroup(DataModelActionsFactory.getActions(optionalSourceContext.get(), false)));
        }

        if (actionContext.supportsSourceContentViewerActions()) {
            Optional<ActionGroup> optionalGroup = getSourceContentViewerActions(actionContext);
            if (optionalGroup.isPresent()) {
                actionGroups.add(optionalGroup.get());
            }
        }

        if (actionContext.supportsTableExtractActions()) {
            actionGroups.add(getTableExtractActions());
        } else if (actionContext.supportsTreeExtractActions()) {
            actionGroups.add(getTreeExtractActions());
        }

        group = new ActionGroup();
        Optional<ActionGroup> ingestGroup = getRunIngestAction(actionContext);
        if (ingestGroup.isPresent()) {
            group.addAll(ingestGroup.get());
        }
        group.addAll(ContextMenuExtensionPoint.getActions());
        actionGroups.add(group);

        actionGroups.add(getTagActions(actionContext));

        Optional<Long> optionalFile = actionContext.getExtractArchiveWithPasswordActionFile();
        if (optionalFile.isPresent()) {
            actionGroups.add(new ActionGroup(new ExtractArchiveWithPasswordAction(optionalFile.get())));
        }

        List<Action> actionList = new ArrayList<>();
        for (ActionGroup aGroup : actionGroups) {
            if (aGroup != null) {
                actionList.addAll(aGroup);
                actionList.add(null);
            }
        }

        // Add the properties menu item to the bottom.
        actionList.add(SystemAction.get(PropertiesAction.class));
        
        
        if(actionContext.supportsCollapseAll()) {
            actionList.add(null);
            actionList.add(collapseAllAction);
        }

        Action[] actions = new Action[actionList.size()];
        actionList.toArray(actions);
        return actions;
    }

    /**
     * Returns the Extract actions for a table node. These actions are not
     * specific to the ActionContext.
     *
     * @return The Extract ActionGroup.
     */
    static ActionGroup getTableExtractActions() {
        ActionGroup actionsGroup = new ActionGroup();

        Lookup lookup = Utilities.actionsGlobalContext();
        Collection<? extends AbstractFile> selectedFiles = lookup.lookupAll(AbstractFile.class);
        if (selectedFiles.size() > 0) {
            actionsGroup.add(ExtractAction.getInstance());
        }
        actionsGroup.add(ExportCSVAction.getInstance());

        return actionsGroup;
    }

    /**
     * Returns the Extract actions for a tree node. These actions are not
     * specific to the ActionContext.
     *
     * @return The Extract ActionGroup.
     */
    static ActionGroup getTreeExtractActions() {
        ActionGroup actionsGroup = new ActionGroup();
        actionsGroup.add(ExtractAction.getInstance());

        return actionsGroup;
    }

    /**
     * Returns the ActionGroup for the source content viewer actions .
     *
     * @param actionContext
     *
     * @return The action group with the actions, or null if these actions are
     *         not supported by the ActionContext.
     */
    @Messages({
        "ActionsFactory_getSrcContentViewerActions_viewInNewWin=View Item in New Window",
        "ActionsFactory_getSrcContentViewerActions_openInExtViewer=Open in External Viewer  Ctrl+E"
    })
    private static Optional<ActionGroup> getSourceContentViewerActions(ActionContext actionContext) {
        ActionGroup actionGroup = new ActionGroup();
        Optional<Node> nodeOptional = actionContext.getNewWindowActionNode();

        if (nodeOptional.isPresent()) {
            actionGroup.add(new NewWindowViewAction(Bundle.ActionsFactory_getSrcContentViewerActions_viewInNewWin(), nodeOptional.get()));
        }

        nodeOptional = actionContext.getExternalViewerActionNode();
        if (nodeOptional.isPresent()) {
            int selectedFileCount = Utilities.actionsGlobalContext().lookupAll(AbstractFile.class).size();
            if (selectedFileCount == 1) {
                actionGroup.add(new ExternalViewerAction(Bundle.ActionsFactory_getSrcContentViewerActions_openInExtViewer(), nodeOptional.get()));
            } else {
                actionGroup.add(ExternalViewerShortcutAction.getInstance());
            }
        }
        return actionGroup.isEmpty() ? Optional.empty() : Optional.of(actionGroup);
    }

    /**
     * Creates the ActionGroup for the source content actions.
     *
     * @param actionContext The context for these actions.
     *
     * @return An ActionGroup if one of the actions is supported.
     */
    @Messages({
        "# {0} - contentType",
        "ActionsFactory_getTimelineSrcContentAction_actionDisplayName=View Source {0} in Timeline... "
    })
    private static Optional<ActionGroup> getSourceContentActions(ActionContext actionContext) {
        ActionGroup group = new ActionGroup();

        Optional<Action> optionalAction = getViewSrcContentAction(actionContext);
        if (optionalAction.isPresent()) {
            group.add(optionalAction.get());
        }

        Optional<AbstractFile> srcContentOptional = actionContext.getSourceFileForTimelineAction();
        if (srcContentOptional.isPresent()) {
            group.add(new ViewFileInTimelineAction(srcContentOptional.get(),
                    Bundle.ActionsFactory_getTimelineSrcContentAction_actionDisplayName(
                            getContentTypeStr(srcContentOptional.get()))));
        }

        Optional<ActionGroup> optionalGroup = getViewResultArtifactActions(actionContext);
        if (optionalGroup.isPresent()) {
            group.addAll(optionalGroup.get());
        }

        return group.isEmpty() ? Optional.empty() : Optional.of(group);
    }

    @Messages({
        "ActionFactory_getViewResultArtifactActions_result_text=View Source Result",
        "ActionFactory_getViewResultArtifactActions_timeline_text=View Source Result in Timeline..."
    })
    private static Optional<ActionGroup> getViewResultArtifactActions(ActionContext actionContext) {
        ActionGroup group = new ActionGroup();

        if (actionContext.supportsResultArtifactAction()) {
            Optional<BlackboardArtifact> optional = actionContext.getArtifact();
            if (optional.isPresent()) {
                group.add(new ViewArtifactAction(
                        optional.get(),
                        Bundle.ActionFactory_getViewResultArtifactActions_result_text()));

                group.add(new ViewArtifactInTimelineAction(optional.get(), Bundle.ActionFactory_getViewResultArtifactActions_timeline_text()));
            }
        }

        return group.isEmpty() ? Optional.empty() : Optional.of(group);
    }

    /**
     *
     * @param context
     *
     * @return
     */
    @Messages({
        "# {0} - type",
        "ActionsFactory_getAssociatedFileActions_viewAssociatedFileAction=View {0} in Directory",
        "# {0} - type",
        "ActionsFactory_getAssociatedFileActions_viewAssociatedFileInTimelineAction=View {0} in Timeline..."
    })
    private static Optional<ActionGroup> getAssociatedFileActions(ActionContext context) {
        Optional<AbstractFile> associatedFileOptional = context.getLinkedFile();
        Optional<BlackboardArtifact> artifactOptional = context.getArtifact();

        if (!associatedFileOptional.isPresent() || !artifactOptional.isPresent()) {
            return Optional.empty();
        }

        BlackboardArtifact.Type artifactType;
        try {
            artifactType = artifactOptional.get().getType();
        } catch (TskCoreException ex) {

            return Optional.empty();
        }

        ActionGroup group = new ActionGroup(Arrays.asList(
                new ViewContextAction(
                        Bundle.ActionsFactory_getAssociatedFileActions_viewAssociatedFileAction(
                                getAssociatedTypeStr(artifactType)),
                        associatedFileOptional.get()),
                new ViewFileInTimelineAction(associatedFileOptional.get(),
                        Bundle.ActionsFactory_getAssociatedFileActions_viewAssociatedFileInTimelineAction(
                                getAssociatedTypeStr(artifactType)))
        ));

        return Optional.of(group);
    }

    /**
     * Returns the tag actions for the given context.
     *
     * @param context The action context.
     *
     * @return Tag ActionGroup.
     */
    private static ActionGroup getTagActions(ActionContext context) {
        int selectedFileCount = Utilities.actionsGlobalContext().lookupAll(AbstractFile.class).size();
        int selectedArtifactCount = Utilities.actionsGlobalContext().lookupAll(BlackboardArtifactItem.class).size();

        ActionGroup actionGroup = new ActionGroup();

        if (context.supportsContentTagAction()) {
            actionGroup.add(AddContentTagAction.getInstance());
        }

        if (context.supportsArtifactTagAction()) {
            actionGroup.add(AddBlackboardArtifactTagAction.getInstance());
        }

        if (context.supportsContentTagAction() && (selectedFileCount == 1)) {
            actionGroup.add(DeleteFileContentTagAction.getInstance());
        }

        if (context.supportsArtifactTagAction() && selectedArtifactCount == 1) {
            actionGroup.add(DeleteFileBlackboardArtifactTagAction.getInstance());
        }

        if ((context.supportsArtifactTagAction() || context.supportsContentTagAction()) && context.supportsReplaceTagAction()) {
            actionGroup.add(DeleteContentTagAction.getInstance());
            actionGroup.add(ReplaceContentTagAction.getInstance());
        }

        return actionGroup;
    }

    @Messages({
        "# {0} - contentType",
        "ArtifactFactory_getViewSrcContentAction_displayName=View Source {0} in Directory",
        "# {0} - contentType",
        "ArtifactFactory_getViewSrcContentAction_displayName2=View Source {0}"
    })
    /**
     * Create an action to navigate to source content in tree hierarchy.
     *
     * @param context
     *
     * @return The action for the given context.
     */
    private static Optional<Action> getViewSrcContentAction(ActionContext context) {
        Optional<Content> sourceContent = context.getSourceContent();
        Optional<BlackboardArtifact> artifact = context.getArtifact();

        if (sourceContent.isPresent()) {
            if (sourceContent.get() instanceof DataArtifact) {
                return Optional.of(new ViewArtifactAction(
                        (BlackboardArtifact) sourceContent.get(),
                        Bundle.ArtifactFactory_getViewSrcContentAction_displayName2(
                                getContentTypeStr(sourceContent.get()))));
            } else if (sourceContent.get() instanceof OsAccount) {
                return Optional.of(new ViewOsAccountAction(
                        (OsAccount) sourceContent.get(),
                        Bundle.ArtifactFactory_getViewSrcContentAction_displayName2(
                                getContentTypeStr(sourceContent.get()))));
            } else if (sourceContent.get() instanceof AbstractFile || (artifact.isPresent() && artifact.get() instanceof DataArtifact)) {
                return Optional.of(new ViewContextAction(
                        Bundle.ArtifactFactory_getViewSrcContentAction_displayName(
                                getContentTypeStr(sourceContent.get())),
                        sourceContent.get()));
            }
        }

        return Optional.empty();
    }

    /**
     * Returns the name to represent the type of the content (file, data
     * artifact, os account, item).
     *
     * @param content The content.
     *
     * @return The name of the type of content.
     */
    @Messages({
        "ActionFactory_getViewSrcContentAction_type_File=File",
        "ActionFactory_getViewSrcContentAction_type_DataArtifact=Data Artifact",
        "ActionFactory_getViewSrcContentAction_type_OSAccount=OS Account",
        "ActionFactory_getViewSrcContentAction_type_unknown=Item"
    })
    private static String getContentTypeStr(Content content) {
        if (content instanceof AbstractFile) {
            return Bundle.ActionFactory_getViewSrcContentAction_type_File();
        } else if (content instanceof DataArtifact) {
            return Bundle.ActionFactory_getViewSrcContentAction_type_DataArtifact();
        } else if (content instanceof OsAccount) {
            return Bundle.ActionFactory_getViewSrcContentAction_type_OSAccount();
        } else {
            return Bundle.ActionFactory_getViewSrcContentAction_type_unknown();
        }
    }

    /**
     * If the artifact represented by this node has a timestamp, an action to
     * view it in the timeline.
     *
     * @param context The action context.
     *
     * @return The action or null if no action should exist.
     */
    @Messages({
        "ActionsFactory_getTimelineArtifactAction_displayName=View Selected Item in Timeline... "
    })
    private static Action getViewInTimelineAction(ActionContext context) {
        Optional<BlackboardArtifact> optionalArtifact = context.getArtifact();
        Optional<Long> optionalFileId = context.getFileForViewInTimelineAction();
        if (optionalArtifact.isPresent()) {
            return new ViewArtifactInTimelineAction(optionalArtifact.get(), Bundle.ActionsFactory_getTimelineArtifactAction_displayName());
        } else if (optionalFileId.isPresent()) {
            try {
                AbstractFile file = Case.getCurrentCase().getSleuthkitCase().getAbstractFileById(optionalFileId.get());
                if (file == null) {
                    logger.log(Level.WARNING, "File not found with id: " + optionalFileId.get());
                    return null;
                }
                
                return ViewFileInTimelineAction.createViewFileAction(file);
            } catch (TskCoreException ex) {
                logger.log(Level.WARNING, "An error occurred while getting file for id: " + optionalFileId.get(), ex);
            }
        }
        return null;
    }

    /**
     *
     * @param context
     *
     * @return
     */
    @Messages({
        "ActionFactory_openFileSearchByAttr_text=Open File Search by Attributes"
    })
    private static Optional<ActionGroup> getRunIngestAction(ActionContext context) {
        ActionGroup group = new ActionGroup();
        Optional<Long> optional = context.getDataSourceForActions();
        if (optional.isPresent()) {
            group.add(new FileSearchAction(Bundle.ActionFactory_openFileSearchByAttr_text(), optional.get()));
            group.add(new ViewSummaryInformationAction(optional.get()));
            group.add(RunIngestModulesAction.createDataSourceIdsAction(Collections.singletonList(optional.get())));
            group.add(new DeleteDataSourceAction(optional.get()));
        } else {
            optional = context.getContentForRunIngestionModuleAction();
<<<<<<< HEAD
            group.add(new RunIngestModulesAction(optional.get()));
=======

            if(optional.isPresent()) {
                if (optional.get() instanceof AbstractFile) {
                    if(context.supportsFileSearchAction()) {
                        group.add(new FileSearchAction(Bundle.ActionFactory_openFileSearchByAttr_text(), optional.get().getId()));
                    }
                    
                    group.add(new RunIngestModulesAction((AbstractFile)optional.get()));
                } else {
                    logger.log(Level.WARNING, "Can not create RunIngestModulesAction on non-AbstractFile content with ID " + optional.get().getId());
                }
            }
>>>>>>> a63ef3bd
        }

        return group.isEmpty() ? Optional.empty() : Optional.of(group);
    }

    @Messages({
        "ActionsFactory_viewFileInDir_text=View File in Directory"
    })
    private static Optional<Action> getBrowseModeAction(ActionContext actionContext) {
        Optional<Long> optional = actionContext.getFileForDirectoryBrowseMode();
        if (optional.isPresent()) {
            return Optional.of(new ViewContextAction(Bundle.ActionsFactory_viewFileInDir_text(), optional.get()));
        }

        return Optional.empty();
    }

    /**
     * Returns the name of the artifact based on the artifact type to be used
     * with the associated file string in a right click menu.
     *
     * @param artifactType The artifact type.
     *
     * @return The artifact type name.
     */
    @Messages({
        "ActionsFactory_getAssociatedTypeStr_webCache=Cached File",
        "ActionsFactory_getAssociatedTypeStr_webDownload=Downloaded File",
        "ActionsFactory_getAssociatedTypeStr_associated=Associated File",})
    private static String getAssociatedTypeStr(BlackboardArtifact.Type artifactType) {
        if (BlackboardArtifact.Type.TSK_WEB_CACHE.equals(artifactType)) {
            return Bundle.ActionsFactory_getAssociatedTypeStr_webCache();
        } else if (BlackboardArtifact.Type.TSK_WEB_DOWNLOAD.equals(artifactType)) {
            return Bundle.ActionsFactory_getAssociatedTypeStr_webDownload();
        } else {
            return Bundle.ActionsFactory_getAssociatedTypeStr_associated();
        }
    }

    /**
     * Represents a group of related actions.
     */
    public static class ActionGroup extends AbstractCollection<Action> {

        private final List<Action> actionList;

        /**
         * Construct a new ActionGroup instance with an empty list.
         */
        public ActionGroup() {
            this.actionList = new ArrayList<>();
        }

        /**
         * Construct a new ActionGroup instance with the given list of actions.
         *
         * @param actionList List of actions to add to the group.
         */
        public ActionGroup(List<Action> actionList) {
            this();
            this.actionList.addAll(actionList);
        }

        public ActionGroup(Action action) {
            this();
            actionList.add(action);
        }

        @Override
        public boolean isEmpty() {
            return actionList.isEmpty();
        }

        @Override
        public boolean add(Action action) {
            return actionList.add(action);
        }

        @Override
        public Iterator<Action> iterator() {
            return actionList.iterator();
        }

        @Override
        public void forEach(Consumer<? super Action> action) {
            actionList.forEach(action);
        }

        @Override
        public int size() {
            return actionList.size();
        }

        @Override
        public Stream<Action> stream() {
            return actionList.stream();
        }
    }
}<|MERGE_RESOLUTION|>--- conflicted
+++ resolved
@@ -80,15 +80,11 @@
  * their supported actions.
  */
 public final class ActionsFactory {
-<<<<<<< HEAD
-
-=======
     
     @Messages({
         "ActionsFactory_Collapse_All_Name=Collapse All"
     })
     
->>>>>>> a63ef3bd
     private static final Logger logger = Logger.getLogger(ActionsFactory.class.getName());
     private static final Action collapseAllAction = new CollapseAction(Bundle.ActionsFactory_Collapse_All_Name());
 
@@ -508,22 +504,12 @@
             group.add(new DeleteDataSourceAction(optional.get()));
         } else {
             optional = context.getContentForRunIngestionModuleAction();
-<<<<<<< HEAD
-            group.add(new RunIngestModulesAction(optional.get()));
-=======
-
             if(optional.isPresent()) {
-                if (optional.get() instanceof AbstractFile) {
-                    if(context.supportsFileSearchAction()) {
-                        group.add(new FileSearchAction(Bundle.ActionFactory_openFileSearchByAttr_text(), optional.get().getId()));
-                    }
-                    
-                    group.add(new RunIngestModulesAction((AbstractFile)optional.get()));
-                } else {
-                    logger.log(Level.WARNING, "Can not create RunIngestModulesAction on non-AbstractFile content with ID " + optional.get().getId());
+                group.add(new RunIngestModulesAction(optional.get()));
+                if(context.supportsFileSearchAction()) {
+                    group.add(new FileSearchAction(Bundle.ActionFactory_openFileSearchByAttr_text(), optional.get()));
                 }
             }
->>>>>>> a63ef3bd
         }
 
         return group.isEmpty() ? Optional.empty() : Optional.of(group);
