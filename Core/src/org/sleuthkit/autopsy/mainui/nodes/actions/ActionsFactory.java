--- conflicted
+++ resolved
@@ -502,16 +502,6 @@
         "ActionFactory_openFileSearchByAttr_text=Open File Search by Attributes"
     })
     private static Optional<ActionGroup> getRunIngestAction(ActionContext context) {
-<<<<<<< HEAD
-        ActionGroup group = new ActionGroup();
-        Optional<Long> optional = context.getDataSourceForActions();
-        if (optional.isPresent()) {
-            group.add(new FileSearchAction(Bundle.ActionFactory_openFileSearchByAttr_text(), optional.get()));
-            group.add(new ViewSummaryInformationAction(optional.get()));
-            group.add(RunIngestModulesAction.createDataSourceIdsAction(Collections.singletonList(optional.get())));
-            group.add(new DeleteDataSourceAction(optional.get()));
-        } else {
-=======
         ActionGroup group = new ActionGroup();        
         Optional<Content> optional = context.getDataSourceForActions();
         if(optional.isPresent()) {
@@ -521,14 +511,8 @@
             group.add(new DeleteDataSourceAction(optional.get().getId()));
         }
         else {
->>>>>>> 0b34e6aa
             optional = context.getContentForRunIngestionModuleAction();
             if(optional.isPresent()) {
-<<<<<<< HEAD
-                group.add(new RunIngestModulesAction(optional.get()));
-                if(context.supportsFileSearchAction()) {
-                    group.add(new FileSearchAction(Bundle.ActionFactory_openFileSearchByAttr_text(), optional.get()));
-=======
                 if (optional.get() instanceof AbstractFile) {
                     if(context.supportsFileSearchAction()) {
                         group.add(new FileSearchTreeAction(Bundle.ActionFactory_openFileSearchByAttr_text(), optional.get().getId()));
@@ -537,7 +521,6 @@
                     group.add(new RunIngestModulesAction((AbstractFile)optional.get()));
                 } else {
                     logger.log(Level.WARNING, "Can not create RunIngestModulesAction on non-AbstractFile content with ID " + optional.get().getId());
->>>>>>> 0b34e6aa
                 }
             }
         }
