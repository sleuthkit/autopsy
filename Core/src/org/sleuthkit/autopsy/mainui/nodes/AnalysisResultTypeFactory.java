--- conflicted
+++ resolved
@@ -22,10 +22,6 @@
 import java.util.Comparator;
 import java.util.Objects;
 import java.util.Optional;
-<<<<<<< HEAD
-import java.util.Set;
-=======
->>>>>>> ea1fd713
 import java.util.concurrent.ExecutionException;
 import org.openide.nodes.ChildFactory;
 import org.openide.nodes.Children;
@@ -57,13 +53,6 @@
 
     private final static Comparator<String> STRING_COMPARATOR = Comparator.nullsFirst(Comparator.naturalOrder());
 
-//    @SuppressWarnings("deprecation")
-//    private static Set<Integer> SET_TREE_ARTIFACTS = ImmutableSet.of(
-//            BlackboardArtifact.Type.TSK_HASHSET_HIT.getTypeID(),
-//            BlackboardArtifact.Type.TSK_INTERESTING_ARTIFACT_HIT.getTypeID(),
-//            BlackboardArtifact.Type.TSK_INTERESTING_FILE_HIT.getTypeID(),
-//            BlackboardArtifact.Type.TSK_INTERESTING_ITEM.getTypeID()
-//    );
     /**
      * Returns the path to the icon to use for this artifact type.
      *
@@ -481,7 +470,6 @@
         }
 
         @Override
-<<<<<<< HEAD
         public Optional<ActionsFactory.ActionGroup> getNodeSpecificActions() {
             ActionsFactory.ActionGroup group = new ActionsFactory.ActionGroup();
             KeywordSearchTermParams searchTermParams = this.getItemData().getSearchParams();
@@ -491,7 +479,6 @@
             return Optional.of(group);
         }
 
-=======
         public Optional<Long> getDataSourceIdForActions() {
             return Optional.ofNullable(this.getItemData().getSearchParams().getDataSourceId());
         }
@@ -505,7 +492,6 @@
         public Optional<String> getAnalysisResultConfiguration() {
             return Optional.of(this.getItemData().getSearchParams().getSetName());
         }
->>>>>>> ea1fd713
     }
 
     /**
