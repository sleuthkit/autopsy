--- conflicted
+++ resolved
@@ -32,12 +32,8 @@
 import org.sleuthkit.datamodel.ContentVisitor;
 import org.sleuthkit.datamodel.DerivedFile;
 import org.sleuthkit.datamodel.File;
-<<<<<<< HEAD
 import org.sleuthkit.datamodel.LocalFile;
-=======
 import org.sleuthkit.datamodel.LayoutFile;
->>>>>>> 1321b063
-
 /**
  * Complementary class to ThumbnailViewNode. Children node factory. Wraps around
  * original data result children nodes of the passed in parent node, and creates
@@ -177,16 +173,14 @@
         }
         
         @Override
-<<<<<<< HEAD
         public Boolean visit(LocalFile f) {
             return isSupported(f);
         }
-=======
+
         public Boolean visit(LayoutFile f) {
             return isSupported(f);
         }
 
->>>>>>> 1321b063
 
         @Override
         public Boolean visit(File f) {
