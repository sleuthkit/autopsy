/*
 * Autopsy Forensic Browser
 *
 * Copyright 2011-2021 Basis Technology Corp.
 * Contact: carrier <at> sleuthkit <dot> org
 *
 * Licensed under the Apache License, Version 2.0 (the "License");
 * you may not use this file except in compliance with the License.
 * You may obtain a copy of the License at
 *
 *     http://www.apache.org/licenses/LICENSE-2.0
 *
 * Unless required by applicable law or agreed to in writing, software
 * distributed under the License is distributed on an "AS IS" BASIS,
 * WITHOUT WARRANTIES OR CONDITIONS OF ANY KIND, either express or implied.
 * See the License for the specific language governing permissions and
 * limitations under the License.
 */
package org.sleuthkit.autopsy.corecomponents;

import java.util.ArrayList;
import java.util.Collection;
import java.util.Collections;
import java.util.List;
import java.util.logging.Level;
import javax.swing.JComponent;
import org.openide.explorer.ExplorerManager;
import org.openide.explorer.ExplorerUtils;
import org.openide.nodes.Node;
import org.openide.util.NbBundle;
import org.openide.windows.Mode;
import org.openide.windows.RetainLocation;
import org.openide.windows.TopComponent;
import org.openide.windows.WindowManager;
import org.sleuthkit.autopsy.actions.AddBookmarkTagAction;
import org.sleuthkit.autopsy.casemodule.Case;
import org.sleuthkit.autopsy.casemodule.NoCurrentCaseException;
import org.sleuthkit.autopsy.corecomponentinterfaces.DataResult;
import org.sleuthkit.autopsy.corecomponentinterfaces.DataResultViewer;
import org.sleuthkit.autopsy.coreutils.Logger;
import org.sleuthkit.autopsy.mainui.datamodel.DataArtifactSearchParam;
import org.sleuthkit.autopsy.mainui.datamodel.FileTypeExtensionsSearchParams;
import org.sleuthkit.autopsy.mainui.datamodel.MainDAO;
import org.sleuthkit.autopsy.directorytree.ExternalViewerShortcutAction;
<<<<<<< HEAD
import org.sleuthkit.autopsy.mainui.datamodel.AnalysisResultSearchParam;
=======
>>>>>>> 5ac2d14c
import org.sleuthkit.autopsy.mainui.datamodel.FileSystemContentSearchParam;
import org.sleuthkit.autopsy.mainui.datamodel.FileSystemHostSearchParam;
import org.sleuthkit.autopsy.mainui.datamodel.AnalysisResultSearchParam;
import org.sleuthkit.autopsy.mainui.datamodel.CommAccountsSearchParams;
import org.sleuthkit.autopsy.mainui.datamodel.CreditCardBinSearchParams;
import org.sleuthkit.autopsy.mainui.datamodel.CreditCardFileSearchParams;
<<<<<<< HEAD
import org.sleuthkit.autopsy.mainui.datamodel.CreditCardSearchParams;
=======
>>>>>>> 5ac2d14c
import org.sleuthkit.autopsy.mainui.datamodel.EmailSearchParams;
import org.sleuthkit.autopsy.mainui.datamodel.DeletedContentSearchParams;
import org.sleuthkit.autopsy.mainui.datamodel.FileTypeMimeSearchParams;
import org.sleuthkit.autopsy.mainui.datamodel.FileTypeSizeSearchParams;
import org.sleuthkit.autopsy.mainui.datamodel.KeywordHitSearchParam;
import org.sleuthkit.autopsy.mainui.datamodel.OsAccountsSearchParams;
<<<<<<< HEAD
import org.sleuthkit.autopsy.mainui.datamodel.TagsSearchParams;
=======
import org.sleuthkit.autopsy.mainui.datamodel.ReportsSearchParams;
import org.sleuthkit.autopsy.mainui.datamodel.TagsSearchParams;
import org.sleuthkit.autopsy.mainui.nodes.ChildNodeSelectionInfo;
>>>>>>> 5ac2d14c

/**
 * A DataResultTopComponent object is a NetBeans top component that provides
 * multiple views of the application data represented by a NetBeans Node. It is
 * a result view component (implements DataResult) that contains a result view
 * panel (DataResultPanel), which is also a result view component. The result
 * view panel is a JPanel with a JTabbedPane child component that contains a
 * collection of result viewers. Each result viewer (implements
 * DataResultViewer) presents a different view of the current node. Result
 * viewers are usually JPanels that display the child nodes of the current node
 * using a NetBeans explorer view child component. The result viewers are either
 * supplied during construction of the result view top component or provided by
 * the result viewer extension point (service providers that implement
 * DataResultViewer).
 *
 * Result view top components are typically docked into the upper right hand
 * side of the main application window (editor mode), and are linked to the
 * content view in the lower right hand side of the main application window
 * (output mode) by the result view panel. The panel passes single node
 * selections in the active result viewer to the content view.
 *
 * The "main" result view top component receives its current node as a selection
 * from the case tree view in the top component (DirectoryTreeYopComponent)
 * docked into the left hand side of the main application window.
 *
 * Result view top components are explorer manager providers to connect the
 * lookups of the nodes displayed in the NetBeans explorer views of the result
 * viewers to the actions global context.
 */
@RetainLocation("editor")
@SuppressWarnings("PMD.SingularField") // UI widgets cause lots of false positives
public final class DataResultTopComponent extends TopComponent implements DataResult, ExplorerManager.Provider {

    private static final Logger logger = Logger.getLogger(DataResultTopComponent.class.getName());
    private static final List<String> activeComponentIds = Collections.synchronizedList(new ArrayList<String>());
    private final boolean isMain;
    private final String customModeName;
    private final ExplorerManager explorerManager;
    private final DataResultPanel dataResultPanel;

    /**
     * Creates a result view top component that provides multiple views of the
     * application data represented by a NetBeans Node. The result view will be
     * docked into the upper right hand side of the main application window
     * (editor mode) and will be linked to the content view in the lower right
     * hand side of the main application window (output mode). Its result
     * viewers are provided by the result viewer extension point (service
     * providers that implement DataResultViewer).
     *
     * @param title          The title for the top component, appears on the top
     *                       component's tab.
     * @param description    Descriptive text about the node displayed, appears
     *                       on the top component's tab
     * @param node           The node to display.
     * @param childNodeCount The cardinality of the node's children.
     *
     * @return The result view top component.
     */
    public static DataResultTopComponent createInstance(String title, String description, Node node, int childNodeCount) {
        DataResultTopComponent resultViewTopComponent = new DataResultTopComponent(false, title, null, Collections.emptyList(), DataContentTopComponent.findInstance());
        initInstance(description, node, childNodeCount, resultViewTopComponent);
        return resultViewTopComponent;
    }

    /**
     * Creates a result view top component that provides multiple views of the
     * application data represented by a NetBeans Node. The result view will be
     * docked into the upper right hand side of the main application window
     * (editor mode) and will be linked to the content view in the lower right
     * hand side of the main application window (output mode).
     *
     * @param title          The title for the top component, appears on the top
     *                       component's tab.
     * @param description    Descriptive text about the node displayed, appears
     *                       on the top component's tab
     * @param node           The node to display.
     * @param childNodeCount The cardinality of the node's children.
     * @param viewers        A collection of result viewers to use instead of
     *                       the result viewers provided by the results viewer
     *                       extension point.
     *
     * @return The result view top component.
     */
    public static DataResultTopComponent createInstance(String title, String description, Node node, int childNodeCount, Collection<DataResultViewer> viewers) {
        DataResultTopComponent resultViewTopComponent = new DataResultTopComponent(false, title, null, viewers, DataContentTopComponent.findInstance());
        initInstance(description, node, childNodeCount, resultViewTopComponent);
        return resultViewTopComponent;
    }

    /**
     * Creates a partially initialized result view top component that provides
     * multiple views of the application data represented by a NetBeans Node.
     * The result view will be docked into the upper right hand side of the main
     * application window (editor mode) and will be linked to the content view
     * in the lower right hand side of the main application window (output
     * mode). Its result viewers are provided by the result viewer extension
     * point (service providers that implement DataResultViewer).
     *
     * IMPORTANT: Initialization MUST be completed by calling initInstance.
     *
     * @param title The title for the result view top component, appears on the
     *              top component's tab.
     *
     * @return The partially initialized result view top component.
     */
    public static DataResultTopComponent createInstance(String title) {
        DataResultTopComponent resultViewTopComponent = new DataResultTopComponent(false, title, null, Collections.emptyList(), DataContentTopComponent.findInstance());
        return resultViewTopComponent;
    }

    /**
     * Initializes a partially initialized result view top component.
     *
     * @param description            Descriptive text about the node displayed,
     *                               appears on the top component's tab
     * @param node                   The node to display.
     * @param childNodeCount         The cardinality of the node's children.
     * @param resultViewTopComponent The partially initialized result view top
     *                               component.
     */
    public static void initInstance(String description, Node node, int childNodeCount, DataResultTopComponent resultViewTopComponent) {
        resultViewTopComponent.setNumberOfChildNodes(childNodeCount);
        resultViewTopComponent.open();
        resultViewTopComponent.setNode(node);
        resultViewTopComponent.setPath(description);
        resultViewTopComponent.requestActive();
    }

    /**
     * Creates a result view top component that provides multiple views of the
     * application data represented by a NetBeans Node. The result view will be
     * docked into a custom mode and linked to the supplied content view. Its
     * result viewers are provided by the result viewer extension point (service
     * providers that implement DataResultViewer).
     *
     * @param title                   The title for the top component, appears
     *                                on the top component's tab.
     * @param mode                    The NetBeans Window system mode into which
     *                                this top component should be docked.
     * @param description             Descriptive text about the node displayed,
     *                                appears on the top component's tab
     * @param node                    The node to display.
     * @param childNodeCount          The cardinality of the node's children.
     * @param contentViewTopComponent A content view to which this result view
     *                                will be linked.
     *
     * @return The result view top component.
     */
    public static DataResultTopComponent createInstance(String title, String mode, String description, Node node, int childNodeCount, DataContentTopComponent contentViewTopComponent) {
        DataResultTopComponent newDataResult = new DataResultTopComponent(false, title, mode, Collections.emptyList(), contentViewTopComponent);
        initInstance(description, node, childNodeCount, newDataResult);
        return newDataResult;
    }

    /**
     * Creates a result view top component that provides multiple views of the
     * application data represented by a NetBeans Node. The result view will be
     * the "main" result view and will docked into the upper right hand side of
     * the main application window (editor mode) and will be linked to the
     * content view in the lower right hand side of the main application window
     * (output mode). Its result viewers are provided by the result viewer
     * extension point (service providers that implement DataResultViewer).
     *
     * IMPORTANT: The "main" result view top component receives its current node
     * as a selection from the case tree view in the top component
     * (DirectoryTreeTopComponent) docked into the left hand side of the main
     * application window. This constructor is RESERVED for the use of the
     * DirectoryTreeTopComponent singleton only. DO NOT USE OTHERWISE.
     *
     * @param title The title for the top component, appears on the top
     *              component's tab.
     */
    public DataResultTopComponent(String title) {
        this(true, title, null, Collections.emptyList(), DataContentTopComponent.findInstance());
    }

    /**
     * Constructs a result view top component that provides multiple views of
     * the application data represented by a NetBeans Node.
     *
     * @param isMain                  Whether or not this is the "main" result
     *                                view top component.
     * @param title                   The title for the top component, appears
     *                                on the top component's tab.
     * @param mode                    The NetBeans Window system mode into which
     *                                this top component should be docked. If
     *                                null, the editor mode will be used by
     *                                default.
     * @param viewers                 A collection of result viewers. If empty,
     *                                the result viewers provided by the results
     *                                viewer extension point will be used.
     * @param contentViewTopComponent A content view to which this result view
     *                                will be linked, possibly null.
     */
    private DataResultTopComponent(boolean isMain, String title, String mode, Collection<DataResultViewer> viewers, DataContentTopComponent contentViewTopComponent) {
        this.isMain = isMain;
        this.explorerManager = new ExplorerManager();
        associateLookup(ExplorerUtils.createLookup(explorerManager, getActionMap()));
        this.customModeName = mode;
        this.dataResultPanel = new DataResultPanel(title, isMain, viewers, contentViewTopComponent);
        initComponents();
        customizeComponent(title);
    }

    private void customizeComponent(String title) {
        setToolTipText(NbBundle.getMessage(DataResultTopComponent.class, "HINT_NodeTableTopComponent"));  //NON-NLS
        setTitle(title);
        setName(title);
        getInputMap(JComponent.WHEN_ANCESTOR_OF_FOCUSED_COMPONENT).put(AddBookmarkTagAction.BOOKMARK_SHORTCUT, "addBookmarkTag"); //NON-NLS
        getActionMap().put("addBookmarkTag", new AddBookmarkTagAction()); //NON-NLS
        getInputMap(JComponent.WHEN_ANCESTOR_OF_FOCUSED_COMPONENT).put(ExternalViewerShortcutAction.EXTERNAL_VIEWER_SHORTCUT, "useExternalViewer"); //NON-NLS 
        getActionMap().put("useExternalViewer", ExternalViewerShortcutAction.getInstance()); //NON-NLS
        putClientProperty(TopComponent.PROP_CLOSING_DISABLED, isMain);
        putClientProperty(TopComponent.PROP_MAXIMIZATION_DISABLED, true);
        putClientProperty(TopComponent.PROP_DRAGGING_DISABLED, true);
        activeComponentIds.add(title);
    }

    @Override
    public ExplorerManager getExplorerManager() {
        return explorerManager;
    }

    /**
     * Get a listing of the preferred identifiers of all the result view top
     * components that have been created.
     *
     * @return The listing.
     */
    public static List<String> getActiveComponentIds() {
        return new ArrayList<>(activeComponentIds);
    }

    @Override
    public int getPersistenceType() {
        if (customModeName == null) {
            return TopComponent.PERSISTENCE_NEVER;
        } else {
            return TopComponent.PERSISTENCE_ALWAYS;
        }
    }

    @Override
    public void open() {
        if (customModeName != null) {
            Mode mode = WindowManager.getDefault().findMode(customModeName);
            if (mode != null) {
                logger.log(Level.INFO, "Found custom mode, setting: {0}", customModeName);//NON-NLS
                mode.dockInto(this);
            } else {
                logger.log(Level.WARNING, "Could not find mode: {0}, will dock into the default one", customModeName);//NON-NLS
            }
        }
        super.open();
    }

    @Override
    public List<DataResultViewer> getViewers() {
        return dataResultPanel.getViewers();
    }

    @Override
    public void componentOpened() {
        super.componentOpened();
        this.dataResultPanel.open();
    }

    @Override
    public void componentActivated() {
        super.componentActivated();

        /*
         * Determine which node the content viewer should be using. If multiple
         * results are selected, the node used by the content viewer should be
         * null so no content gets displayed.
         */
        final DataContentTopComponent dataContentTopComponent = DataContentTopComponent.findInstance();
        final Node[] nodeList = explorerManager.getSelectedNodes();

        Node selectedNode;
        if (nodeList.length == 1) {
            selectedNode = nodeList[0];
        } else {
            selectedNode = null;
        }

        /*
         * If the selected node of the content viewer is different than that of
         * the result viewer, the content viewer needs to be updated. Otherwise,
         * don't perform the update. This check will ensure that clicking the
         * column headers and scroll bars of the DataResultTopComponent will not
         * needlessly refresh the content view and cause the tab selection to
         * change to the default.
         */
        if (selectedNode != dataContentTopComponent.getNode()) {
            dataContentTopComponent.setNode(selectedNode);
        }
    }

    @Override
    public void componentClosed() {
        super.componentClosed();
        activeComponentIds.remove(this.getName());
        dataResultPanel.close();
    }

    @Override
    protected String preferredID() {
        return getName();
    }

    @Override
    public String getPreferredID() {
        return getName();
    }

    @Override
    public void setNode(Node selectedNode) {
        dataResultPanel.setNode(selectedNode);
    }

    private final MainDAO threePanelDAO = MainDAO.getInstance();

    /**
     * Displays results of querying the DAO for analysis results matching the
     * search parameters query.
     *
     * @param analysisResultParams The search parameter query.
     */
    public void displayAnalysisResult(AnalysisResultSearchParam analysisResultParams) {
        dataResultPanel.displayAnalysisResult(analysisResultParams);
    }
<<<<<<< HEAD
    
    /**
     * Displays credit cards by bin number prefix.
=======

    /**
     * Displays credit cards by bin number prefix.
     *
>>>>>>> 5ac2d14c
     * @param searchParams The search parameters.
     */
    public void displayCreditCardsByBin(CreditCardBinSearchParams searchParams) {
        dataResultPanel.displayCreditCardsByBin(searchParams);
    }

    /**
     * Displays credit cards by file name.
<<<<<<< HEAD
=======
     *
>>>>>>> 5ac2d14c
     * @param searchParams The search parameters.
     */
    public void displayCreditCardsByFile(CreditCardFileSearchParams searchParams) {
        dataResultPanel.displayCreditCardsByFile(searchParams);
    }

    /**
     * Displays results of querying the DAO for data artifacts matching the
     * search parameters query.
     *
     * @param dataArtifactParams The search parameter query.
     */
    public void displayDataArtifact(DataArtifactSearchParam dataArtifactParams) {
        dataResultPanel.displayDataArtifact(dataArtifactParams);
    }
<<<<<<< HEAD
    
    /**
     * Displays deleted content in the file views section.
=======

    /**
     * Displays deleted content in the file views section.
     *
>>>>>>> 5ac2d14c
     * @param deletedSearchParams The deleted content search params.
     */
    public void displayDeletedContent(DeletedContentSearchParams deletedSearchParams) {
        dataResultPanel.displayDeletedContent(deletedSearchParams);
    }

    /**
<<<<<<< HEAD
     * Displays results of querying the DAO for demails matching the
     * search parameters query.
     *
     * @param dataArtifactParams The search parameter query.
     */    
=======
     * Displays results of querying the DAO for demails matching the search
     * parameters query.
     *
     * @param dataArtifactParams The search parameter query.
     */
>>>>>>> 5ac2d14c
    public void displayEmailMessages(EmailSearchParams searchParams) {
        dataResultPanel.displayEmailMessages(searchParams);
    }

    /**
     * Displays results of querying the DAO for files matching the mime search
     * parameters query.
     *
     * @param fileMimeKey The search parameter query.
     */
    public void displayFileMimes(FileTypeMimeSearchParams fileMimeKey) {
        dataResultPanel.displayFileMimes(fileMimeKey);
    }

    /**
     * Displays results of querying the DAO for files matching the file
     * extension search parameters query.
     *
     * @param fileExtensionsParams The search parameter query.
     */
    public void displayFileExtensions(FileTypeExtensionsSearchParams fileExtensionsParams) {
        dataResultPanel.displayFileExtensions(fileExtensionsParams);
    }

    /**
     * Displays results of querying the DAO for files matching the file size
     * search parameters query.
     *
     * @param fileSizeParams The search parameter query.
     */
    public void displayFileSizes(FileTypeSizeSearchParams fileSizeParams) {
        dataResultPanel.displayFileSizes(fileSizeParams);
    }

    /**
     * Displays results of querying the DAO for an artifact type and set name.
<<<<<<< HEAD
=======
     *
>>>>>>> 5ac2d14c
     * @param params The search parameters.
     */
    public void displayAnalysisResultConfig(AnalysisResultSearchParam params) {
        dataResultPanel.displayAnalysisResultSet(params);
    }

    /**
     * Displays results of querying the DAO for keyword hits matching the search
     * parameters query.
     *
     * @param keywordParams The search parameter query.
     */
    public void displayKeywordHits(KeywordHitSearchParam keywordParams) {
        dataResultPanel.displayKeywordHits(keywordParams);
    }
<<<<<<< HEAD
    
=======

    /**
     * Displays results of querying the DAO for reports matching the search
     * parameters query.
     *
     * @param searchParams The search parameter query.
     */
    public void displayReports(ReportsSearchParams searchParams) {
        dataResultPanel.displayReports(searchParams);
    }

>>>>>>> 5ac2d14c
    /**
     * Displays results for querying the DAO for tags matching the search
     * parameters query.
     *
     * @param tagParams The search parameter query.
     */
    public void displayTags(TagsSearchParams tagParams) {
        dataResultPanel.displayTags(tagParams);
    }
<<<<<<< HEAD
    
=======

>>>>>>> 5ac2d14c
    /**
     * Displays results for querying the DAO for tags matching the search
     * parameters query.
     *
     * @param fileSystemParams The search parameter query.
     */
    public void displayFileSystemContent(FileSystemContentSearchParam fileSystemParams) {
        dataResultPanel.displayFileSystemContent(fileSystemParams);
    }

    /**
     * Displays results for querying the DAO for tags matching the search
     * parameters query.
     *
     * @param hostSystempParams The search parameter query.
     */
    public void displayFileSystemForHost(FileSystemHostSearchParam hostSystempParams) {
        dataResultPanel.displayFileSystemForHost(hostSystempParams);
    }

    /**
     * Displays results for querying the DAO for tags matching the search
     * parameters query.
     *
     * @param osAccountParams The search parameter query.
<<<<<<< HEAD
     */
    public void displayOsAccounts(OsAccountsSearchParams osAccountParams) {
        dataResultPanel.displayOsAccount(osAccountParams);
    }
    
=======
     * @param nodeSelectionInfo The os account selected or null if no selection.
     */
    public void displayOsAccounts(OsAccountsSearchParams osAccountParams, ChildNodeSelectionInfo nodeSelectionInfo) {
        dataResultPanel.displayOsAccount(osAccountParams, nodeSelectionInfo);
    }

>>>>>>> 5ac2d14c
    /**
     * Displays results for querying the DAO for accounts matching the search
     * parameters query.
     *
     * @param accountParams The search parameter query.
     */
    public void displayAccounts(CommAccountsSearchParams accountParams) {
        dataResultPanel.displayAccounts(accountParams);
    }

    @Override
    public void setTitle(String title) {
        setName(title);
    }

    @Override
    public void setPath(String pathText) {
        dataResultPanel.setPath(pathText);
    }

    @Override
    public boolean isMain() {
        return isMain;
    }

    @Override
    public boolean canClose() {
        Case openCase;
        try {
            openCase = Case.getCurrentCaseThrows();
        } catch (NoCurrentCaseException unused) {
            return true;
        }
        return (!this.isMain) || openCase.hasData() == false;
    }

    public void setSelectedNodes(Node[] selected) {
        dataResultPanel.setSelectedNodes(selected);
    }

    public Node getRootNode() {
        return dataResultPanel.getRootNode();
    }

    /**
     * Sets the cardinality of the current node's children
     *
     * @param childNodeCount The cardinality of the node's children.
     */
    private void setNumberOfChildNodes(int childNodeCount) {
        this.dataResultPanel.setNumberOfChildNodes(childNodeCount);
    }

    /**
     * This method is called from within the constructor to initialize the form.
     * WARNING: Do NOT modify this code. The content of this method is always
     * regenerated by the Form Editor.
     */
    // <editor-fold defaultstate="collapsed" desc="Generated Code">//GEN-BEGIN:initComponents
    private void initComponents() {

        org.sleuthkit.autopsy.corecomponents.DataResultPanel dataResultPanelLocal = dataResultPanel;

        javax.swing.GroupLayout layout = new javax.swing.GroupLayout(this);
        this.setLayout(layout);
        layout.setHorizontalGroup(
            layout.createParallelGroup(javax.swing.GroupLayout.Alignment.LEADING)
            .addComponent(dataResultPanelLocal, javax.swing.GroupLayout.DEFAULT_SIZE, 967, Short.MAX_VALUE)
        );
        layout.setVerticalGroup(
            layout.createParallelGroup(javax.swing.GroupLayout.Alignment.LEADING)
            .addComponent(dataResultPanelLocal, javax.swing.GroupLayout.DEFAULT_SIZE, 579, Short.MAX_VALUE)
        );
    }// </editor-fold>//GEN-END:initComponents
    // Variables declaration - do not modify//GEN-BEGIN:variables
    // End of variables declaration//GEN-END:variables

    /**
     * Creates a partially initialized result view top component that provides
     * multiple views of the application data represented by a NetBeans Node.
     * The result view will be docked into the upper right hand side of the main
     * application window (editor mode) and will be linked to the content view
     * in the lower right hand side of the main application window (output
     * mode). Its result viewers are provided by the result viewer extension
     * point (service providers that implement DataResultViewer).
     *
     * IMPORTANT: Initialization MUST be completed by calling initInstance.
     *
     * @param isMain Ignored.
     * @param title  The title for the top component, appears on the top
     *               component's tab.
     *
     * @deprecated Use an appropriate overload of createIntance instead.
     */
    @Deprecated
    public DataResultTopComponent(boolean isMain, String title) {
        this(false, title, null, Collections.emptyList(), DataContentTopComponent.findInstance());
    }

    /**
     * Sets the node for which this result view component should provide
     * multiple views of the underlying application data.
     *
     * @param node The node, may be null. If null, the call to this method is
     *             equivalent to a call to resetComponent on this result view
     *             component's result viewers.
     *
     * @deprecated Use setNode instead.
     */
    @Deprecated
    public void resetTabs(Node node) {
        dataResultPanel.setNode(node);
    }
}<|MERGE_RESOLUTION|>--- conflicted
+++ resolved
@@ -42,33 +42,21 @@
 import org.sleuthkit.autopsy.mainui.datamodel.FileTypeExtensionsSearchParams;
 import org.sleuthkit.autopsy.mainui.datamodel.MainDAO;
 import org.sleuthkit.autopsy.directorytree.ExternalViewerShortcutAction;
-<<<<<<< HEAD
-import org.sleuthkit.autopsy.mainui.datamodel.AnalysisResultSearchParam;
-=======
->>>>>>> 5ac2d14c
 import org.sleuthkit.autopsy.mainui.datamodel.FileSystemContentSearchParam;
 import org.sleuthkit.autopsy.mainui.datamodel.FileSystemHostSearchParam;
 import org.sleuthkit.autopsy.mainui.datamodel.AnalysisResultSearchParam;
 import org.sleuthkit.autopsy.mainui.datamodel.CommAccountsSearchParams;
 import org.sleuthkit.autopsy.mainui.datamodel.CreditCardBinSearchParams;
 import org.sleuthkit.autopsy.mainui.datamodel.CreditCardFileSearchParams;
-<<<<<<< HEAD
-import org.sleuthkit.autopsy.mainui.datamodel.CreditCardSearchParams;
-=======
->>>>>>> 5ac2d14c
 import org.sleuthkit.autopsy.mainui.datamodel.EmailSearchParams;
 import org.sleuthkit.autopsy.mainui.datamodel.DeletedContentSearchParams;
 import org.sleuthkit.autopsy.mainui.datamodel.FileTypeMimeSearchParams;
 import org.sleuthkit.autopsy.mainui.datamodel.FileTypeSizeSearchParams;
 import org.sleuthkit.autopsy.mainui.datamodel.KeywordHitSearchParam;
 import org.sleuthkit.autopsy.mainui.datamodel.OsAccountsSearchParams;
-<<<<<<< HEAD
-import org.sleuthkit.autopsy.mainui.datamodel.TagsSearchParams;
-=======
 import org.sleuthkit.autopsy.mainui.datamodel.ReportsSearchParams;
 import org.sleuthkit.autopsy.mainui.datamodel.TagsSearchParams;
 import org.sleuthkit.autopsy.mainui.nodes.ChildNodeSelectionInfo;
->>>>>>> 5ac2d14c
 
 /**
  * A DataResultTopComponent object is a NetBeans top component that provides
@@ -401,16 +389,10 @@
     public void displayAnalysisResult(AnalysisResultSearchParam analysisResultParams) {
         dataResultPanel.displayAnalysisResult(analysisResultParams);
     }
-<<<<<<< HEAD
-    
+
     /**
      * Displays credit cards by bin number prefix.
-=======
-
-    /**
-     * Displays credit cards by bin number prefix.
-     *
->>>>>>> 5ac2d14c
+     *
      * @param searchParams The search parameters.
      */
     public void displayCreditCardsByBin(CreditCardBinSearchParams searchParams) {
@@ -419,10 +401,7 @@
 
     /**
      * Displays credit cards by file name.
-<<<<<<< HEAD
-=======
-     *
->>>>>>> 5ac2d14c
+     *
      * @param searchParams The search parameters.
      */
     public void displayCreditCardsByFile(CreditCardFileSearchParams searchParams) {
@@ -438,16 +417,10 @@
     public void displayDataArtifact(DataArtifactSearchParam dataArtifactParams) {
         dataResultPanel.displayDataArtifact(dataArtifactParams);
     }
-<<<<<<< HEAD
-    
+
     /**
      * Displays deleted content in the file views section.
-=======
-
-    /**
-     * Displays deleted content in the file views section.
-     *
->>>>>>> 5ac2d14c
+     *
      * @param deletedSearchParams The deleted content search params.
      */
     public void displayDeletedContent(DeletedContentSearchParams deletedSearchParams) {
@@ -455,19 +428,11 @@
     }
 
     /**
-<<<<<<< HEAD
-     * Displays results of querying the DAO for demails matching the
-     * search parameters query.
+     * Displays results of querying the DAO for demails matching the search
+     * parameters query.
      *
      * @param dataArtifactParams The search parameter query.
-     */    
-=======
-     * Displays results of querying the DAO for demails matching the search
-     * parameters query.
-     *
-     * @param dataArtifactParams The search parameter query.
-     */
->>>>>>> 5ac2d14c
+     */
     public void displayEmailMessages(EmailSearchParams searchParams) {
         dataResultPanel.displayEmailMessages(searchParams);
     }
@@ -504,10 +469,7 @@
 
     /**
      * Displays results of querying the DAO for an artifact type and set name.
-<<<<<<< HEAD
-=======
-     *
->>>>>>> 5ac2d14c
+     *
      * @param params The search parameters.
      */
     public void displayAnalysisResultConfig(AnalysisResultSearchParam params) {
@@ -523,9 +485,6 @@
     public void displayKeywordHits(KeywordHitSearchParam keywordParams) {
         dataResultPanel.displayKeywordHits(keywordParams);
     }
-<<<<<<< HEAD
-    
-=======
 
     /**
      * Displays results of querying the DAO for reports matching the search
@@ -537,7 +496,6 @@
         dataResultPanel.displayReports(searchParams);
     }
 
->>>>>>> 5ac2d14c
     /**
      * Displays results for querying the DAO for tags matching the search
      * parameters query.
@@ -547,11 +505,7 @@
     public void displayTags(TagsSearchParams tagParams) {
         dataResultPanel.displayTags(tagParams);
     }
-<<<<<<< HEAD
-    
-=======
-
->>>>>>> 5ac2d14c
+
     /**
      * Displays results for querying the DAO for tags matching the search
      * parameters query.
@@ -577,20 +531,12 @@
      * parameters query.
      *
      * @param osAccountParams The search parameter query.
-<<<<<<< HEAD
-     */
-    public void displayOsAccounts(OsAccountsSearchParams osAccountParams) {
-        dataResultPanel.displayOsAccount(osAccountParams);
-    }
-    
-=======
      * @param nodeSelectionInfo The os account selected or null if no selection.
      */
     public void displayOsAccounts(OsAccountsSearchParams osAccountParams, ChildNodeSelectionInfo nodeSelectionInfo) {
         dataResultPanel.displayOsAccount(osAccountParams, nodeSelectionInfo);
     }
 
->>>>>>> 5ac2d14c
     /**
      * Displays results for querying the DAO for accounts matching the search
      * parameters query.
