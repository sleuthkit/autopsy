--- conflicted
+++ resolved
@@ -103,11 +103,8 @@
 import org.sleuthkit.autopsy.mainui.datamodel.ViewsDAO.FileTypeSizeFetcher;
 import org.sleuthkit.autopsy.mainui.datamodel.ViewsDAO.DeletedFileFetcher;
 import org.sleuthkit.autopsy.mainui.datamodel.DeletedContentSearchParams;
-<<<<<<< HEAD
-=======
 import org.sleuthkit.autopsy.mainui.datamodel.ReportsDAO.ReportsFetcher;
 import org.sleuthkit.autopsy.mainui.datamodel.ReportsSearchParams;
->>>>>>> 5ac2d14c
 import org.sleuthkit.autopsy.mainui.nodes.ChildNodeSelectionInfo;
 import org.sleuthkit.autopsy.mainui.nodes.SearchManager;
 
@@ -1254,11 +1251,7 @@
         try {
             this.searchResultManager = new SearchManager(new CommAccountFetcher(accountParams), getPageSize());
             SearchResultsDTO results = searchResultManager.getResults();
-<<<<<<< HEAD
-            displaySearchResults(results, true);
-=======
             displaySearchResults(results, true, accountParams.getNodeSelectionInfo());
->>>>>>> 5ac2d14c
         } catch (ExecutionException ex) {
             logger.log(Level.WARNING,
                     MessageFormat.format("There was an error displaying search results for [artifact type: {0}, data source id: {1}, account type: {2}]",
@@ -1278,11 +1271,7 @@
         try {
             this.searchResultManager = new SearchManager(new CreditCardByBinFetcher(searchParams), getPageSize());
             SearchResultsDTO results = searchResultManager.getResults();
-<<<<<<< HEAD
-            displaySearchResults(results, true);
-=======
             displaySearchResults(results, true, searchParams.getNodeSelectionInfo());
->>>>>>> 5ac2d14c
         } catch (ExecutionException ex) {
             logger.log(Level.WARNING,
                     MessageFormat.format("There was an error displaying search results for [credit cards, data source id: {0}, bin prefix: {1}, show rejected: {2}]",
@@ -1322,11 +1311,7 @@
         try {
             this.searchResultManager = new SearchManager(new EmailFetcher(searchParams), getPageSize());
             SearchResultsDTO results = searchResultManager.getResults();
-<<<<<<< HEAD
-            displaySearchResults(results, true);
-=======
             displaySearchResults(results, true, searchParams.getNodeSelectionInfo());
->>>>>>> 5ac2d14c
         } catch (ExecutionException ex) {
             logger.log(Level.WARNING,
                     MessageFormat.format("There was an error displaying search results for [data source id: {0}, folder: {1}]",
@@ -1340,11 +1325,7 @@
         try {
             this.searchResultManager = new SearchManager(new AnalysisResultFetcher(analysisResultParams), getPageSize());
             SearchResultsDTO results = searchResultManager.getResults();
-<<<<<<< HEAD
-            displaySearchResults(results, true);
-=======
             displaySearchResults(results, true, analysisResultParams.getNodeSelectionInfo());
->>>>>>> 5ac2d14c
         } catch (ExecutionException ex) {
             logger.log(Level.WARNING,
                     MessageFormat.format("There was an error displaying search results for [artifact type: {0}, data source id: {1}]",
@@ -1424,11 +1405,7 @@
         try {
             this.searchResultManager = new SearchManager(new KeywordHitResultFetcher(keywordHitKey), getPageSize());
             SearchResultsDTO results = searchResultManager.getResults();
-<<<<<<< HEAD
-            displaySearchResults(results, true);
-=======
             displaySearchResults(results, true, keywordHitKey.getNodeSelectionInfo());
->>>>>>> 5ac2d14c
         } catch (ExecutionException | IllegalArgumentException ex) {
             logger.log(Level.WARNING, MessageFormat.format(
                     "There was an error fetching data for keyword filter: {0} and data source id: {1}.",
@@ -1468,11 +1445,7 @@
         try {
             this.searchResultManager = new SearchManager(new AnalysisResultConfigFetcher(setKey), getPageSize());
             SearchResultsDTO results = searchResultManager.getResults();
-<<<<<<< HEAD
-            displaySearchResults(results, true);
-=======
             displaySearchResults(results, true, setKey.getNodeSelectionInfo());
->>>>>>> 5ac2d14c
         } catch (ExecutionException | IllegalArgumentException ex) {
             logger.log(Level.WARNING, MessageFormat.format(
                     "There was an error fetching data for hash set filter: {0} and data source id: {1}.",
@@ -1481,8 +1454,6 @@
                     ex);
         }
     }
-<<<<<<< HEAD
-=======
  
     /**
      * Displays results of querying the DAO for given search parameters (set and
@@ -1499,7 +1470,6 @@
             logger.log(Level.WARNING, "There was an error fetching data for reports", ex);
         }        
     }
->>>>>>> 5ac2d14c
 
     /**
      * Displays results of querying the DAO for the given search parameters
@@ -1566,14 +1536,6 @@
      * query.
      *
      * @param osAccountKey The search parameters.
-<<<<<<< HEAD
-     */
-    void displayOsAccount(OsAccountsSearchParams osAccountKey) {
-        try {
-            this.searchResultManager = new SearchManager(new AccountFetcher(osAccountKey), getPageSize());
-            SearchResultsDTO results = searchResultManager.getResults();
-            displaySearchResults(results, true);
-=======
      * @param nodeSelectionInfo The selected node or null for no selection.
      */
     void displayOsAccount(OsAccountsSearchParams osAccountKey, ChildNodeSelectionInfo nodeSelectionInfo) {
@@ -1581,7 +1543,6 @@
             this.searchResultManager = new SearchManager(new AccountFetcher(osAccountKey), getPageSize());
             SearchResultsDTO results = searchResultManager.getResults();
             displaySearchResults(results, true, nodeSelectionInfo);
->>>>>>> 5ac2d14c
         } catch (ExecutionException | IllegalArgumentException ex) {
             logger.log(Level.WARNING, MessageFormat.format(
                     "There was an error fetching data for Os Account filter: {0}.",
