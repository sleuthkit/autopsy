/*
 * Autopsy Forensic Browser
 *
 * Copyright 2013-2014 Basis Technology Corp.
 * Contact: carrier <at> sleuthkit <dot> org
 *
 * Licensed under the Apache License, Version 2.0 (the "License");
 * you may not use this file except in compliance with the License.
 * You may obtain a copy of the License at
 *
 *     http://www.apache.org/licenses/LICENSE-2.0
 *
 * Unless required by applicable law or agreed to in writing, software
 * distributed under the License is distributed on an "AS IS" BASIS,
 * WITHOUT WARRANTIES OR CONDITIONS OF ANY KIND, either express or implied.
 * See the License for the specific language governing permissions and
 * limitations under the License.
 */
package org.sleuthkit.autopsy.corecomponents;

import java.awt.Cursor;
import java.awt.FontMetrics;
import java.awt.Graphics;
import java.awt.dnd.DnDConstants;
import java.awt.event.ActionEvent;
import java.awt.event.MouseEvent;
import java.awt.event.MouseListener;
import java.beans.PropertyChangeEvent;
import java.beans.PropertyVetoException;
import java.io.ByteArrayInputStream;
import java.io.ByteArrayOutputStream;
import java.io.IOException;
import java.io.ObjectInputStream;
import java.io.ObjectOutputStream;
<<<<<<< HEAD
import java.io.Serializable;
import java.lang.reflect.InvocationTargetException;
import java.util.ArrayList;
import java.util.Base64;
=======
import java.lang.reflect.InvocationTargetException;
import java.util.ArrayList;
import java.util.Base64;
import java.util.HashMap;
>>>>>>> 46065971
import java.util.LinkedHashSet;
import java.util.List;
import java.util.Map;
import java.util.Set;
import java.util.logging.Level;
import javax.swing.Action;
import javax.swing.JTable;
import javax.swing.ListSelectionModel;
import javax.swing.SwingUtilities;
import javax.swing.event.ChangeEvent;
import javax.swing.event.ListSelectionEvent;
import javax.swing.event.TableColumnModelEvent;
import javax.swing.event.TableColumnModelListener;
import org.netbeans.swing.outline.DefaultOutlineModel;
import org.openide.explorer.ExplorerManager;
import org.openide.explorer.view.OutlineView;
import org.openide.nodes.AbstractNode;
import org.openide.nodes.Children;
import org.openide.nodes.Node;
import org.openide.nodes.Node.Handle;
import org.openide.nodes.Node.Property;
import org.openide.nodes.Node.PropertySet;
import org.openide.nodes.NodeEvent;
import org.openide.nodes.NodeListener;
import org.openide.nodes.NodeMemberEvent;
import org.openide.nodes.NodeReorderEvent;
import org.openide.nodes.Sheet;
import org.openide.util.Exceptions;
import org.openide.util.NbBundle;
import org.openide.util.NbPreferences;
import org.sleuthkit.autopsy.casemodule.Case;
import org.sleuthkit.autopsy.corecomponentinterfaces.DataResultViewer;
import org.sleuthkit.autopsy.coreutils.Logger;

/**
 * DataResult sortable table viewer
 */
// @@@ Restore implementation of DataResultViewerTable as a DataResultViewer 
// service provider when DataResultViewers can be made compatible with node 
// multiple selection actions.
//@ServiceProvider(service = DataResultViewer.class)
public class DataResultViewerTable extends AbstractDataResultViewer {

    private String firstColumnLabel = NbBundle.getMessage(DataResultViewerTable.class, "DataResultViewerTable.firstColLbl");
    private Set<Property<?>> propertiesAcc = new LinkedHashSet<>();
    private final DummyNodeListener dummyNodeListener = new DummyNodeListener();
    private static final String DUMMY_NODE_DISPLAY_NAME = NbBundle.getMessage(DataResultViewerTable.class, "DataResultViewerTable.dummyNodeDisplayName");
    private Node currentRoot;
<<<<<<< HEAD
    private ArrayList<String> currentlySelectedNodes;
=======
    private List<String> currentlySelectedNodes;
    private Map<String, List<String>> savedSelectionMap;
>>>>>>> 46065971
    private String currentRootItemType;

    /**
     * Creates a DataResultViewerTable object that is compatible with node
     * multiple selection actions.
     */
    public DataResultViewerTable(ExplorerManager explorerManager) {
        super(explorerManager);
        initialize();
    }

    /**
     * Creates a DataResultViewerTable object that is NOT compatible with node
     * multiple selection actions.
     */
    public DataResultViewerTable() {
        initialize();
    }

    private void initialize() {
        initComponents();

        savedSelectionMap = new HashMap<>();
        OutlineView ov = ((OutlineView) this.tableScrollPanel);
        ov.setAllowedDragActions(DnDConstants.ACTION_NONE);

        ov.getOutline().setSelectionMode(ListSelectionModel.MULTIPLE_INTERVAL_SELECTION);

        // don't show the root node
        ov.getOutline().setRootVisible(false);
        ov.getOutline().setDragEnabled(false);

<<<<<<< HEAD
        
=======
        /**
         * Add mouse listener to perform action on double-click A somewhat hacky
         * way to perform action even if the column clicked is not the first
         * one.
         * This also saves selected node.
         */
        ov.getOutline().addMouseListener(new MouseListener() {
            @Override
            public void mousePressed(MouseEvent e) {}
            @Override
            public void mouseReleased(MouseEvent e) {}
            @Override
            public void mouseEntered(MouseEvent e) {}
            @Override
            public void mouseExited(MouseEvent e) {}
            @Override
            public void mouseClicked(MouseEvent e) {
                Node[] nodes = DataResultViewerTable.this.em.getSelectedNodes();
                currentlySelectedNodes = namesFromList(nodes);
                if (e.getClickCount() == 2) {
                    for (Node node : nodes) {
                        Action action = node.getPreferredAction();
                        if (action != null) {
                            action.actionPerformed(null);
                        }
                    }
                }
            }
        });

>>>>>>> 46065971
        ov.getOutline().getColumnModel().addColumnModelListener(new TableColumnModelListener() {
            @Override
            public void columnAdded(TableColumnModelEvent e) {}
            @Override
            public void columnRemoved(TableColumnModelEvent e) {}
            @Override
            public void columnMarginChanged(ChangeEvent e) {}
            @Override
            public void columnSelectionChanged(ListSelectionEvent e) {}

            @Override
            public void columnMoved(TableColumnModelEvent e) {
                // change the order of the column in the array/hashset
                List<Node.Property<?>> props = new ArrayList<>(propertiesAcc);
                Node.Property<?> prop = props.remove(e.getFromIndex());
                props.add(e.getToIndex(), prop);

                propertiesAcc.clear();
                for (int j = 0; j < props.size(); ++j) {
                    propertiesAcc.add(props.get(j));
                }
            }
        });
<<<<<<< HEAD
        
        /**
         * Add mouse listener to perform action on double-click
         * A somewhat hacky way to perform action even if the column clicked 
         * is not the first one.
         */
        ov.getOutline().addMouseListener(new MouseListener() {
            @Override
            public void mousePressed(MouseEvent e) {}
            @Override
            public void mouseReleased(MouseEvent e) {}
            @Override
            public void mouseEntered(MouseEvent e) {}
            @Override
            public void mouseExited(MouseEvent e) {}
            @Override
            public void mouseClicked(MouseEvent e) {
                Node[] nodes = DataResultViewerTable.this.em.getSelectedNodes();
                currentlySelectedNodes = namesFromList(nodes);
                if (e.getClickCount() == 2) {
                    for (Node node : nodes) {
                        Action action = node.getPreferredAction();
                        if (action != null) {
                            action.actionPerformed(null);
                        }
                    }
                }
            }
        });
=======
>>>>>>> 46065971
    }

    /**
     * Expand node
     *
     * @param n Node to expand
     */
    @Override
    public void expandNode(Node n) {
        super.expandNode(n);

        if (this.tableScrollPanel != null) {
            OutlineView ov = ((OutlineView) this.tableScrollPanel);
            ov.expandNode(n);
        }
    }

    /**
     * This method is called from within the constructor to initialize the form.
     * WARNING: Do NOT modify this code. The content of this method is always
     * regenerated by the Form Editor.
     */
    @SuppressWarnings("unchecked")
    // <editor-fold defaultstate="collapsed" desc="Generated Code">//GEN-BEGIN:initComponents
    private void initComponents() {

        tableScrollPanel = new OutlineView(this.firstColumnLabel);

        //new TreeTableView()
        tableScrollPanel.addComponentListener(new java.awt.event.ComponentAdapter() {
            public void componentResized(java.awt.event.ComponentEvent evt) {
                tableScrollPanelComponentResized(evt);
            }
        });

        javax.swing.GroupLayout layout = new javax.swing.GroupLayout(this);
        this.setLayout(layout);
        layout.setHorizontalGroup(
            layout.createParallelGroup(javax.swing.GroupLayout.Alignment.LEADING)
            .addComponent(tableScrollPanel, javax.swing.GroupLayout.DEFAULT_SIZE, 691, Short.MAX_VALUE)
        );
        layout.setVerticalGroup(
            layout.createParallelGroup(javax.swing.GroupLayout.Alignment.LEADING)
            .addComponent(tableScrollPanel, javax.swing.GroupLayout.DEFAULT_SIZE, 366, Short.MAX_VALUE)
        );
    }// </editor-fold>//GEN-END:initComponents

    private void tableScrollPanelComponentResized(java.awt.event.ComponentEvent evt) {//GEN-FIRST:event_tableScrollPanelComponentResized
    }//GEN-LAST:event_tableScrollPanelComponentResized
    // Variables declaration - do not modify//GEN-BEGIN:variables
    private javax.swing.JScrollPane tableScrollPanel;
    // End of variables declaration//GEN-END:variables

    /**
     * Gets regular Bean property set properties from first child of Node.
     *
     * @param parent Node with at least one child to get properties from
     *
     * @return Properties,
     */
    private Node.Property<?>[] getChildPropertyHeaders(Node parent) {
        Node firstChild = parent.getChildren().getNodeAt(0);

        if (firstChild == null) {
            throw new IllegalArgumentException(
                    NbBundle.getMessage(this.getClass(), "DataResultViewerTable.illegalArgExc.noChildFromParent"));
        } else {
            for (PropertySet ps : firstChild.getPropertySets()) {
                if (ps.getName().equals(Sheet.PROPERTIES)) {
                    return ps.getProperties();
                }
            }

            throw new IllegalArgumentException(
                    NbBundle.getMessage(this.getClass(), "DataResultViewerTable.illegalArgExc.childWithoutPropertySet"));
        }
    }

    /**
     * Gets regular Bean property set properties from all first children and,
     * recursively, subchildren of Node. Note: won't work out the box for lazy
     * load - you need to set all children props for the parent by hand
     *
     * @param parent Node with at least one child to get properties from
     *
     * @return Properties,
     */
    @SuppressWarnings("rawtypes")
    private Node.Property[] getAllChildPropertyHeaders(Node parent) {
        Node firstChild = parent.getChildren().getNodeAt(0);

        Property[] properties = null;

        if (firstChild == null) {
            throw new IllegalArgumentException(
                    NbBundle.getMessage(this.getClass(), "DataResultViewerTable.illegalArgExc.noChildFromParent"));
        } else {
            Set<Property> allProperties = new LinkedHashSet<>();
            while (firstChild != null) {
                for (PropertySet ps : firstChild.getPropertySets()) {
                    final Property[] props = ps.getProperties();
                    final int propsNum = props.length;
                    for (int i = 0; i < propsNum; ++i) {
                        allProperties.add(props[i]);
                    }
                }
                firstChild = firstChild.getChildren().getNodeAt(0);
            }

            properties = allProperties.toArray(new Property<?>[0]);
        }
        return properties;

    }

    /**
     * Gets regular Bean property set properties from all children and,
     * recursively, subchildren of Node. Note: won't work out the box for lazy
     * load - you need to set all children props for the parent by hand
     *
     * @param parent Node with at least one child to get properties from
     * @param rows   max number of rows to retrieve properties for (can be used
     *               for memory optimization)
     */
    private void getAllChildPropertyHeadersRec(Node parent, int rows) {
        Children children = parent.getChildren();
        int childCount = 0;
        for (Node child : children.getNodes()) {
            if (++childCount > rows) {
                return;
            }
            for (PropertySet ps : child.getPropertySets()) {
                final Property<?>[] props = ps.getProperties();
                final int propsNum = props.length;
                for (int j = 0; j < propsNum; ++j) {
                    propertiesAcc.add(props[j]);
                }
            }
            getAllChildPropertyHeadersRec(child, rows);
        }
    }

    @Override
    public boolean isSupported(Node selectedNode) {
        return true;
    }

    /**
     * Thread note: Make sure to run this in the EDT as it causes GUI
     * operations.
     *
     * @param selectedNode
     */
    @Override
    public void setNode(Node selectedNode) {
        // change the cursor to "waiting cursor" for this operation
        this.setCursor(Cursor.getPredefinedCursor(Cursor.WAIT_CURSOR));
        try {
            boolean hasChildren = false;

            if (selectedNode != null) {
                // @@@ This just did a DB round trip to get the count and the results were not saved...
                hasChildren = selectedNode.getChildren().getNodesCount() > 0;
            }

            Node oldNode = this.em.getRootContext();
            if (oldNode != null) {
                oldNode.removeNodeListener(dummyNodeListener);
            }

            // if there's no selection node, do nothing
            if (hasChildren) {
                Node root = selectedNode;
                dummyNodeListener.reset();
                root.addNodeListener(dummyNodeListener);
                setupTable(root);
            } else {
                final OutlineView ov = ((OutlineView) this.tableScrollPanel);
                Node emptyNode = new AbstractNode(Children.LEAF);
                em.setRootContext(emptyNode); // make empty node
                ov.getOutline().setAutoResizeMode(JTable.AUTO_RESIZE_ALL_COLUMNS);
                ov.setPropertyColumns(); // set the empty property header
            }
        } finally {
            this.setCursor(null);
        }
    }

    /**
     * Create Column Headers based on the Content represented by the Nodes in
     * the table.
     *
     * @param root The parent Node of the ContentNodes
     */
    private void setupTable(final Node root) {

        em.setRootContext(root);

        final OutlineView ov = ((OutlineView) this.tableScrollPanel);

        if (ov == null) {
            return;
        }
<<<<<<< HEAD
        
        storeState();
        
        // set the new root and its type.
        currentRoot = root;
        if(root instanceof TableFilterNode) {
            TableFilterNode filterNode = (TableFilterNode) root;
            currentRootItemType =  filterNode.getItemType();
        }
        else {
            currentRootItemType = "";
            Logger.getLogger(DataResultViewerTable.class.getName()).log(Level.INFO, 
                    "Node {0} is not TableFilterNode, columns are going to be in default order", root.getName());
        }
=======

        storeState();
        currentRoot = root;
>>>>>>> 46065971
        List<Node.Property<?>> props = loadState();

        /*
         * OutlineView makes the first column be the result of
         * node.getDisplayName with the icon. This duplicates our first column,
         * which is the file name, etc. So, pop that property off the list, but
         * use its display name as the header for the column so that the header
         * can change depending on the type of data being displayed.
         *
         * NOTE: This assumes that the first property is always the one tha
         * duplicates getDisplayName(). This seems like a big assumption and
         * could be made more robust.
         */
        if (props.size() > 0) {
            Node.Property<?> prop = props.remove(0);
            ((DefaultOutlineModel) ov.getOutline().getOutlineModel()).setNodesColumnLabel(prop.getDisplayName());
        }

        // Get the columns setup with respect to names and sortability
        String[] propStrings = new String[props.size() * 2];
        for (int i = 0; i < props.size(); i++) {
            props.get(i).setValue("ComparableColumnTTV", Boolean.TRUE); //NON-NLS
            //First property column is sorted initially
            if (i == 0) {
                props.get(i).setValue("TreeColumnTTV", Boolean.TRUE); // Identifies special property representing first (tree) column. NON-NLS
                props.get(i).setValue("SortingColumnTTV", Boolean.TRUE); // TreeTableView should be initially sorted by this property column. NON-NLS
            }
            propStrings[2 * i] = props.get(i).getName();
            propStrings[2 * i + 1] = props.get(i).getDisplayName();
        }

        ov.setPropertyColumns(propStrings);

        // show the horizontal scroll panel and show all the content & header
        int totalColumns = props.size();

        //int scrollWidth = ttv.getWidth();
        int margin = 4;
        int startColumn = 1;

        // If there is only one column (which was removed from props above)
        // Just let the table resize itself.
        ov.getOutline().setAutoResizeMode((props.size() > 0) ? JTable.AUTO_RESIZE_OFF : JTable.AUTO_RESIZE_ALL_COLUMNS);

        // get first 100 rows values for the table
        Object[][] content;
        content = getRowValues(root, 100);

        if (content != null) {
            // get the fontmetrics
            final Graphics graphics = ov.getGraphics();
            if (graphics != null) {
                final FontMetrics metrics = graphics.getFontMetrics();

                // for the "Name" column
                int nodeColWidth = Math.min(getMaxColumnWidth(0, metrics, margin, 40, firstColumnLabel, content), 250); // Note: 40 is the width of the icon + node lines. Change this value if those values change!
                ov.getOutline().getColumnModel().getColumn(0).setPreferredWidth(nodeColWidth);

                // get the max for each other column
                for (int colIndex = startColumn; colIndex <= totalColumns; colIndex++) {
                    int colWidth = Math.min(getMaxColumnWidth(colIndex, metrics, margin, 8, props, content), 350);
                    ov.getOutline().getColumnModel().getColumn(colIndex).setPreferredWidth(colWidth);
                }
            }
            
            // if there's no content just auto resize all columns
            if (content.length <= 0) {
                // turn on the auto resize
                ov.getOutline().setAutoResizeMode(JTable.AUTO_RESIZE_ALL_COLUMNS);
            }
        }
        
        // Select loaded nodes
        try {
            this.em.setSelectedNodes(namesToList(currentlySelectedNodes));
        } catch (PropertyVetoException ex) {
<<<<<<< HEAD
            Exceptions.printStackTrace(ex);
=======
            /**
             * ignore exception since when we call setup table for the first time, the node's children
             * might have not been initialized.
             * Logger.getLogger(DataResultViewerTable.class.getName()).log(Level.SEVERE, "Cannot select nodes", ex);
             */
>>>>>>> 46065971
        }
    }

    /**
     * Store the  state of the table for the current root node.
     */
    private void storeState() {
<<<<<<< HEAD
        if (currentRoot == null || propertiesAcc.isEmpty()
            || currentRootItemType.isEmpty())
            return;

        // Store the selected rows
        NbPreferences.forModule(this.getClass()).put(getUniqueSelName(currentRoot), stringFromNames(currentlySelectedNodes));
        currentlySelectedNodes.clear();

=======
        if (currentRoot == null || propertiesAcc.isEmpty()) {
            return;
        }

        // Store the selected rows
        savedSelectionMap.put(getUniqueSelName(), currentlySelectedNodes);
        currentlySelectedNodes.clear();

        if(currentRootItemType.isEmpty())
            return;
        
>>>>>>> 46065971
        // Store the column arrangements of the given Node.
        List<Node.Property<?>> props = new ArrayList<>(propertiesAcc);
        for (int i = 0; i < props.size(); i++) {
            Property<?> prop = props.get(i);
            NbPreferences.forModule(this.getClass()).put(getUniqueColName(prop), String.valueOf(i));
        }
    }
<<<<<<< HEAD
            
    // Load the state of current root Node if exists. 
    private List<Node.Property<?>> loadState() {
        // Load the selected Nodes for the current root node if exist.
        String objectString = NbPreferences.forModule(this.getClass()).get(getUniqueSelName(currentRoot), null);
        if (objectString != null) {
            currentlySelectedNodes = stringToNames(objectString);
        } else {
            currentlySelectedNodes = new ArrayList<>();
        }
        
        // Load the column order
=======

    /**
     * Load the stored state of current root if already stored.
     * @return The loaded list of node properties to be used as columns.
     */
    private List<Node.Property<?>> loadState() {
        // Load the selected Nodes for the current root node if exist.
        List<String> selectedNodes = savedSelectionMap.get(getUniqueSelName());
        if (selectedNodes != null) {
            currentlySelectedNodes = selectedNodes;
        } else {
            currentlySelectedNodes = new ArrayList<>();
        }
            
>>>>>>> 46065971
        propertiesAcc.clear();
        this.getAllChildPropertyHeadersRec(currentRoot, 100);
        List<Node.Property<?>> props = new ArrayList<>(propertiesAcc);
        
        // If type is not defined, use default order for columns
        if(currentRootItemType.isEmpty())
            return props;
        
        List<Node.Property<?>> orderedProps = new ArrayList<>(propertiesAcc);
        for (Property<?> prop : props) {
            Integer value = Integer.valueOf(NbPreferences.forModule(this.getClass())
                    .get(getUniqueColName(prop), "-1"));
            if (value >= 0) {
                /**
                 * The original contents of orderedProps do not matter when setting the new ordered values. The reason
                 * we copy propertiesAcc into it first is to give it the currect size so we can set() in any index.
                 */
                orderedProps.set(value, prop);
            }
        }
        propertiesAcc.clear();
        for (Property<?> prop : orderedProps) {
            propertiesAcc.add(prop);
        }
        return orderedProps;
    }

    /**
     * Get the names of the given node list.
     * @param nodes given list of nodes.
     * @return the ArrayList of names extracted.
     */
    private ArrayList<String> namesFromList(Node[] nodes) {
        ArrayList<String> names = new ArrayList<>();
        for (Node node : nodes) {
            String name = node.getName();
            names.add(name);
        }
        return names;
    }

    /**
     * Get a list of nodes from the current root that have names included in the
     * given list
     * @param names ArrayList of node names to extract from current root
     * @return the list of nodes extracted.
     */
<<<<<<< HEAD
    private Node[] namesToList(ArrayList<String> names) {
        Node[] nodes = new Node[names.size()];
        Node[] children = currentRoot.getChildren().getNodes(true);
        int i = 0;
        for (Node child : children) {
            for (String name : names) {
=======
    private Node[] namesToList(List<String> names) {
        Node[] nodes = new Node[names.size()];
        if(names.isEmpty())
            return nodes;
        Node[] children = currentRoot.getChildren().getNodes(false);
        int i = 0;
        for (String name : names) {
            for (Node child : children) {
>>>>>>> 46065971
                if (child.getName().equals(name)) {
                    nodes[i] = child;
                    i++;
                }
            }
        }
        return nodes;
    }

<<<<<<< HEAD
    /**
     * Serialized and convert the ArrayList of names into an object string.
     * @param names ArrayList of names to serialize.
     * @return The serialized string.
     */
    private static String stringFromNames(ArrayList<String> names) {
        ByteArrayOutputStream baos = new ByteArrayOutputStream();
        try {
            try (ObjectOutputStream oos = new ObjectOutputStream(baos)) {
                oos.writeObject(names);
            }
        } catch (IOException ex) {
            Exceptions.printStackTrace(ex);
        }
        return Base64.getEncoder().encodeToString(baos.toByteArray());
    }

    /**
     * Get the ArrayList of names back from the object string.
     * Suppress the casting warning since object has to be of this type.
     * @param objectString  The object string to convert
     * @return The ArrayList of names converted from the object string
     */
    @SuppressWarnings("unchecked")
    private static ArrayList<String> stringToNames(String objectString) {
        byte[] data = Base64.getDecoder().decode(objectString);
        ArrayList<String> names = new ArrayList<>();
        try {
            try (ObjectInputStream ois = new ObjectInputStream(new ByteArrayInputStream(data))) {
                names = (ArrayList<String>) ois.readObject();
            }
        } catch (IOException | ClassNotFoundException ex) {
            Exceptions.printStackTrace(ex);
        }
        return names;
    }

    // Get unique name for node and it's property.
    private String getUniqueColName(Property<?> prop) {
        return Case.getCurrentCase().getName() + "." + currentRootItemType + "." 
                + prop.getName().replaceAll("[^a-zA-Z0-9_]", "") + ".columnOrder";
    }

    // Get unique name for node and it's property.
    private String getUniqueSelName(Node root) {
        return Case.getCurrentCase().getName() + "." + root.getName().replaceAll("[^a-zA-Z0-9_]", "")
=======
    // Get unique name for node to be used for saving column orderings.
    private String getUniqueColName(Property<?> prop) {   
        return Case.getCurrentCase().getName() + "." + currentRootItemType + "."
                + prop.getName().replaceAll("[^a-zA-Z0-9_]", "") + ".columnOrder";
    }

    // Get unique name for node to be used for saving selection.
    private String getUniqueSelName() {
        return Case.getCurrentCase().getName() + "." + currentRoot.getName().replaceAll("[^a-zA-Z0-9_]", "")
>>>>>>> 46065971
                + ".selectedNodes";
    }

    // Populate a two-dimensional array with rows of property values for up 
    // to maxRows children of the node passed in. 
    private static Object[][] getRowValues(Node node, int maxRows) {
        int numRows = Math.min(maxRows, node.getChildren().getNodesCount());
        Object[][] rowValues = new Object[numRows][];
        int rowCount = 0;
        for (Node child : node.getChildren().getNodes()) {
            if (rowCount >= maxRows) {
                break;
            }
            // BC: I got this once, I think it was because the table
            // refreshed while we were in this method 
            // could be better synchronized.  Or it was from 
            // the lazy nodes updating...  Didn't have time 
            // to fully debug it. 
            if (rowCount > numRows) {
                break;
            }
            PropertySet[] propertySets = child.getPropertySets();
            if (propertySets.length > 0) {
                Property<?>[] properties = propertySets[0].getProperties();
                rowValues[rowCount] = new Object[properties.length];
                for (int j = 0; j < properties.length; ++j) {
                    try {
                        rowValues[rowCount][j] = properties[j].getValue();
                    } catch (IllegalAccessException | InvocationTargetException ignore) {
                        rowValues[rowCount][j] = "n/a"; //NON-NLS
                    }
                }
            }
            ++rowCount;
        }
        return rowValues;
    }

    @Override
    public String getTitle() {
        return NbBundle.getMessage(this.getClass(), "DataResultViewerTable.title");
    }

    @Override
    public DataResultViewer createInstance() {
        return new DataResultViewerTable();
    }

    /**
     * Gets the max width of the column from the given index, header, and table.
     *
     * @param index   the index of the column on the table / header
     * @param metrics the font metrics that this component use
     * @param margin  the left/right margin of the column
     * @param padding the left/right padding of the column
     * @param header  the property headers of the table
     * @param table   the object table
     *
     * @return max the maximum width of the column
     */
    @SuppressWarnings("rawtypes")
    private int getMaxColumnWidth(int index, FontMetrics metrics, int margin, int padding, List<Node.Property<?>> header, Object[][] table) {
        // set the tree (the node / names column) width
        String headerName = header.get(index - 1).getDisplayName();

        return getMaxColumnWidth(index, metrics, margin, padding, headerName, table);
    }

    /**
     * Gets the max width of the column from the given index, header, and table.
     *
     * @param index   the index of the column on the table / header
     * @param metrics the font metrics that this component use
     * @param margin  the left/right margin of the column
     * @param padding the left/right padding of the column
     * @param header  the column header for the comparison
     * @param table   the object table
     *
     * @return max the maximum width of the column
     */
    private synchronized int getMaxColumnWidth(int index, FontMetrics metrics, int margin, int padding, String header, Object[][] table) {
        // set the tree (the node / names column) width
        String headerName = header;
        int headerWidth = metrics.stringWidth(headerName); // length of the header
        int colWidth = 0;

        // Get maximum width of column data
        for (int i = 0; i < table.length; i++) {
            if (table[i] == null || index >= table[i].length) {
                continue;
            }
            String test = table[i][index].toString();
            colWidth = Math.max(colWidth, metrics.stringWidth(test));
        }

        colWidth += padding; // add the padding on the most left gap
        headerWidth += 8; // add the padding to the header (change this value if the header padding value is changed)

        // Set the width
        int width = Math.max(headerWidth, colWidth);
        width += 2 * margin; // Add margin

        return width;
    }

    @Override
    public void clearComponent() {
        this.tableScrollPanel.removeAll();
        this.tableScrollPanel = null;

        super.clearComponent();
    }

    private class DummyNodeListener implements NodeListener {

        private volatile boolean load = true;

        public void reset() {
            load = true;
        }

        @Override
        public void childrenAdded(final NodeMemberEvent nme) {
            Node[] delta = nme.getDelta();
            if (load && containsReal(delta)) {
                load = false;
                if (SwingUtilities.isEventDispatchThread()) {
                    setupTable(nme.getNode());
                } else {
                    SwingUtilities.invokeLater(new Runnable() {
                        @Override
                        public void run() {
                            setupTable(nme.getNode());
                        }
                    });
                }
            }
        }

        private boolean containsReal(Node[] delta) {
            for (Node n : delta) {
                if (!n.getDisplayName().equals(DUMMY_NODE_DISPLAY_NAME)) {
                    return true;
                }
            }
            return false;
        }

        @Override
        public void childrenRemoved(NodeMemberEvent nme) {
        }

        @Override
        public void childrenReordered(NodeReorderEvent nre) {
        }

        @Override
        public void nodeDestroyed(NodeEvent ne) {
        }

        @Override
        public void propertyChange(PropertyChangeEvent evt) {
        }
    }
}<|MERGE_RESOLUTION|>--- conflicted
+++ resolved
@@ -22,7 +22,6 @@
 import java.awt.FontMetrics;
 import java.awt.Graphics;
 import java.awt.dnd.DnDConstants;
-import java.awt.event.ActionEvent;
 import java.awt.event.MouseEvent;
 import java.awt.event.MouseListener;
 import java.beans.PropertyChangeEvent;
@@ -32,17 +31,10 @@
 import java.io.IOException;
 import java.io.ObjectInputStream;
 import java.io.ObjectOutputStream;
-<<<<<<< HEAD
-import java.io.Serializable;
-import java.lang.reflect.InvocationTargetException;
-import java.util.ArrayList;
-import java.util.Base64;
-=======
 import java.lang.reflect.InvocationTargetException;
 import java.util.ArrayList;
 import java.util.Base64;
 import java.util.HashMap;
->>>>>>> 46065971
 import java.util.LinkedHashSet;
 import java.util.List;
 import java.util.Map;
@@ -62,7 +54,6 @@
 import org.openide.nodes.AbstractNode;
 import org.openide.nodes.Children;
 import org.openide.nodes.Node;
-import org.openide.nodes.Node.Handle;
 import org.openide.nodes.Node.Property;
 import org.openide.nodes.Node.PropertySet;
 import org.openide.nodes.NodeEvent;
@@ -70,7 +61,6 @@
 import org.openide.nodes.NodeMemberEvent;
 import org.openide.nodes.NodeReorderEvent;
 import org.openide.nodes.Sheet;
-import org.openide.util.Exceptions;
 import org.openide.util.NbBundle;
 import org.openide.util.NbPreferences;
 import org.sleuthkit.autopsy.casemodule.Case;
@@ -91,12 +81,8 @@
     private final DummyNodeListener dummyNodeListener = new DummyNodeListener();
     private static final String DUMMY_NODE_DISPLAY_NAME = NbBundle.getMessage(DataResultViewerTable.class, "DataResultViewerTable.dummyNodeDisplayName");
     private Node currentRoot;
-<<<<<<< HEAD
-    private ArrayList<String> currentlySelectedNodes;
-=======
     private List<String> currentlySelectedNodes;
     private Map<String, List<String>> savedSelectionMap;
->>>>>>> 46065971
     private String currentRootItemType;
 
     /**
@@ -129,14 +115,34 @@
         ov.getOutline().setRootVisible(false);
         ov.getOutline().setDragEnabled(false);
 
-<<<<<<< HEAD
+        ov.getOutline().getColumnModel().addColumnModelListener(new TableColumnModelListener() {
+            @Override
+            public void columnAdded(TableColumnModelEvent e) {}
+            @Override
+            public void columnRemoved(TableColumnModelEvent e) {}
+            @Override
+            public void columnMarginChanged(ChangeEvent e) {}
+            @Override
+            public void columnSelectionChanged(ListSelectionEvent e) {}
+
+            @Override
+            public void columnMoved(TableColumnModelEvent e) {
+                // change the order of the column in the array/hashset
+                List<Node.Property<?>> props = new ArrayList<>(propertiesAcc);
+                Node.Property<?> prop = props.remove(e.getFromIndex());
+                props.add(e.getToIndex(), prop);
+
+                propertiesAcc.clear();
+                for (int j = 0; j < props.size(); ++j) {
+                    propertiesAcc.add(props.get(j));
+                }
+            }
+        });
         
-=======
         /**
-         * Add mouse listener to perform action on double-click A somewhat hacky
-         * way to perform action even if the column clicked is not the first
-         * one.
-         * This also saves selected node.
+         * Add mouse listener to perform action on double-click
+         * A somewhat hacky way to perform action even if the column clicked 
+         * is not the first one.
          */
         ov.getOutline().addMouseListener(new MouseListener() {
             @Override
@@ -161,63 +167,6 @@
                 }
             }
         });
-
->>>>>>> 46065971
-        ov.getOutline().getColumnModel().addColumnModelListener(new TableColumnModelListener() {
-            @Override
-            public void columnAdded(TableColumnModelEvent e) {}
-            @Override
-            public void columnRemoved(TableColumnModelEvent e) {}
-            @Override
-            public void columnMarginChanged(ChangeEvent e) {}
-            @Override
-            public void columnSelectionChanged(ListSelectionEvent e) {}
-
-            @Override
-            public void columnMoved(TableColumnModelEvent e) {
-                // change the order of the column in the array/hashset
-                List<Node.Property<?>> props = new ArrayList<>(propertiesAcc);
-                Node.Property<?> prop = props.remove(e.getFromIndex());
-                props.add(e.getToIndex(), prop);
-
-                propertiesAcc.clear();
-                for (int j = 0; j < props.size(); ++j) {
-                    propertiesAcc.add(props.get(j));
-                }
-            }
-        });
-<<<<<<< HEAD
-        
-        /**
-         * Add mouse listener to perform action on double-click
-         * A somewhat hacky way to perform action even if the column clicked 
-         * is not the first one.
-         */
-        ov.getOutline().addMouseListener(new MouseListener() {
-            @Override
-            public void mousePressed(MouseEvent e) {}
-            @Override
-            public void mouseReleased(MouseEvent e) {}
-            @Override
-            public void mouseEntered(MouseEvent e) {}
-            @Override
-            public void mouseExited(MouseEvent e) {}
-            @Override
-            public void mouseClicked(MouseEvent e) {
-                Node[] nodes = DataResultViewerTable.this.em.getSelectedNodes();
-                currentlySelectedNodes = namesFromList(nodes);
-                if (e.getClickCount() == 2) {
-                    for (Node node : nodes) {
-                        Action action = node.getPreferredAction();
-                        if (action != null) {
-                            action.actionPerformed(null);
-                        }
-                    }
-                }
-            }
-        });
-=======
->>>>>>> 46065971
     }
 
     /**
@@ -421,7 +370,6 @@
         if (ov == null) {
             return;
         }
-<<<<<<< HEAD
         
         storeState();
         
@@ -436,11 +384,6 @@
             Logger.getLogger(DataResultViewerTable.class.getName()).log(Level.INFO, 
                     "Node {0} is not TableFilterNode, columns are going to be in default order", root.getName());
         }
-=======
-
-        storeState();
-        currentRoot = root;
->>>>>>> 46065971
         List<Node.Property<?>> props = loadState();
 
         /*
@@ -517,15 +460,11 @@
         try {
             this.em.setSelectedNodes(namesToList(currentlySelectedNodes));
         } catch (PropertyVetoException ex) {
-<<<<<<< HEAD
-            Exceptions.printStackTrace(ex);
-=======
             /**
              * ignore exception since when we call setup table for the first time, the node's children
              * might have not been initialized.
              * Logger.getLogger(DataResultViewerTable.class.getName()).log(Level.SEVERE, "Cannot select nodes", ex);
              */
->>>>>>> 46065971
         }
     }
 
@@ -533,28 +472,17 @@
      * Store the  state of the table for the current root node.
      */
     private void storeState() {
-<<<<<<< HEAD
         if (currentRoot == null || propertiesAcc.isEmpty()
             || currentRootItemType.isEmpty())
             return;
 
         // Store the selected rows
-        NbPreferences.forModule(this.getClass()).put(getUniqueSelName(currentRoot), stringFromNames(currentlySelectedNodes));
-        currentlySelectedNodes.clear();
-
-=======
-        if (currentRoot == null || propertiesAcc.isEmpty()) {
-            return;
-        }
-
-        // Store the selected rows
         savedSelectionMap.put(getUniqueSelName(), currentlySelectedNodes);
         currentlySelectedNodes.clear();
 
         if(currentRootItemType.isEmpty())
             return;
         
->>>>>>> 46065971
         // Store the column arrangements of the given Node.
         List<Node.Property<?>> props = new ArrayList<>(propertiesAcc);
         for (int i = 0; i < props.size(); i++) {
@@ -562,25 +490,8 @@
             NbPreferences.forModule(this.getClass()).put(getUniqueColName(prop), String.valueOf(i));
         }
     }
-<<<<<<< HEAD
             
     // Load the state of current root Node if exists. 
-    private List<Node.Property<?>> loadState() {
-        // Load the selected Nodes for the current root node if exist.
-        String objectString = NbPreferences.forModule(this.getClass()).get(getUniqueSelName(currentRoot), null);
-        if (objectString != null) {
-            currentlySelectedNodes = stringToNames(objectString);
-        } else {
-            currentlySelectedNodes = new ArrayList<>();
-        }
-        
-        // Load the column order
-=======
-
-    /**
-     * Load the stored state of current root if already stored.
-     * @return The loaded list of node properties to be used as columns.
-     */
     private List<Node.Property<?>> loadState() {
         // Load the selected Nodes for the current root node if exist.
         List<String> selectedNodes = savedSelectionMap.get(getUniqueSelName());
@@ -588,9 +499,8 @@
             currentlySelectedNodes = selectedNodes;
         } else {
             currentlySelectedNodes = new ArrayList<>();
-        }
-            
->>>>>>> 46065971
+        }        
+        // Load the column order
         propertiesAcc.clear();
         this.getAllChildPropertyHeadersRec(currentRoot, 100);
         List<Node.Property<?>> props = new ArrayList<>(propertiesAcc);
@@ -638,14 +548,6 @@
      * @param names ArrayList of node names to extract from current root
      * @return the list of nodes extracted.
      */
-<<<<<<< HEAD
-    private Node[] namesToList(ArrayList<String> names) {
-        Node[] nodes = new Node[names.size()];
-        Node[] children = currentRoot.getChildren().getNodes(true);
-        int i = 0;
-        for (Node child : children) {
-            for (String name : names) {
-=======
     private Node[] namesToList(List<String> names) {
         Node[] nodes = new Node[names.size()];
         if(names.isEmpty())
@@ -654,7 +556,6 @@
         int i = 0;
         for (String name : names) {
             for (Node child : children) {
->>>>>>> 46065971
                 if (child.getName().equals(name)) {
                     nodes[i] = child;
                     i++;
@@ -664,54 +565,6 @@
         return nodes;
     }
 
-<<<<<<< HEAD
-    /**
-     * Serialized and convert the ArrayList of names into an object string.
-     * @param names ArrayList of names to serialize.
-     * @return The serialized string.
-     */
-    private static String stringFromNames(ArrayList<String> names) {
-        ByteArrayOutputStream baos = new ByteArrayOutputStream();
-        try {
-            try (ObjectOutputStream oos = new ObjectOutputStream(baos)) {
-                oos.writeObject(names);
-            }
-        } catch (IOException ex) {
-            Exceptions.printStackTrace(ex);
-        }
-        return Base64.getEncoder().encodeToString(baos.toByteArray());
-    }
-
-    /**
-     * Get the ArrayList of names back from the object string.
-     * Suppress the casting warning since object has to be of this type.
-     * @param objectString  The object string to convert
-     * @return The ArrayList of names converted from the object string
-     */
-    @SuppressWarnings("unchecked")
-    private static ArrayList<String> stringToNames(String objectString) {
-        byte[] data = Base64.getDecoder().decode(objectString);
-        ArrayList<String> names = new ArrayList<>();
-        try {
-            try (ObjectInputStream ois = new ObjectInputStream(new ByteArrayInputStream(data))) {
-                names = (ArrayList<String>) ois.readObject();
-            }
-        } catch (IOException | ClassNotFoundException ex) {
-            Exceptions.printStackTrace(ex);
-        }
-        return names;
-    }
-
-    // Get unique name for node and it's property.
-    private String getUniqueColName(Property<?> prop) {
-        return Case.getCurrentCase().getName() + "." + currentRootItemType + "." 
-                + prop.getName().replaceAll("[^a-zA-Z0-9_]", "") + ".columnOrder";
-    }
-
-    // Get unique name for node and it's property.
-    private String getUniqueSelName(Node root) {
-        return Case.getCurrentCase().getName() + "." + root.getName().replaceAll("[^a-zA-Z0-9_]", "")
-=======
     // Get unique name for node to be used for saving column orderings.
     private String getUniqueColName(Property<?> prop) {   
         return Case.getCurrentCase().getName() + "." + currentRootItemType + "."
@@ -721,7 +574,6 @@
     // Get unique name for node to be used for saving selection.
     private String getUniqueSelName() {
         return Case.getCurrentCase().getName() + "." + currentRoot.getName().replaceAll("[^a-zA-Z0-9_]", "")
->>>>>>> 46065971
                 + ".selectedNodes";
     }
 
