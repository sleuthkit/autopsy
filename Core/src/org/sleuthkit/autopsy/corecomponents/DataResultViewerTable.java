/*
 * Autopsy Forensic Browser
 *
 * Copyright 2013-2014 Basis Technology Corp.
 * Contact: carrier <at> sleuthkit <dot> org
 *
 * Licensed under the Apache License, Version 2.0 (the "License");
 * you may not use this file except in compliance with the License.
 * You may obtain a copy of the License at
 *
 *     http://www.apache.org/licenses/LICENSE-2.0
 *
 * Unless required by applicable law or agreed to in writing, software
 * distributed under the License is distributed on an "AS IS" BASIS,
 * WITHOUT WARRANTIES OR CONDITIONS OF ANY KIND, either express or implied.
 * See the License for the specific language governing permissions and
 * limitations under the License.
 */
package org.sleuthkit.autopsy.corecomponents;

import java.awt.Cursor;
import java.awt.FontMetrics;
import java.awt.Graphics;
import java.awt.dnd.DnDConstants;
import java.awt.event.MouseEvent;
import java.awt.event.MouseListener;
import java.beans.PropertyChangeEvent;
import java.beans.PropertyVetoException;
import java.lang.reflect.InvocationTargetException;
import java.util.ArrayList;
import java.util.HashMap;
import java.util.LinkedHashSet;
import java.util.List;
import java.util.Map;
import java.util.Set;
import java.util.logging.Level;
import javax.swing.Action;
import javax.swing.JTable;
import javax.swing.ListSelectionModel;
import javax.swing.SwingUtilities;
import javax.swing.event.ChangeEvent;
import javax.swing.event.ListSelectionEvent;
import javax.swing.event.TableColumnModelEvent;
import javax.swing.event.TableColumnModelListener;
import org.netbeans.swing.outline.DefaultOutlineModel;
import org.openide.explorer.ExplorerManager;
import org.openide.explorer.view.OutlineView;
import org.openide.nodes.AbstractNode;
import org.openide.nodes.Children;
import org.openide.nodes.Node;
import org.openide.nodes.Node.Property;
import org.openide.nodes.Node.PropertySet;
import org.openide.nodes.NodeEvent;
import org.openide.nodes.NodeListener;
import org.openide.nodes.NodeMemberEvent;
import org.openide.nodes.NodeReorderEvent;
import org.openide.nodes.Sheet;
import org.openide.util.NbBundle;
import org.openide.util.NbPreferences;
import org.sleuthkit.autopsy.casemodule.Case;
import org.sleuthkit.autopsy.corecomponentinterfaces.DataResultViewer;
import org.sleuthkit.autopsy.coreutils.Logger;

/**
 * DataResult sortable table viewer
 */
// @@@ Restore implementation of DataResultViewerTable as a DataResultViewer 
// service provider when DataResultViewers can be made compatible with node 
// multiple selection actions.
//@ServiceProvider(service = DataResultViewer.class)
public class DataResultViewerTable extends AbstractDataResultViewer {

    private String firstColumnLabel = NbBundle.getMessage(DataResultViewerTable.class, "DataResultViewerTable.firstColLbl");
    private Set<Property<?>> propertiesAcc = new LinkedHashSet<>();
    private final DummyNodeListener dummyNodeListener = new DummyNodeListener();
    private static final String DUMMY_NODE_DISPLAY_NAME = NbBundle.getMessage(DataResultViewerTable.class, "DataResultViewerTable.dummyNodeDisplayName");
    private Node currentRoot;
    private List<String> currentlySelectedNodes;
    private Map<String, List<String>> savedSelectionMap;
<<<<<<< HEAD
=======
    private String currentRootItemType;
>>>>>>> 96c0558c

    /**
     * Creates a DataResultViewerTable object that is compatible with node
     * multiple selection actions.
     */
    public DataResultViewerTable(ExplorerManager explorerManager) {
        super(explorerManager);
        initialize();
    }

    /**
     * Creates a DataResultViewerTable object that is NOT compatible with node
     * multiple selection actions.
     */
    public DataResultViewerTable() {
        initialize();
    }

    private void initialize() {
        initComponents();

        savedSelectionMap = new HashMap<>();
        OutlineView ov = ((OutlineView) this.tableScrollPanel);
        ov.setAllowedDragActions(DnDConstants.ACTION_NONE);

        ov.getOutline().setSelectionMode(ListSelectionModel.MULTIPLE_INTERVAL_SELECTION);

        // don't show the root node
        ov.getOutline().setRootVisible(false);
        ov.getOutline().setDragEnabled(false);

<<<<<<< HEAD
        /**
         * Add mouse listener to perform action on double-click A somewhat hacky
         * way to perform action even if the column clicked is not the first
         * one.
         * This also saves selected node.
         */
        ov.getOutline().addMouseListener(new MouseListener() {
            @Override
            public void mousePressed(MouseEvent e) {}
            @Override
            public void mouseReleased(MouseEvent e) {}
            @Override
            public void mouseEntered(MouseEvent e) {}
            @Override
            public void mouseExited(MouseEvent e) {}
            @Override
            public void mouseClicked(MouseEvent e) {
                Node[] nodes = DataResultViewerTable.this.em.getSelectedNodes();
                currentlySelectedNodes = namesFromList(nodes);
                if (e.getClickCount() == 2) {
                    for (Node node : nodes) {
                        Action action = node.getPreferredAction();
                        if (action != null) {
                            action.actionPerformed(null);
                        }
                    }
                }
            }
        });

=======
>>>>>>> 96c0558c
        ov.getOutline().getColumnModel().addColumnModelListener(new TableColumnModelListener() {
            @Override
            public void columnAdded(TableColumnModelEvent e) {}
            @Override
            public void columnRemoved(TableColumnModelEvent e) {}
            @Override
            public void columnMarginChanged(ChangeEvent e) {}
            @Override
            public void columnSelectionChanged(ListSelectionEvent e) {}

            @Override
            public void columnMoved(TableColumnModelEvent e) {
                // change the order of the column in the array/hashset
                List<Node.Property<?>> props = new ArrayList<>(propertiesAcc);
                Node.Property<?> prop = props.remove(e.getFromIndex());
                props.add(e.getToIndex(), prop);

                propertiesAcc.clear();
                for (int j = 0; j < props.size(); ++j) {
                    propertiesAcc.add(props.get(j));
                }
            }
        });
<<<<<<< HEAD
=======
        
        /**
         * Add mouse listener to perform action on double-click
         * A somewhat hacky way to perform action even if the column clicked 
         * is not the first one.
         */
        ov.getOutline().addMouseListener(new MouseListener() {
            @Override
            public void mousePressed(MouseEvent e) {}
            @Override
            public void mouseReleased(MouseEvent e) {}
            @Override
            public void mouseEntered(MouseEvent e) {}
            @Override
            public void mouseExited(MouseEvent e) {}
            @Override
            public void mouseClicked(MouseEvent e) {
                Node[] nodes = DataResultViewerTable.this.em.getSelectedNodes();
                currentlySelectedNodes = namesFromList(nodes);
                if (e.getClickCount() == 2) {
                    for (Node node : nodes) {
                        Action action = node.getPreferredAction();
                        if (action != null) {
                            action.actionPerformed(null);
                        }
                    }
                }
            }
        });
>>>>>>> 96c0558c
    }

    /**
     * Expand node
     *
     * @param n Node to expand
     */
    @Override
    public void expandNode(Node n) {
        super.expandNode(n);

        if (this.tableScrollPanel != null) {
            OutlineView ov = ((OutlineView) this.tableScrollPanel);
            ov.expandNode(n);
        }
    }

    /**
     * This method is called from within the constructor to initialize the form.
     * WARNING: Do NOT modify this code. The content of this method is always
     * regenerated by the Form Editor.
     */
    @SuppressWarnings("unchecked")
    // <editor-fold defaultstate="collapsed" desc="Generated Code">//GEN-BEGIN:initComponents
    private void initComponents() {

        tableScrollPanel = new OutlineView(this.firstColumnLabel);

        //new TreeTableView()
        tableScrollPanel.addComponentListener(new java.awt.event.ComponentAdapter() {
            public void componentResized(java.awt.event.ComponentEvent evt) {
                tableScrollPanelComponentResized(evt);
            }
        });

        javax.swing.GroupLayout layout = new javax.swing.GroupLayout(this);
        this.setLayout(layout);
        layout.setHorizontalGroup(
            layout.createParallelGroup(javax.swing.GroupLayout.Alignment.LEADING)
            .addComponent(tableScrollPanel, javax.swing.GroupLayout.DEFAULT_SIZE, 691, Short.MAX_VALUE)
        );
        layout.setVerticalGroup(
            layout.createParallelGroup(javax.swing.GroupLayout.Alignment.LEADING)
            .addComponent(tableScrollPanel, javax.swing.GroupLayout.DEFAULT_SIZE, 366, Short.MAX_VALUE)
        );
    }// </editor-fold>//GEN-END:initComponents

    private void tableScrollPanelComponentResized(java.awt.event.ComponentEvent evt) {//GEN-FIRST:event_tableScrollPanelComponentResized
    }//GEN-LAST:event_tableScrollPanelComponentResized
    // Variables declaration - do not modify//GEN-BEGIN:variables
    private javax.swing.JScrollPane tableScrollPanel;
    // End of variables declaration//GEN-END:variables

    /**
     * Gets regular Bean property set properties from first child of Node.
     *
     * @param parent Node with at least one child to get properties from
     *
     * @return Properties,
     */
    private Node.Property<?>[] getChildPropertyHeaders(Node parent) {
        Node firstChild = parent.getChildren().getNodeAt(0);

        if (firstChild == null) {
            throw new IllegalArgumentException(
                    NbBundle.getMessage(this.getClass(), "DataResultViewerTable.illegalArgExc.noChildFromParent"));
        } else {
            for (PropertySet ps : firstChild.getPropertySets()) {
                if (ps.getName().equals(Sheet.PROPERTIES)) {
                    return ps.getProperties();
                }
            }

            throw new IllegalArgumentException(
                    NbBundle.getMessage(this.getClass(), "DataResultViewerTable.illegalArgExc.childWithoutPropertySet"));
        }
    }

    /**
     * Gets regular Bean property set properties from all first children and,
     * recursively, subchildren of Node. Note: won't work out the box for lazy
     * load - you need to set all children props for the parent by hand
     *
     * @param parent Node with at least one child to get properties from
     *
     * @return Properties,
     */
    @SuppressWarnings("rawtypes")
    private Node.Property[] getAllChildPropertyHeaders(Node parent) {
        Node firstChild = parent.getChildren().getNodeAt(0);

        Property[] properties = null;

        if (firstChild == null) {
            throw new IllegalArgumentException(
                    NbBundle.getMessage(this.getClass(), "DataResultViewerTable.illegalArgExc.noChildFromParent"));
        } else {
            Set<Property> allProperties = new LinkedHashSet<>();
            while (firstChild != null) {
                for (PropertySet ps : firstChild.getPropertySets()) {
                    final Property[] props = ps.getProperties();
                    final int propsNum = props.length;
                    for (int i = 0; i < propsNum; ++i) {
                        allProperties.add(props[i]);
                    }
                }
                firstChild = firstChild.getChildren().getNodeAt(0);
            }

            properties = allProperties.toArray(new Property<?>[0]);
        }
        return properties;

    }

    /**
     * Gets regular Bean property set properties from all children and,
     * recursively, subchildren of Node. Note: won't work out the box for lazy
     * load - you need to set all children props for the parent by hand
     *
     * @param parent Node with at least one child to get properties from
     * @param rows   max number of rows to retrieve properties for (can be used
     *               for memory optimization)
     */
    private void getAllChildPropertyHeadersRec(Node parent, int rows) {
        Children children = parent.getChildren();
        int childCount = 0;
        for (Node child : children.getNodes()) {
            if (++childCount > rows) {
                return;
            }
            for (PropertySet ps : child.getPropertySets()) {
                final Property<?>[] props = ps.getProperties();
                final int propsNum = props.length;
                for (int j = 0; j < propsNum; ++j) {
                    propertiesAcc.add(props[j]);
                }
            }
            getAllChildPropertyHeadersRec(child, rows);
        }
    }

    @Override
    public boolean isSupported(Node selectedNode) {
        return true;
    }

    /**
     * Thread note: Make sure to run this in the EDT as it causes GUI
     * operations.
     *
     * @param selectedNode
     */
    @Override
    public void setNode(Node selectedNode) {
        // change the cursor to "waiting cursor" for this operation
        this.setCursor(Cursor.getPredefinedCursor(Cursor.WAIT_CURSOR));
        try {
            boolean hasChildren = false;

            if (selectedNode != null) {
                // @@@ This just did a DB round trip to get the count and the results were not saved...
                hasChildren = selectedNode.getChildren().getNodesCount() > 0;
            }

            Node oldNode = this.em.getRootContext();
            if (oldNode != null) {
                oldNode.removeNodeListener(dummyNodeListener);
            }

            // if there's no selection node, do nothing
            if (hasChildren) {
                Node root = selectedNode;
                dummyNodeListener.reset();
                root.addNodeListener(dummyNodeListener);
                setupTable(root);
            } else {
                final OutlineView ov = ((OutlineView) this.tableScrollPanel);
                Node emptyNode = new AbstractNode(Children.LEAF);
                em.setRootContext(emptyNode); // make empty node
                ov.getOutline().setAutoResizeMode(JTable.AUTO_RESIZE_ALL_COLUMNS);
                ov.setPropertyColumns(); // set the empty property header
            }
        } finally {
            this.setCursor(null);
        }
    }

    /**
     * Create Column Headers based on the Content represented by the Nodes in
     * the table.
     *
     * @param root The parent Node of the ContentNodes
     */
    private void setupTable(final Node root) {

        em.setRootContext(root);

        final OutlineView ov = ((OutlineView) this.tableScrollPanel);

        if (ov == null) {
            return;
        }
        
        storeState();
        
        // set the new root as current
        currentRoot = root;
        List<Node.Property<?>> props = loadState();

        /*
         * OutlineView makes the first column be the result of
         * node.getDisplayName with the icon. This duplicates our first column,
         * which is the file name, etc. So, pop that property off the list, but
         * use its display name as the header for the column so that the header
         * can change depending on the type of data being displayed.
         *
         * NOTE: This assumes that the first property is always the one tha
         * duplicates getDisplayName(). This seems like a big assumption and
         * could be made more robust.
         */
        if (props.size() > 0) {
            Node.Property<?> prop = props.remove(0);
            ((DefaultOutlineModel) ov.getOutline().getOutlineModel()).setNodesColumnLabel(prop.getDisplayName());
        }

        // Get the columns setup with respect to names and sortability
        String[] propStrings = new String[props.size() * 2];
        for (int i = 0; i < props.size(); i++) {
            props.get(i).setValue("ComparableColumnTTV", Boolean.TRUE); //NON-NLS
            //First property column is sorted initially
            if (i == 0) {
                props.get(i).setValue("TreeColumnTTV", Boolean.TRUE); // Identifies special property representing first (tree) column. NON-NLS
                props.get(i).setValue("SortingColumnTTV", Boolean.TRUE); // TreeTableView should be initially sorted by this property column. NON-NLS
            }
            propStrings[2 * i] = props.get(i).getName();
            propStrings[2 * i + 1] = props.get(i).getDisplayName();
        }

        ov.setPropertyColumns(propStrings);

        // show the horizontal scroll panel and show all the content & header
        int totalColumns = props.size();

        //int scrollWidth = ttv.getWidth();
        int margin = 4;
        int startColumn = 1;

        // If there is only one column (which was removed from props above)
        // Just let the table resize itself.
        ov.getOutline().setAutoResizeMode((props.size() > 0) ? JTable.AUTO_RESIZE_OFF : JTable.AUTO_RESIZE_ALL_COLUMNS);

        // get first 100 rows values for the table
        Object[][] content;
        content = getRowValues(root, 100);

        if (content != null) {
            // get the fontmetrics
            final Graphics graphics = ov.getGraphics();
            if (graphics != null) {
                final FontMetrics metrics = graphics.getFontMetrics();

                // for the "Name" column
                int nodeColWidth = Math.min(getMaxColumnWidth(0, metrics, margin, 40, firstColumnLabel, content), 250); // Note: 40 is the width of the icon + node lines. Change this value if those values change!
                ov.getOutline().getColumnModel().getColumn(0).setPreferredWidth(nodeColWidth);

                // get the max for each other column
                for (int colIndex = startColumn; colIndex <= totalColumns; colIndex++) {
                    int colWidth = Math.min(getMaxColumnWidth(colIndex, metrics, margin, 8, props, content), 350);
                    ov.getOutline().getColumnModel().getColumn(colIndex).setPreferredWidth(colWidth);
                }
            }
            
            // if there's no content just auto resize all columns
            if (content.length <= 0) {
                // turn on the auto resize
                ov.getOutline().setAutoResizeMode(JTable.AUTO_RESIZE_ALL_COLUMNS);
            }
        }
        
        // Select loaded nodes
        try {
            this.em.setSelectedNodes(namesToList(currentlySelectedNodes));
        } catch (PropertyVetoException ex) {
            /**
             * ignore exception since when we call setup table for the first time, the node's children
             * might have not been initialized.
             * Logger.getLogger(DataResultViewerTable.class.getName()).log(Level.SEVERE, "Cannot select nodes", ex);
             */
        }
    }

    /**
     * Store the  state of the table for the current root node.
     */
    private void storeState() {
<<<<<<< HEAD
        if (currentRoot == null || propertiesAcc.isEmpty()) {
            return;
        }
=======
        if (currentRoot == null || propertiesAcc.isEmpty()
            || currentRootItemType.isEmpty())
            return;
>>>>>>> 96c0558c

        // Store the selected rows
        savedSelectionMap.put(getUniqueSelName(), currentlySelectedNodes);
        currentlySelectedNodes.clear();

<<<<<<< HEAD
        TableFilterNode tfn;
        if(currentRoot instanceof TableFilterNode)
            tfn = (TableFilterNode) currentRoot;
        else
=======
        if(currentRootItemType.isEmpty())
>>>>>>> 96c0558c
            return;
        
        // Store the column arrangements of the given Node.
        List<Node.Property<?>> props = new ArrayList<>(propertiesAcc);
        for (int i = 0; i < props.size(); i++) {
            Property<?> prop = props.get(i);
<<<<<<< HEAD
            NbPreferences.forModule(this.getClass()).put(getUniqueColName(prop, tfn.getItemType()), String.valueOf(i));
        }
    }

    /**
     * Load the stored state of current root if already stored.
     * @return The loaded list of node properties to be used as columns.
     */
=======
            NbPreferences.forModule(this.getClass()).put(getUniqueColName(prop), String.valueOf(i));
        }
    }
            
    // Load the state of current root Node if exists. 
>>>>>>> 96c0558c
    private List<Node.Property<?>> loadState() {
        // Load the selected Nodes for the current root node if exist.
        List<String> selectedNodes = savedSelectionMap.get(getUniqueSelName());
        if (selectedNodes != null) {
            currentlySelectedNodes = selectedNodes;
        } else {
            currentlySelectedNodes = new ArrayList<>();
<<<<<<< HEAD
        }
        
=======
        }        
        // Load the column order
>>>>>>> 96c0558c
        propertiesAcc.clear();
        this.getAllChildPropertyHeadersRec(currentRoot, 100);
        List<Node.Property<?>> props = new ArrayList<>(propertiesAcc);
        
        // If node is not table filter node, use default order for columns
        TableFilterNode tfn;
        if(currentRoot instanceof TableFilterNode) {
            tfn = (TableFilterNode) currentRoot;
        }
        else {
            Logger.getLogger(DataResultViewerTable.class.getName()).log(Level.INFO, 
                    "Node {0} is not TableFilterNode, columns are going to be in default order", currentRoot.getName());
            return props;
        }
        
        List<Node.Property<?>> orderedProps = new ArrayList<>(propertiesAcc);
        for (Property<?> prop : props) {
            Integer value = Integer.valueOf(NbPreferences.forModule(this.getClass())
<<<<<<< HEAD
                    .get(getUniqueColName(prop, tfn.getItemType()), "-1"));
=======
                    .get(getUniqueColName(prop), "-1"));
>>>>>>> 96c0558c
            if (value >= 0) {
                /**
                 * The original contents of orderedProps do not matter when setting the new ordered values. The reason
                 * we copy propertiesAcc into it first is to give it the currect size so we can set() in any index.
                 */
                orderedProps.set(value, prop);
            }
        }
        propertiesAcc.clear();
        for (Property<?> prop : orderedProps) {
            propertiesAcc.add(prop);
        }
        return orderedProps;
    }

    /**
     * Get the names of the given node list.
     * @param nodes given list of nodes.
     * @return the ArrayList of names extracted.
     */
    private ArrayList<String> namesFromList(Node[] nodes) {
        ArrayList<String> names = new ArrayList<>();
        for (Node node : nodes) {
            String name = node.getName();
            names.add(name);
        }
        return names;
    }

    /**
     * Get a list of nodes from the current root that have names included in the
     * given list
     * @param names ArrayList of node names to extract from current root
     * @return the list of nodes extracted.
     */
    private Node[] namesToList(List<String> names) {
        Node[] nodes = new Node[names.size()];
        if(names.isEmpty())
            return nodes;
        Node[] children = currentRoot.getChildren().getNodes(false);
        int i = 0;
        for (String name : names) {
            for (Node child : children) {
                if (child.getName().equals(name)) {
                    nodes[i] = child;
                    i++;
                }
            }
        }
        return nodes;
    }

    // Get unique name for node to be used for saving column orderings.
<<<<<<< HEAD
    private String getUniqueColName(Property<?> prop, String type) {
        return Case.getCurrentCase().getName() + "." + type + "." 
=======
    private String getUniqueColName(Property<?> prop) {   
        return Case.getCurrentCase().getName() + "." + currentRootItemType + "."
>>>>>>> 96c0558c
                + prop.getName().replaceAll("[^a-zA-Z0-9_]", "") + ".columnOrder";
    }

    // Get unique name for node to be used for saving selection.
    private String getUniqueSelName() {
        return Case.getCurrentCase().getName() + "." + currentRoot.getName().replaceAll("[^a-zA-Z0-9_]", "")
                + ".selectedNodes";
    }

    // Populate a two-dimensional array with rows of property values for up 
    // to maxRows children of the node passed in. 
    private static Object[][] getRowValues(Node node, int maxRows) {
        int numRows = Math.min(maxRows, node.getChildren().getNodesCount());
        Object[][] rowValues = new Object[numRows][];
        int rowCount = 0;
        for (Node child : node.getChildren().getNodes()) {
            if (rowCount >= maxRows) {
                break;
            }
            // BC: I got this once, I think it was because the table
            // refreshed while we were in this method 
            // could be better synchronized.  Or it was from 
            // the lazy nodes updating...  Didn't have time 
            // to fully debug it. 
            if (rowCount > numRows) {
                break;
            }
            PropertySet[] propertySets = child.getPropertySets();
            if (propertySets.length > 0) {
                Property<?>[] properties = propertySets[0].getProperties();
                rowValues[rowCount] = new Object[properties.length];
                for (int j = 0; j < properties.length; ++j) {
                    try {
                        rowValues[rowCount][j] = properties[j].getValue();
                    } catch (IllegalAccessException | InvocationTargetException ignore) {
                        rowValues[rowCount][j] = "n/a"; //NON-NLS
                    }
                }
            }
            ++rowCount;
        }
        return rowValues;
    }

    @Override
    public String getTitle() {
        return NbBundle.getMessage(this.getClass(), "DataResultViewerTable.title");
    }

    @Override
    public DataResultViewer createInstance() {
        return new DataResultViewerTable();
    }

    /**
     * Gets the max width of the column from the given index, header, and table.
     *
     * @param index   the index of the column on the table / header
     * @param metrics the font metrics that this component use
     * @param margin  the left/right margin of the column
     * @param padding the left/right padding of the column
     * @param header  the property headers of the table
     * @param table   the object table
     *
     * @return max the maximum width of the column
     */
    @SuppressWarnings("rawtypes")
    private int getMaxColumnWidth(int index, FontMetrics metrics, int margin, int padding, List<Node.Property<?>> header, Object[][] table) {
        // set the tree (the node / names column) width
        String headerName = header.get(index - 1).getDisplayName();

        return getMaxColumnWidth(index, metrics, margin, padding, headerName, table);
    }

    /**
     * Gets the max width of the column from the given index, header, and table.
     *
     * @param index   the index of the column on the table / header
     * @param metrics the font metrics that this component use
     * @param margin  the left/right margin of the column
     * @param padding the left/right padding of the column
     * @param header  the column header for the comparison
     * @param table   the object table
     *
     * @return max the maximum width of the column
     */
    private synchronized int getMaxColumnWidth(int index, FontMetrics metrics, int margin, int padding, String header, Object[][] table) {
        // set the tree (the node / names column) width
        String headerName = header;
        int headerWidth = metrics.stringWidth(headerName); // length of the header
        int colWidth = 0;

        // Get maximum width of column data
        for (int i = 0; i < table.length; i++) {
            if (table[i] == null || index >= table[i].length) {
                continue;
            }
            String test = table[i][index].toString();
            colWidth = Math.max(colWidth, metrics.stringWidth(test));
        }

        colWidth += padding; // add the padding on the most left gap
        headerWidth += 8; // add the padding to the header (change this value if the header padding value is changed)

        // Set the width
        int width = Math.max(headerWidth, colWidth);
        width += 2 * margin; // Add margin

        return width;
    }

    @Override
    public void clearComponent() {
        this.tableScrollPanel.removeAll();
        this.tableScrollPanel = null;

        super.clearComponent();
    }

    private class DummyNodeListener implements NodeListener {

        private volatile boolean load = true;

        public void reset() {
            load = true;
        }

        @Override
        public void childrenAdded(final NodeMemberEvent nme) {
            Node[] delta = nme.getDelta();
            if (load && containsReal(delta)) {
                load = false;
                if (SwingUtilities.isEventDispatchThread()) {
                    setupTable(nme.getNode());
                } else {
                    SwingUtilities.invokeLater(new Runnable() {
                        @Override
                        public void run() {
                            setupTable(nme.getNode());
                        }
                    });
                }
            }
        }

        private boolean containsReal(Node[] delta) {
            for (Node n : delta) {
                if (!n.getDisplayName().equals(DUMMY_NODE_DISPLAY_NAME)) {
                    return true;
                }
            }
            return false;
        }

        @Override
        public void childrenRemoved(NodeMemberEvent nme) {
        }

        @Override
        public void childrenReordered(NodeReorderEvent nre) {
        }

        @Override
        public void nodeDestroyed(NodeEvent ne) {
        }

        @Override
        public void propertyChange(PropertyChangeEvent evt) {
        }
    }
}<|MERGE_RESOLUTION|>--- conflicted
+++ resolved
@@ -77,10 +77,6 @@
     private Node currentRoot;
     private List<String> currentlySelectedNodes;
     private Map<String, List<String>> savedSelectionMap;
-<<<<<<< HEAD
-=======
-    private String currentRootItemType;
->>>>>>> 96c0558c
 
     /**
      * Creates a DataResultViewerTable object that is compatible with node
@@ -112,12 +108,34 @@
         ov.getOutline().setRootVisible(false);
         ov.getOutline().setDragEnabled(false);
 
-<<<<<<< HEAD
+        ov.getOutline().getColumnModel().addColumnModelListener(new TableColumnModelListener() {
+            @Override
+            public void columnAdded(TableColumnModelEvent e) {}
+            @Override
+            public void columnRemoved(TableColumnModelEvent e) {}
+            @Override
+            public void columnMarginChanged(ChangeEvent e) {}
+            @Override
+            public void columnSelectionChanged(ListSelectionEvent e) {}
+
+            @Override
+            public void columnMoved(TableColumnModelEvent e) {
+                // change the order of the column in the array/hashset
+                List<Node.Property<?>> props = new ArrayList<>(propertiesAcc);
+                Node.Property<?> prop = props.remove(e.getFromIndex());
+                props.add(e.getToIndex(), prop);
+
+                propertiesAcc.clear();
+                for (int j = 0; j < props.size(); ++j) {
+                    propertiesAcc.add(props.get(j));
+                }
+            }
+        });
+        
         /**
-         * Add mouse listener to perform action on double-click A somewhat hacky
-         * way to perform action even if the column clicked is not the first
-         * one.
-         * This also saves selected node.
+         * Add mouse listener to perform action on double-click
+         * A somewhat hacky way to perform action even if the column clicked 
+         * is not the first one.
          */
         ov.getOutline().addMouseListener(new MouseListener() {
             @Override
@@ -142,64 +160,6 @@
                 }
             }
         });
-
-=======
->>>>>>> 96c0558c
-        ov.getOutline().getColumnModel().addColumnModelListener(new TableColumnModelListener() {
-            @Override
-            public void columnAdded(TableColumnModelEvent e) {}
-            @Override
-            public void columnRemoved(TableColumnModelEvent e) {}
-            @Override
-            public void columnMarginChanged(ChangeEvent e) {}
-            @Override
-            public void columnSelectionChanged(ListSelectionEvent e) {}
-
-            @Override
-            public void columnMoved(TableColumnModelEvent e) {
-                // change the order of the column in the array/hashset
-                List<Node.Property<?>> props = new ArrayList<>(propertiesAcc);
-                Node.Property<?> prop = props.remove(e.getFromIndex());
-                props.add(e.getToIndex(), prop);
-
-                propertiesAcc.clear();
-                for (int j = 0; j < props.size(); ++j) {
-                    propertiesAcc.add(props.get(j));
-                }
-            }
-        });
-<<<<<<< HEAD
-=======
-        
-        /**
-         * Add mouse listener to perform action on double-click
-         * A somewhat hacky way to perform action even if the column clicked 
-         * is not the first one.
-         */
-        ov.getOutline().addMouseListener(new MouseListener() {
-            @Override
-            public void mousePressed(MouseEvent e) {}
-            @Override
-            public void mouseReleased(MouseEvent e) {}
-            @Override
-            public void mouseEntered(MouseEvent e) {}
-            @Override
-            public void mouseExited(MouseEvent e) {}
-            @Override
-            public void mouseClicked(MouseEvent e) {
-                Node[] nodes = DataResultViewerTable.this.em.getSelectedNodes();
-                currentlySelectedNodes = namesFromList(nodes);
-                if (e.getClickCount() == 2) {
-                    for (Node node : nodes) {
-                        Action action = node.getPreferredAction();
-                        if (action != null) {
-                            action.actionPerformed(null);
-                        }
-                    }
-                }
-            }
-        });
->>>>>>> 96c0558c
     }
 
     /**
@@ -496,35 +456,23 @@
      * Store the  state of the table for the current root node.
      */
     private void storeState() {
-<<<<<<< HEAD
-        if (currentRoot == null || propertiesAcc.isEmpty()) {
+        if (currentRoot == null || propertiesAcc.isEmpty())
             return;
-        }
-=======
-        if (currentRoot == null || propertiesAcc.isEmpty()
-            || currentRootItemType.isEmpty())
-            return;
->>>>>>> 96c0558c
 
         // Store the selected rows
         savedSelectionMap.put(getUniqueSelName(), currentlySelectedNodes);
         currentlySelectedNodes.clear();
 
-<<<<<<< HEAD
         TableFilterNode tfn;
         if(currentRoot instanceof TableFilterNode)
             tfn = (TableFilterNode) currentRoot;
         else
-=======
-        if(currentRootItemType.isEmpty())
->>>>>>> 96c0558c
             return;
         
         // Store the column arrangements of the given Node.
         List<Node.Property<?>> props = new ArrayList<>(propertiesAcc);
         for (int i = 0; i < props.size(); i++) {
             Property<?> prop = props.get(i);
-<<<<<<< HEAD
             NbPreferences.forModule(this.getClass()).put(getUniqueColName(prop, tfn.getItemType()), String.valueOf(i));
         }
     }
@@ -533,13 +481,6 @@
      * Load the stored state of current root if already stored.
      * @return The loaded list of node properties to be used as columns.
      */
-=======
-            NbPreferences.forModule(this.getClass()).put(getUniqueColName(prop), String.valueOf(i));
-        }
-    }
-            
-    // Load the state of current root Node if exists. 
->>>>>>> 96c0558c
     private List<Node.Property<?>> loadState() {
         // Load the selected Nodes for the current root node if exist.
         List<String> selectedNodes = savedSelectionMap.get(getUniqueSelName());
@@ -547,13 +488,8 @@
             currentlySelectedNodes = selectedNodes;
         } else {
             currentlySelectedNodes = new ArrayList<>();
-<<<<<<< HEAD
-        }
-        
-=======
         }        
         // Load the column order
->>>>>>> 96c0558c
         propertiesAcc.clear();
         this.getAllChildPropertyHeadersRec(currentRoot, 100);
         List<Node.Property<?>> props = new ArrayList<>(propertiesAcc);
@@ -572,11 +508,7 @@
         List<Node.Property<?>> orderedProps = new ArrayList<>(propertiesAcc);
         for (Property<?> prop : props) {
             Integer value = Integer.valueOf(NbPreferences.forModule(this.getClass())
-<<<<<<< HEAD
                     .get(getUniqueColName(prop, tfn.getItemType()), "-1"));
-=======
-                    .get(getUniqueColName(prop), "-1"));
->>>>>>> 96c0558c
             if (value >= 0) {
                 /**
                  * The original contents of orderedProps do not matter when setting the new ordered values. The reason
@@ -630,13 +562,8 @@
     }
 
     // Get unique name for node to be used for saving column orderings.
-<<<<<<< HEAD
     private String getUniqueColName(Property<?> prop, String type) {
         return Case.getCurrentCase().getName() + "." + type + "." 
-=======
-    private String getUniqueColName(Property<?> prop) {   
-        return Case.getCurrentCase().getName() + "." + currentRootItemType + "."
->>>>>>> 96c0558c
                 + prop.getName().replaceAll("[^a-zA-Z0-9_]", "") + ".columnOrder";
     }
 
