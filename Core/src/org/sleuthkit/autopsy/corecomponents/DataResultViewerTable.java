--- conflicted
+++ resolved
@@ -150,18 +150,15 @@
          */
         initComponents();
 
-<<<<<<< HEAD
-=======
         initializePagingSupport();
-        
-        /*
-         * Disable the CSV export button for the common properties results 
+
+        /*
+         * Disable the CSV export button for the common properties results
          */
         if (this instanceof org.sleuthkit.autopsy.commonpropertiessearch.CommonAttributesSearchResultsViewerTable) {
             exportCSVButton.setEnabled(false);
         }
 
->>>>>>> dd27e6cb
         /*
          * Configure the child OutlineView (explorer view) component.
          */
@@ -252,8 +249,6 @@
 
         this.setCursor(Cursor.getPredefinedCursor(Cursor.WAIT_CURSOR));
         try {
-<<<<<<< HEAD
-=======
             if (rootNode != null) {
                 /**
                  * Check to see if we have previously created a paging support
@@ -305,7 +300,6 @@
                 });
             }
 
->>>>>>> dd27e6cb
             /*
              * If the given node is not null and has children, set it as the
              * root context of the child OutlineView, otherwise make an
@@ -319,10 +313,7 @@
              */
             if (rootNode != null && rootNode.getChildren().getNodesCount() > 0) {
                 this.rootNode = rootNode;
-<<<<<<< HEAD
-=======
-
->>>>>>> dd27e6cb
+
                 this.getExplorerManager().setRootContext(this.rootNode);
                 setupTable();
             } else {
@@ -1105,8 +1096,6 @@
     private void initComponents() {
 
         outlineView = new OutlineView(DataResultViewerTable.FIRST_COLUMN_LABEL);
-<<<<<<< HEAD
-=======
         gotoPageLabel = new javax.swing.JLabel();
         gotoPageTextField = new javax.swing.JTextField();
         exportCSVButton = new javax.swing.JButton();
@@ -1156,7 +1145,6 @@
                 gotoPageTextFieldActionPerformed(evt);
             }
         });
->>>>>>> dd27e6cb
 
         exportCSVButton.setText(org.openide.util.NbBundle.getMessage(DataResultViewerTable.class, "DataResultViewerTable.exportCSVButton.text")); // NOI18N
         exportCSVButton.addActionListener(new java.awt.event.ActionListener() {
@@ -1169,9 +1157,6 @@
         this.setLayout(layout);
         layout.setHorizontalGroup(
             layout.createParallelGroup(javax.swing.GroupLayout.Alignment.LEADING)
-<<<<<<< HEAD
-            .addComponent(outlineView, javax.swing.GroupLayout.DEFAULT_SIZE, 691, Short.MAX_VALUE)
-=======
             .addComponent(outlineView, javax.swing.GroupLayout.DEFAULT_SIZE, 904, Short.MAX_VALUE)
             .addGroup(layout.createSequentialGroup()
                 .addContainerGap()
@@ -1190,13 +1175,9 @@
                 .addComponent(gotoPageTextField, javax.swing.GroupLayout.PREFERRED_SIZE, 33, javax.swing.GroupLayout.PREFERRED_SIZE)
                 .addPreferredGap(javax.swing.LayoutStyle.ComponentPlacement.RELATED, javax.swing.GroupLayout.DEFAULT_SIZE, Short.MAX_VALUE)
                 .addComponent(exportCSVButton))
->>>>>>> dd27e6cb
         );
         layout.setVerticalGroup(
             layout.createParallelGroup(javax.swing.GroupLayout.Alignment.LEADING)
-<<<<<<< HEAD
-            .addComponent(outlineView, javax.swing.GroupLayout.DEFAULT_SIZE, 366, Short.MAX_VALUE)
-=======
             .addGroup(javax.swing.GroupLayout.Alignment.TRAILING, layout.createSequentialGroup()
                 .addGap(3, 3, 3)
                 .addGroup(layout.createParallelGroup(javax.swing.GroupLayout.Alignment.CENTER)
@@ -1211,12 +1192,8 @@
                 .addGap(3, 3, 3)
                 .addComponent(outlineView, javax.swing.GroupLayout.DEFAULT_SIZE, 321, Short.MAX_VALUE)
                 .addContainerGap())
->>>>>>> dd27e6cb
         );
     }// </editor-fold>//GEN-END:initComponents
-<<<<<<< HEAD
-    // Variables declaration - do not modify//GEN-BEGIN:variables
-=======
 
     private void pagePrevButtonActionPerformed(java.awt.event.ActionEvent evt) {//GEN-FIRST:event_pagePrevButtonActionPerformed
         pagingSupport.previousPage();
@@ -1245,7 +1222,6 @@
     private javax.swing.JButton exportCSVButton;
     private javax.swing.JLabel gotoPageLabel;
     private javax.swing.JTextField gotoPageTextField;
->>>>>>> dd27e6cb
     private org.openide.explorer.view.OutlineView outlineView;
     // End of variables declaration//GEN-END:variables
 
