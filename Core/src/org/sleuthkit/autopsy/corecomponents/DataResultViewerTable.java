--- conflicted
+++ resolved
@@ -26,14 +26,8 @@
 import java.awt.event.MouseListener;
 import java.beans.PropertyChangeEvent;
 import java.beans.PropertyVetoException;
-import java.io.ByteArrayInputStream;
-import java.io.ByteArrayOutputStream;
-import java.io.IOException;
-import java.io.ObjectInputStream;
-import java.io.ObjectOutputStream;
 import java.lang.reflect.InvocationTargetException;
 import java.util.ArrayList;
-import java.util.Base64;
 import java.util.HashMap;
 import java.util.LinkedHashSet;
 import java.util.List;
@@ -81,12 +75,8 @@
     private final DummyNodeListener dummyNodeListener = new DummyNodeListener();
     private static final String DUMMY_NODE_DISPLAY_NAME = NbBundle.getMessage(DataResultViewerTable.class, "DataResultViewerTable.dummyNodeDisplayName");
     private Node currentRoot;
-<<<<<<< HEAD
     private List<String> currentlySelectedNodes;
     private Map<String, List<String>> savedSelectionMap;
-    private String currentRootItemType;
-=======
->>>>>>> d7244652
 
     /**
      * Creates a DataResultViewerTable object that is compatible with node
@@ -374,15 +364,10 @@
         if (ov == null) {
             return;
         }
-<<<<<<< HEAD
-
-        storeState();
-=======
         
         storeState();
         
         // set the new root as current
->>>>>>> d7244652
         currentRoot = root;
         List<Node.Property<?>> props = loadState();
 
@@ -467,7 +452,6 @@
              */
         }
     }
-<<<<<<< HEAD
 
     /**
      * Store the  state of the table for the current root node.
@@ -481,14 +465,17 @@
         savedSelectionMap.put(getUniqueSelName(), currentlySelectedNodes);
         currentlySelectedNodes.clear();
 
-        if(currentRootItemType.isEmpty())
+        TableFilterNode tfn;
+        if(currentRoot instanceof TableFilterNode)
+            tfn = (TableFilterNode) currentRoot;
+        else
             return;
         
         // Store the column arrangements of the given Node.
         List<Node.Property<?>> props = new ArrayList<>(propertiesAcc);
         for (int i = 0; i < props.size(); i++) {
             Property<?> prop = props.get(i);
-            NbPreferences.forModule(this.getClass()).put(getUniqueColName(prop), String.valueOf(i));
+            NbPreferences.forModule(this.getClass()).put(getUniqueColName(prop, tfn.getItemType()), String.valueOf(i));
         }
     }
 
@@ -504,30 +491,7 @@
         } else {
             currentlySelectedNodes = new ArrayList<>();
         }
-            
-=======
-    
-    // Store the state of current root Node.
-    private void storeState() {
-        if(currentRoot == null || propertiesAcc.isEmpty())
-            return;
         
-        TableFilterNode tfn;
-        if(currentRoot instanceof TableFilterNode)
-            tfn = (TableFilterNode) currentRoot;
-        else
-            return;
-        
-        List<Node.Property<?>> props = new ArrayList<>(propertiesAcc);
-        for (int i = 0; i < props.size(); i++) {
-            Property<?> prop = props.get(i);
-            NbPreferences.forModule(this.getClass()).put(getUniqueColName(prop, tfn.getItemType()), String.valueOf(i));
-        }
-    }
-    
-    // Load the state of current root Node if exists. 
-    private List<Node.Property<?>> loadState() {
->>>>>>> d7244652
         propertiesAcc.clear();
         this.getAllChildPropertyHeadersRec(currentRoot, 100);
         List<Node.Property<?>> props = new ArrayList<>(propertiesAcc);
@@ -545,12 +509,8 @@
         
         List<Node.Property<?>> orderedProps = new ArrayList<>(propertiesAcc);
         for (Property<?> prop : props) {
-<<<<<<< HEAD
             Integer value = Integer.valueOf(NbPreferences.forModule(this.getClass())
-                    .get(getUniqueColName(prop), "-1"));
-=======
-            Integer value = Integer.valueOf(NbPreferences.forModule(this.getClass()).get(getUniqueColName(prop, tfn.getItemType()), "-1"));
->>>>>>> d7244652
+                    .get(getUniqueColName(prop, tfn.getItemType()), "-1"));
             if (value >= 0) {
                 /**
                  * The original contents of orderedProps do not matter when setting the new ordered values. The reason
@@ -565,7 +525,6 @@
         }
         return orderedProps;
     }
-<<<<<<< HEAD
 
     /**
      * Get the names of the given node list.
@@ -605,14 +564,8 @@
     }
 
     // Get unique name for node to be used for saving column orderings.
-    private String getUniqueColName(Property<?> prop) {   
-        return Case.getCurrentCase().getName() + "." + currentRootItemType + "."
-=======
-    
-    // Get unique name for node and it's property.
     private String getUniqueColName(Property<?> prop, String type) {
         return Case.getCurrentCase().getName() + "." + type + "." 
->>>>>>> d7244652
                 + prop.getName().replaceAll("[^a-zA-Z0-9_]", "") + ".columnOrder";
     }
 
