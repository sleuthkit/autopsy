/*
 * Autopsy Forensic Browser
 *
 * Copyright 2012-2018 Basis Technology Corp.
 * Contact: carrier <at> sleuthkit <dot> org
 *
 * Licensed under the Apache License, Version 2.0 (the "License");
 * you may not use this file except in compliance with the License.
 * You may obtain a copy of the License at
 *
 *     http://www.apache.org/licenses/LICENSE-2.0
 *
 * Unless required by applicable law or agreed to in writing, software
 * distributed under the License is distributed on an "AS IS" BASIS,
 * WITHOUT WARRANTIES OR CONDITIONS OF ANY KIND, either express or implied.
 * See the License for the specific language governing permissions and
 * limitations under the License.
 */
package org.sleuthkit.autopsy.corecomponents;

import java.awt.Color;
import java.awt.Component;
import java.awt.Cursor;
import java.awt.FontMetrics;
import java.awt.Graphics;
import java.awt.dnd.DnDConstants;
import java.awt.event.MouseAdapter;
import java.awt.event.MouseEvent;
import java.beans.PropertyVetoException;
import java.lang.reflect.InvocationTargetException;
import java.util.ArrayList;
import java.util.Comparator;
import java.util.HashMap;
import java.util.List;
import java.util.Map;
import java.util.TreeMap;
import java.util.TreeSet;
import java.util.logging.Level;
import java.util.prefs.Preferences;
import javax.swing.JTable;
import javax.swing.ListSelectionModel;
import javax.swing.SwingUtilities;
import javax.swing.event.ChangeEvent;
import javax.swing.event.ListSelectionEvent;
import javax.swing.event.TableColumnModelEvent;
import javax.swing.event.TableColumnModelListener;
import javax.swing.table.TableCellRenderer;
import javax.swing.table.TableColumn;
import javax.swing.table.TableColumnModel;
import org.netbeans.swing.etable.ETableColumn;
import org.netbeans.swing.etable.ETableColumnModel;
import org.netbeans.swing.outline.DefaultOutlineCellRenderer;
import org.netbeans.swing.outline.DefaultOutlineModel;
import org.netbeans.swing.outline.Outline;
import org.openide.explorer.ExplorerManager;
import org.openide.explorer.view.OutlineView;
import org.openide.nodes.AbstractNode;
import org.openide.nodes.Children;
import org.openide.nodes.Node;
import org.openide.nodes.Node.Property;
import org.openide.util.NbBundle;
import org.openide.util.NbPreferences;
import org.openide.util.lookup.ServiceProvider;
import org.sleuthkit.autopsy.corecomponentinterfaces.DataResultViewer;
import org.sleuthkit.autopsy.coreutils.Logger;
import org.sleuthkit.autopsy.coreutils.ThreadConfined;
import org.sleuthkit.autopsy.datamodel.NodeSelectionInfo;

/**
 * A tabular result viewer that displays the children of the given root node
 * using an OutlineView.
 *
 * Instances of this class should use the explorer manager of an ancestor top
 * component to connect the lookups of the nodes displayed in the OutlineView to
 * the actions global context. The explorer manager can be supplied during
 * construction, but the typical use case is for the result viewer to find the
 * ancestor top component's explorer manager at runtime.
 */
@ServiceProvider(service = DataResultViewer.class)
public final class DataResultViewerTable extends AbstractDataResultViewer {

    private static final long serialVersionUID = 1L;
    private static final Logger LOGGER = Logger.getLogger(DataResultViewerTable.class.getName());
    @NbBundle.Messages("DataResultViewerTable.firstColLbl=Name")
    static private final String FIRST_COLUMN_LABEL = Bundle.DataResultViewerTable_firstColLbl();
    static private final Color TAGGED_ROW_COLOR = new Color(255, 255, 195);
    private final String title;
    private final Map<String, ETableColumn> columnMap;
    private final Map<Integer, Property<?>> propertiesMap;
    private final Outline outline;
    private final TableListener outlineViewListener;
    private Node rootNode;

    /**
     * Constructs a tabular result viewer that displays the children of the
     * given root node using an OutlineView. The viewer should have an ancestor
     * top component to connect the lookups of the nodes displayed in the
     * OutlineView to the actions global context. The explorer manager will be
     * discovered at runtime.
     */
    public DataResultViewerTable() {
        this(null, Bundle.DataResultViewerTable_title());
    }

    /**
     * Constructs a tabular result viewer that displays the children of a given
     * root node using an OutlineView. The viewer should have an ancestor top
     * component to connect the lookups of the nodes displayed in the
     * OutlineView to the actions global context.
     *
     * @param explorerManager The explorer manager of the ancestor top
     *                        component.
     */
    public DataResultViewerTable(ExplorerManager explorerManager) {
        this(explorerManager, Bundle.DataResultViewerTable_title());
    }

    /**
     * Constructs a tabular result viewer that displays the children of a given
     * root node using an OutlineView with a given title. The viewer should have
     * an ancestor top component to connect the lookups of the nodes displayed
     * in the OutlineView to the actions global context.
     *
     * @param explorerManager The explorer manager of the ancestor top
     *                        component.
     * @param title           The title.
     */
    public DataResultViewerTable(ExplorerManager explorerManager, String title) {
        super(explorerManager);
        this.title = title;
        this.columnMap = new HashMap<>();
        this.propertiesMap = new TreeMap<>();

        /*
         * Execute the code generated by the GUI builder.
         */
        initComponents();

        /*
         * Configure the child OutlineView (explorer view) component.
         */
        outlineView.setAllowedDragActions(DnDConstants.ACTION_NONE);
        
<<<<<<< HEAD
        
=======
>>>>>>> 06b2ce3c
        outline = outlineView.getOutline();
        outline.setRowSelectionAllowed(true);
        outline.setColumnSelectionAllowed(true);
        outline.setSelectionMode(ListSelectionModel.MULTIPLE_INTERVAL_SELECTION);
        outline.setRootVisible(false);
        outline.setDragEnabled(false);
        outline.setDefaultRenderer(Object.class, new ColorTagCustomRenderer());

        /*
         * Add a table listener to the child OutlineView (explorer view) to
         * persist the order of the table columns when a column is moved.
         */
        outlineViewListener = new TableListener();
        outline.getColumnModel().addColumnModelListener(outlineViewListener);

        /*
         * Add a mouse listener to the child OutlineView (explorer view) to make
         * sure the first column of the table is kept in place.
         */
        outline.getTableHeader().addMouseListener(outlineViewListener);
    }

    /**
     * Creates a new instance of a tabular result viewer that displays the
     * children of a given root node using an OutlineView. This method exists to
     * make it possible to use the default service provider instance of this
     * class in the "main" results view of the application, while using distinct
     * instances in other places in the UI.
     *
     * @return A new instance of a tabular result viewer,
     */
    @Override
    public DataResultViewer createInstance() {
        return new DataResultViewerTable();
    }

    /**
     * Gets the title of this tabular result viewer.
     */
    @Override
    @NbBundle.Messages("DataResultViewerTable.title=Table")
    public String getTitle() {
        return title;
    }
    
    /**
     * Indicates whether a given node is supported as a root node for this
     * tabular viewer.
     *
     * @param candidateRootNode The candidate root node.
     *
     * @return
     */
    @Override
    public boolean isSupported(Node candidateRootNode) {
        return true;
    }

    /**
     * Sets the current root node of this tabular result viewer.
     *
     * @param rootNode The node to set as the current root node, possibly null.
     */
    @Override
    @ThreadConfined(type = ThreadConfined.ThreadType.AWT)
    public void setNode(Node rootNode) {
        /*
         * The quick filter must be reset because when determining column width,
         * ETable.getRowCount is called, and the documentation states that quick
         * filters must be unset for the method to work "If the quick-filter is
         * applied the number of rows do not match the number of rows in the
         * model."
         */
        outline.unsetQuickFilter();

        this.setCursor(Cursor.getPredefinedCursor(Cursor.WAIT_CURSOR));
        try {
            /*
             * If the given node is not null and has children, set it as the
             * root context of the child OutlineView, otherwise make an
             * "empty"node the root context.
             *
             * IMPORTANT NOTE: This is the first of many times where a
             * getChildren call on the current root node causes all of the
             * children of the root node to be created and defeats lazy child
             * node creation, if it is enabled. It also likely leads to many
             * case database round trips.
             */
            if (rootNode != null && rootNode.getChildren().getNodesCount() > 0) {
                this.rootNode = rootNode;
                this.getExplorerManager().setRootContext(this.rootNode);
                setupTable();
            } else {
                Node emptyNode = new AbstractNode(Children.LEAF);
                this.getExplorerManager().setRootContext(emptyNode);
                outline.setAutoResizeMode(JTable.AUTO_RESIZE_ALL_COLUMNS);
                outlineViewListener.listenToVisibilityChanges(false);
                outlineView.setPropertyColumns();
            }
        } finally {
            this.setCursor(null);
        }
    }

    /**
     * Sets up the Outline view of this tabular result viewer by creating
     * column headers based on the children of the current root node. The
     * persisted column order, sorting and visibility is used.
     */
    private void setupTable() {
        /*
         * Since we are modifying the columns, we don't want to listen to
         * added/removed events as un-hide/hide, until the table setup is done.
         */
        outlineViewListener.listenToVisibilityChanges(false);
        /*
         * OutlineView makes the first column be the result of
         * node.getDisplayName with the icon. This duplicates our first column,
         * which is the file name, etc. So, pop that property off the list, but
         * use its display name as the header for the column so that the header
         * can change depending on the type of data being displayed.
         *
         * NOTE: This assumes that the first property is always the one that
         * duplicates getDisplayName(). The current implementation does not
         * allow the first property column to be moved.
         */
        List<Node.Property<?>> props = loadColumnOrder();
        boolean propsExist = props.isEmpty() == false;
        Node.Property<?> firstProp = null;
        if (propsExist) {
            firstProp = props.remove(0);
        }

        /*
         * show the horizontal scroll panel and show all the content & header If
         * there is only one column (which was removed from props above) Just
         * let the table resize itself.
         */
        outline.setAutoResizeMode((props.isEmpty()) ? JTable.AUTO_RESIZE_ALL_COLUMNS : JTable.AUTO_RESIZE_OFF);

        assignColumns(props); // assign columns to match the properties
        if (firstProp != null) {
            ((DefaultOutlineModel) outline.getOutlineModel()).setNodesColumnLabel(firstProp.getDisplayName());
        }

        setColumnWidths();

        /*
         * Load column sorting information from preferences file and apply it to
         * columns.
         */
        loadColumnSorting();

        /*
         * Save references to columns before we deal with their visibility. This
         * has to happen after the sorting is applied, because that actually
         * causes the columns to be recreated. It has to happen before
         * loadColumnVisibility so we have referenecs to the columns to pass to
         * setColumnHidden.
         */
        populateColumnMap();

        /*
         * Load column visibility information from preferences file and apply it
         * to columns.
         */
        loadColumnVisibility();

        /*
         * If one of the child nodes of the root node is to be selected, select
         * it.
         */
        SwingUtilities.invokeLater(() -> {
            if (rootNode instanceof TableFilterNode) {
                NodeSelectionInfo selectedChildInfo = ((TableFilterNode) rootNode).getChildNodeSelectionInfo();
                if (null != selectedChildInfo) {
                    Node[] childNodes = rootNode.getChildren().getNodes(true);
                    for (int i = 0; i < childNodes.length; ++i) {
                        Node childNode = childNodes[i];
                        if (selectedChildInfo.matches(childNode)) {
                            try {
                                this.getExplorerManager().setSelectedNodes(new Node[]{childNode});
                            } catch (PropertyVetoException ex) {
                                LOGGER.log(Level.SEVERE, "Failed to select node specified by selected child info", ex);
                            }
                            break;
                        }
                    }
                    ((TableFilterNode) rootNode).setChildNodeSelectionInfo(null);
                }
            }
        });

        /*
         * The table setup is done, so any added/removed events can now be
         * treated as un-hide/hide.
         */
        outlineViewListener.listenToVisibilityChanges(true);
    }

    /*
     * Populates the column map for the child OutlineView of this tabular
     * result viewer with references to the column objects for use when
     * loading/storing the visibility info.
     */
    private void populateColumnMap() {
        columnMap.clear();
        TableColumnModel columnModel = outline.getColumnModel();
        int columnCount = columnModel.getColumnCount();
        //for each property get a reference to the column object from the column model.
        for (Map.Entry<Integer, Property<?>> entry : propertiesMap.entrySet()) {
            final String propName = entry.getValue().getName();
            if (entry.getKey() < columnCount) {
                final ETableColumn column = (ETableColumn) columnModel.getColumn(entry.getKey());
                columnMap.put(propName, column);
            }
        }
    }

    /*
     * Sets the column widths for the child OutlineView of this tabular results
     * viewer.
     */
    private void setColumnWidths() {
        if (rootNode.getChildren().getNodesCount() != 0) {
            final Graphics graphics = outlineView.getGraphics();
            if (graphics != null) {
                final FontMetrics metrics = graphics.getFontMetrics();

                int margin = 4;
                int padding = 8;

                for (int column = 0; column < outline.getModel().getColumnCount(); column++) {
                    int firstColumnPadding = (column == 0) ? 32 : 0;
                    int columnWidthLimit = (column == 0) ? 350 : 300;
                    int valuesWidth = 0;

                    // find the maximum width needed to fit the values for the first 100 rows, at most
                    for (int row = 0; row < Math.min(100, outline.getRowCount()); row++) {
                        TableCellRenderer renderer = outline.getCellRenderer(row, column);
                        Component comp = outline.prepareRenderer(renderer, row, column);
                        valuesWidth = Math.max(comp.getPreferredSize().width, valuesWidth);
                    }

                    int headerWidth = metrics.stringWidth(outline.getColumnName(column));
                    valuesWidth += firstColumnPadding; // add extra padding for first column

                    int columnWidth = Math.max(valuesWidth, headerWidth);
                    columnWidth += 2 * margin + padding; // add margin and regular padding
                    columnWidth = Math.min(columnWidth, columnWidthLimit);

                    outline.getColumnModel().getColumn(column).setPreferredWidth(columnWidth);
                }
            }
        } else {
            // if there's no content just auto resize all columns
            outline.setAutoResizeMode(JTable.AUTO_RESIZE_ALL_COLUMNS);
        }
    }

    /*
     * Sets up the columns for the child OutlineView of this tabular results
     * viewer with respect to column names and visisbility.
     */
    synchronized private void assignColumns(List<Property<?>> props) {
        String[] propStrings = new String[props.size() * 2];
        for (int i = 0; i < props.size(); i++) {
            final Property<?> prop = props.get(i);
            prop.setValue("ComparableColumnTTV", Boolean.TRUE); //NON-NLS
            //First property column is sorted initially
            if (i == 0) {
                prop.setValue("TreeColumnTTV", Boolean.TRUE); // Identifies special property representing first (tree) column. NON-NLS
                prop.setValue("SortingColumnTTV", Boolean.TRUE); // TreeTableView should be initially sorted by this property column. NON-NLS
            }
            propStrings[2 * i] = prop.getName();
            propStrings[2 * i + 1] = prop.getDisplayName();
        }
        outlineView.setPropertyColumns(propStrings);
    }

    /**
     * Persists the current column visibility information for the child
     * OutlineView of this tabular result viewer using a preferences file.
     */
    private synchronized void storeColumnVisibility() {
        if (rootNode == null || propertiesMap.isEmpty()) {
            return;
        }
        if (rootNode instanceof TableFilterNode) {
            TableFilterNode tfn = (TableFilterNode) rootNode;
            final Preferences preferences = NbPreferences.forModule(DataResultViewerTable.class);
            final ETableColumnModel columnModel = (ETableColumnModel) outline.getColumnModel();
            for (Map.Entry<String, ETableColumn> entry : columnMap.entrySet()) {
                String columnName = entry.getKey();
                final String columnHiddenKey = ResultViewerPersistence.getColumnHiddenKey(tfn, columnName);
                final TableColumn column = entry.getValue();
                boolean columnHidden = columnModel.isColumnHidden(column);
                if (columnHidden) {
                    preferences.putBoolean(columnHiddenKey, true);
                } else {
                    preferences.remove(columnHiddenKey);
                }
            }
        }
    }

    /**
     * Persists the current column ordering for the child OutlineView of this
     * tabular result viewer using a preferences file.
     */
    private synchronized void storeColumnOrder() {
        if (rootNode == null || propertiesMap.isEmpty()) {
            return;
        }
        if (rootNode instanceof TableFilterNode) {
            TableFilterNode tfn = (TableFilterNode) rootNode;
            final Preferences preferences = NbPreferences.forModule(DataResultViewerTable.class);
            // Store the current order of the columns into settings
            for (Map.Entry<Integer, Property<?>> entry : propertiesMap.entrySet()) {
                preferences.putInt(ResultViewerPersistence.getColumnPositionKey(tfn, entry.getValue().getName()), entry.getKey());
            }
        }
    }

    /**
     * Persists the current column sorting information using a preferences file.
     */
    private synchronized void storeColumnSorting() {
        if (rootNode == null || propertiesMap.isEmpty()) {
            return;
        }
        if (rootNode instanceof TableFilterNode) {
            final TableFilterNode tfn = ((TableFilterNode) rootNode);
            final Preferences preferences = NbPreferences.forModule(DataResultViewerTable.class);
            ETableColumnModel columnModel = (ETableColumnModel) outline.getColumnModel();
            for (Map.Entry<String, ETableColumn> entry : columnMap.entrySet()) {
                ETableColumn etc = entry.getValue();
                String columnName = entry.getKey();
                //store sort rank and order
                final String columnSortOrderKey = ResultViewerPersistence.getColumnSortOrderKey(tfn, columnName);
                final String columnSortRankKey = ResultViewerPersistence.getColumnSortRankKey(tfn, columnName);
                if (etc.isSorted() && (columnModel.isColumnHidden(etc) == false)) {
                    preferences.putBoolean(columnSortOrderKey, etc.isAscending());
                    preferences.putInt(columnSortRankKey, etc.getSortRank());
                } else {
                    columnModel.setColumnSorted(etc, true, 0);
                    preferences.remove(columnSortOrderKey);
                    preferences.remove(columnSortRankKey);
                }
            }
        }
    }

    /**
     * Reads and applies the column sorting information persisted to the
     * preferences file. Must be called after loadColumnOrder, since it depends
     * on the properties map being initialized, and after assignColumns, since
     * it cannot set the sort on columns that have not been added to the table.
     */
    private synchronized void loadColumnSorting() {
        if (rootNode == null || propertiesMap.isEmpty()) {
            return;
        }
        if (rootNode instanceof TableFilterNode) {
            final TableFilterNode tfn = (TableFilterNode) rootNode;
            final Preferences preferences = NbPreferences.forModule(DataResultViewerTable.class);
            //organize property sorting information, sorted by rank
            TreeSet<ColumnSortInfo> sortInfos = new TreeSet<>(Comparator.comparing(ColumnSortInfo::getRank));
            propertiesMap.entrySet().stream().forEach(entry -> {
                final String propName = entry.getValue().getName();
                //if the sort rank is undefined, it will be defaulted to 0 => unsorted.
                Integer sortRank = preferences.getInt(ResultViewerPersistence.getColumnSortRankKey(tfn, propName), 0);
                //default to true => ascending
                Boolean sortOrder = preferences.getBoolean(ResultViewerPersistence.getColumnSortOrderKey(tfn, propName), true);
                sortInfos.add(new ColumnSortInfo(entry.getKey(), sortRank, sortOrder));
            });
            //apply sort information in rank order.
            sortInfos.forEach(sortInfo -> outline.setColumnSorted(sortInfo.modelIndex, sortInfo.order, sortInfo.rank));
        }
    }

    /**
     * Reads and applies the column visibility information persisted to the
     * preferences file.
     */
    private synchronized void loadColumnVisibility() {
        if (rootNode == null || propertiesMap.isEmpty()) {
            return;
        }
        if (rootNode instanceof TableFilterNode) {
            final Preferences preferences = NbPreferences.forModule(DataResultViewerTable.class);
            final TableFilterNode tfn = ((TableFilterNode) rootNode);
            ETableColumnModel columnModel = (ETableColumnModel) outline.getColumnModel();
            for (Map.Entry<Integer, Property<?>> entry : propertiesMap.entrySet()) {
                final String propName = entry.getValue().getName();
                boolean hidden = preferences.getBoolean(ResultViewerPersistence.getColumnHiddenKey(tfn, propName), false);
                final TableColumn column = columnMap.get(propName);
                columnModel.setColumnHidden(column, hidden);
            }
        }
    }

    /**
     * Gets a list of child properties (columns) in the order persisted in the
     * preference file. Also initialized the properties map with the column
     * order.
     *
     * @return a List<Node.Property<?>> of the properties in the persisted
     *         order.
     */
    private synchronized List<Node.Property<?>> loadColumnOrder() {

        List<Property<?>> props = ResultViewerPersistence.getAllChildProperties(rootNode, 100);

        // If node is not table filter node, use default order for columns
        if (!(rootNode instanceof TableFilterNode)) {
            return props;
        }

        final TableFilterNode tfn = ((TableFilterNode) rootNode);
        propertiesMap.clear();

        /*
         * We load column index values into the properties map. If a property's
         * index is outside the range of the number of properties or the index
         * has already appeared as the position of another property, we put that
         * property at the end.
         */
        int offset = props.size();
        boolean noPreviousSettings = true;

        final Preferences preferences = NbPreferences.forModule(DataResultViewerTable.class);

        for (Property<?> prop : props) {
            Integer value = preferences.getInt(ResultViewerPersistence.getColumnPositionKey(tfn, prop.getName()), -1);
            if (value >= 0 && value < offset && !propertiesMap.containsKey(value)) {
                propertiesMap.put(value, prop);
                noPreviousSettings = false;
            } else {
                propertiesMap.put(offset, prop);
                offset++;
            }
        }

        // If none of the properties had previous settings, we should decrement
        // each value by the number of properties to make the values 0-indexed.
        if (noPreviousSettings) {
            ArrayList<Integer> keys = new ArrayList<>(propertiesMap.keySet());
            for (int key : keys) {
                propertiesMap.put(key - props.size(), propertiesMap.remove(key));
            }
        }

        return new ArrayList<>(propertiesMap.values());
    }

    /**
     * Frees the resources that have been allocated by this tabular results
     * viewer, in preparation for permanently disposing of it.
     */
    @Override
    public void clearComponent() {
        this.outlineView.removeAll();
        this.outlineView = null;
        super.clearComponent();
    }

    /**
     * Encapsulates sorting information for a column to make loadSort simpler.
     */
    static private final class ColumnSortInfo {

        private final int modelIndex;
        private final int rank;
        private final boolean order;

        private ColumnSortInfo(int modelIndex, int rank, boolean order) {
            this.modelIndex = modelIndex;
            this.rank = rank;
            this.order = order;
        }

        private int getRank() {
            return rank;
        }
    }

    /**
     * Listens to mouse events and table column events and persists column order
     * sorting, and visibility changes.
     */
    private class TableListener extends MouseAdapter implements TableColumnModelListener {

        // When a column in the table is moved, these two variables keep track of where
        // the column started and where it ended up.
        private int startColumnIndex = -1;
        private int endColumnIndex = -1;
        private boolean listenToVisibilitEvents;

        @Override
        public void columnMoved(TableColumnModelEvent e) {
            int fromIndex = e.getFromIndex();
            int toIndex = e.getToIndex();
            if (fromIndex == toIndex) {
                return;
            }

            /*
             * Because a column may be dragged to several different positions
             * before the mouse is released (thus causing multiple
             * TableColumnModelEvents to be fired), we want to keep track of the
             * starting column index in this potential series of movements.
             * Therefore we only keep track of the original fromIndex in
             * startColumnIndex, but we always update endColumnIndex to know the
             * final position of the moved column. See the MouseListener
             * mouseReleased method.
             */
            if (startColumnIndex == -1) {
                startColumnIndex = fromIndex;
            }
            endColumnIndex = toIndex;

            // This list contains the keys of propertiesMap in order
            ArrayList<Integer> indicesList = new ArrayList<>(propertiesMap.keySet());
            int leftIndex = Math.min(fromIndex, toIndex);
            int rightIndex = Math.max(fromIndex, toIndex);
            // Now we can copy the range of keys that have been affected by
            // the column movement
            List<Integer> range = indicesList.subList(leftIndex, rightIndex + 1);
            int rangeSize = range.size();

            if (fromIndex < toIndex) {
                // column moved right, shift all properties left, put in moved
                // property at the rightmost index
                Property<?> movedProp = propertiesMap.get(range.get(0));
                for (int i = 0; i < rangeSize - 1; i++) {
                    propertiesMap.put(range.get(i), propertiesMap.get(range.get(i + 1)));
                }
                propertiesMap.put(range.get(rangeSize - 1), movedProp);
            } else {
                // column moved left, shift all properties right, put in moved
                // property at the leftmost index
                Property<?> movedProp = propertiesMap.get(range.get(rangeSize - 1));
                for (int i = rangeSize - 1; i > 0; i--) {
                    propertiesMap.put(range.get(i), propertiesMap.get(range.get(i - 1)));
                }
                propertiesMap.put(range.get(0), movedProp);
            }

            storeColumnOrder();
        }

        @Override
        public void mouseReleased(MouseEvent e) {
            /*
             * If the startColumnIndex is not -1 (which is the reset value),
             * that means columns have been moved around. We then check to see
             * if either the starting or end position is 0 (the first column),
             * and then swap them back if that is the case because we don't want
             * to allow movement of the first column. We then reset
             * startColumnIndex to -1, the reset value. We check if
             * startColumnIndex is at reset or not because it is possible for
             * the mouse to be released and a MouseEvent to be fired without
             * having moved any columns.
             */
            if (startColumnIndex != -1 && (startColumnIndex == 0 || endColumnIndex == 0)) {
                outline.moveColumn(endColumnIndex, startColumnIndex);
            }
            startColumnIndex = -1;
        }

        @Override
        public void mouseClicked(MouseEvent e) {
            //the user clicked a column header
            storeColumnSorting();
        }

        @Override
        public void columnAdded(TableColumnModelEvent e) {
            columnAddedOrRemoved();
        }

        @Override
        public void columnRemoved(TableColumnModelEvent e) {
            columnAddedOrRemoved();
        }

        /**
         * Process a columnAdded or columnRemoved event. If we are listening to
         * visibilty events the assumption is that added/removed are really
         * unhide/hide. If we are not listening do nothing.
         */
        private void columnAddedOrRemoved() {
            if (listenToVisibilitEvents) {
                SwingUtilities.invokeLater(DataResultViewerTable.this::storeColumnVisibility);

            }
        }

        @Override
        public void columnMarginChanged(ChangeEvent e) {
        }

        @Override
        public void columnSelectionChanged(ListSelectionEvent e) {
        }

        /**
         * Set the listener to listen or not to visibility changes. When this is
         * true, the listener treats all column added/removed events as
         * un-hide/hide, and persists the hidden/visible state to the
         * preferences file. When false, the listener treats added/removed as
         * added/removed (which it ignores).
         *
         * @param b
         */
        private void listenToVisibilityChanges(boolean b) {
            this.listenToVisibilitEvents = b;
        }
    }

    /**
     * This custom renderer extends the renderer that was already being used by
     * the outline table. This renderer colors a row if the tags property of the
     * node is not empty.
     */
    private class ColorTagCustomRenderer extends DefaultOutlineCellRenderer {

        private static final long serialVersionUID = 1L;

        @Override
        public Component getTableCellRendererComponent(JTable table, Object value, boolean isSelected, boolean hasFocus, int row, int col) {

            Component component = super.getTableCellRendererComponent(table, value, isSelected, hasFocus, row, col);
            // only override the color if a node is not selected
            if (rootNode != null && !isSelected) {
                Node node = rootNode.getChildren().getNodeAt(table.convertRowIndexToModel(row));
                boolean tagFound = false;
                if (node != null) {
                    Node.PropertySet[] propSets = node.getPropertySets();
                    if (propSets.length != 0) {
                        // currently, a node has only one property set, named Sheet.PROPERTIES ("properties")
                        Node.Property<?>[] props = propSets[0].getProperties();
                        for (Property<?> prop : props) {
                            if ("Tags".equals(prop.getName())) {//NON-NLS
                                try {
                                    tagFound = !prop.getValue().equals("");
                                } catch (IllegalAccessException | InvocationTargetException ignore) {
                                }
                                break;
                            }
                        }
                    }
                }
                //if the node does have associated tags, set its background color
                if (tagFound) {
                    component.setBackground(TAGGED_ROW_COLOR);
                }
            }
            return component;
        }
    }

    /**
     * This method is called from within the constructor to initialize the form.
     * WARNING: Do NOT modify this code. The content of this method is always
     * regenerated by the Form Editor.
     */
    @SuppressWarnings("unchecked")
    // <editor-fold defaultstate="collapsed" desc="Generated Code">//GEN-BEGIN:initComponents
    private void initComponents() {

        outlineView = new OutlineView(DataResultViewerTable.FIRST_COLUMN_LABEL);

        javax.swing.GroupLayout layout = new javax.swing.GroupLayout(this);
        this.setLayout(layout);
        layout.setHorizontalGroup(
            layout.createParallelGroup(javax.swing.GroupLayout.Alignment.LEADING)
            .addComponent(outlineView, javax.swing.GroupLayout.DEFAULT_SIZE, 691, Short.MAX_VALUE)
        );
        layout.setVerticalGroup(
            layout.createParallelGroup(javax.swing.GroupLayout.Alignment.LEADING)
            .addComponent(outlineView, javax.swing.GroupLayout.DEFAULT_SIZE, 366, Short.MAX_VALUE)
        );
    }// </editor-fold>//GEN-END:initComponents
    // Variables declaration - do not modify//GEN-BEGIN:variables
    private org.openide.explorer.view.OutlineView outlineView;
    // End of variables declaration//GEN-END:variables

}<|MERGE_RESOLUTION|>--- conflicted
+++ resolved
@@ -141,10 +141,6 @@
          */
         outlineView.setAllowedDragActions(DnDConstants.ACTION_NONE);
         
-<<<<<<< HEAD
-        
-=======
->>>>>>> 06b2ce3c
         outline = outlineView.getOutline();
         outline.setRowSelectionAllowed(true);
         outline.setColumnSelectionAllowed(true);
