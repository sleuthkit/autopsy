--- conflicted
+++ resolved
@@ -141,20 +141,12 @@
         initComponents();
         
         outlineView.setAllowedDragActions(DnDConstants.ACTION_NONE);
-<<<<<<< HEAD
         
-        outline = outlineView.getOutline();
-        outline.setRowSelectionAllowed(true);
-        outline.setColumnSelectionAllowed(true);
-        outline.setSelectionMode(ListSelectionModel.MULTIPLE_INTERVAL_SELECTION);
-=======
-
         outline = outlineView.getOutline();
         outline.setSelectionMode(ListSelectionModel.SINGLE_SELECTION);
         outline.getSelectionModel().addListSelectionListener((ListSelectionEvent e) -> {
             getSelectedChildNode();
         });
->>>>>>> 3fd988e7
         outline.setRootVisible(false);    // don't show the root node
         outline.setDragEnabled(false);
         outline.setDefaultRenderer(Object.class, new ColorTagCustomRenderer());
