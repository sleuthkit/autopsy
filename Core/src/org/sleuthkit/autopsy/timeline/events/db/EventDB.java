/*
 * Autopsy Forensic Browser
 *
 * Copyright 2013-15 Basis Technology Corp.
 * Contact: carrier <at> sleuthkit <dot> org
 *
 * Licensed under the Apache License, Version 2.0 (the "License");
 * you may not use this file except in compliance with the License.
 * You may obtain a copy of the License at
 *
 *     http://www.apache.org/licenses/LICENSE-2.0
 *
 * Unless required by applicable law or agreed to in writing, software
 * distributed under the License is distributed on an "AS IS" BASIS,
 * WITHOUT WARRANTIES OR CONDITIONS OF ANY KIND, either express or implied.
 * See the License for the specific language governing permissions and
 * limitations under the License.
 */
package org.sleuthkit.autopsy.timeline.events.db;

import com.google.common.base.Stopwatch;
import com.google.common.collect.HashMultimap;
import com.google.common.collect.SetMultimap;
import java.nio.file.Paths;
import java.sql.Connection;
import java.sql.DriverManager;
import java.sql.PreparedStatement;
import java.sql.ResultSet;
import java.sql.SQLException;
import java.sql.Statement;
import java.sql.Types;
import java.util.ArrayList;
import java.util.Collection;
import java.util.Collections;
import java.util.HashMap;
import java.util.HashSet;
import java.util.Iterator;
import java.util.List;
import java.util.Map;
import java.util.Objects;
import java.util.Set;
import java.util.TimeZone;
import java.util.concurrent.locks.Lock;
import java.util.concurrent.locks.ReentrantReadWriteLock;
import java.util.logging.Level;
import java.util.stream.Collectors;
import java.util.stream.Stream;
import org.apache.commons.lang3.StringUtils;
import org.joda.time.DateTimeZone;
import org.joda.time.Interval;
import org.joda.time.Period;
import org.openide.util.Exceptions;
import org.sleuthkit.autopsy.casemodule.Case;
import org.sleuthkit.autopsy.coreutils.Logger;
import org.sleuthkit.autopsy.timeline.TimeLineController;
import org.sleuthkit.autopsy.timeline.events.AggregateEvent;
import org.sleuthkit.autopsy.timeline.events.TimeLineEvent;
import org.sleuthkit.autopsy.timeline.events.type.BaseTypes;
import org.sleuthkit.autopsy.timeline.events.type.EventType;
import org.sleuthkit.autopsy.timeline.events.type.RootEventType;
import org.sleuthkit.autopsy.timeline.filters.RootFilter;
import org.sleuthkit.autopsy.timeline.utils.RangeDivisionInfo;
import org.sleuthkit.autopsy.timeline.zooming.DescriptionLOD;
import org.sleuthkit.autopsy.timeline.zooming.EventTypeZoomLevel;
import org.sleuthkit.autopsy.timeline.zooming.TimeUnits;
import org.sleuthkit.autopsy.timeline.zooming.ZoomParams;
import org.sleuthkit.datamodel.TskData;
import org.sqlite.SQLiteJDBCLoader;

/**
 * Provides access to the Timeline SQLite database.
 *
 * This class borrows a lot of ideas and techniques from
 * {@link  SleuthkitCase}. Creating an abstract base class for SQLite
 * databases, or using a higherlevel persistence api may make sense in the
 * future.
 */
public class EventDB {

    private PreparedStatement insertHashSetStmt;
    private PreparedStatement insertHashHitStmt;
    private PreparedStatement selectHashSetStmt;

    /** enum to represent columns in the events table */
    enum EventTableColumn {

        EVENT_ID("event_id"), // NON-NLS
        FILE_ID("file_id"), // NON-NLS
        ARTIFACT_ID("artifact_id"), // NON-NLS
        BASE_TYPE("base_type"), // NON-NLS
        SUB_TYPE("sub_type"), // NON-NLS
        KNOWN("known_state"), // NON-NLS
        DATA_SOURCE_ID("datasource_id"), // NON-NLS
        FULL_DESCRIPTION("full_description"), // NON-NLS
        MED_DESCRIPTION("med_description"), // NON-NLS
        SHORT_DESCRIPTION("short_description"), // NON-NLS
        TIME("time"),
        HASH_HIT("hash_hit"); // NON-NLS

        private final String columnName;

        private EventTableColumn(String columnName) {
            this.columnName = columnName;
        }

        @Override
        public String toString() {
            return columnName;
        }

    }

    /** enum to represent keys stored in db_info table */
    private enum DBInfoKey {

        LAST_ARTIFACT_ID("last_artifact_id"), // NON-NLS
        LAST_OBJECT_ID("last_object_id"), // NON-NLS
        WAS_INGEST_RUNNING("was_ingest_running"); // NON-NLS

        private final String keyName;

        private DBInfoKey(String keyName) {
            this.keyName = keyName;
        }

        @Override
        public String toString() {
            return keyName;
        }
    }

    private static final java.util.logging.Logger LOGGER = Logger.getLogger(EventDB.class.getName());

    static {
        //make sure sqlite driver is loaded, possibly redundant
        try {
            Class.forName("org.sqlite.JDBC"); // NON-NLS
        } catch (ClassNotFoundException ex) {
            LOGGER.log(Level.SEVERE, "Failed to load sqlite JDBC driver", ex); // NON-NLS
        }
    }

    /**
     * public factory method. Creates and opens a connection to a database at
     * the given path. If a database does not already exist at that path, one is
     * created.
     *
     * @param autoCase the Autopsy {@link Case} the is events database is for.
     *
     * @return a new EventDB or null if there was an error.
     */
    public static EventDB getEventDB(Case autoCase) {
        try {
            return new EventDB(autoCase);
        } catch (SQLException ex) {
            LOGGER.log(Level.SEVERE, "sql error creating database connection", ex); // NON-NLS
            return null;
        } catch (Exception ex) {
            LOGGER.log(Level.SEVERE, "error creating database connection", ex); // NON-NLS
            return null;
        }
    }

    private volatile Connection con;

    private final String dbPath;

    private PreparedStatement getDBInfoStmt;
    private PreparedStatement getEventByIDStmt;
    private PreparedStatement getMaxTimeStmt;
    private PreparedStatement getMinTimeStmt;
    private PreparedStatement getDataSourceIDsStmt;
    private PreparedStatement insertRowStmt;
    private PreparedStatement recordDBInfoStmt;

    private final Set<PreparedStatement> preparedStatements = new HashSet<>();

    private final ReentrantReadWriteLock rwLock = new ReentrantReadWriteLock(true); //use fairness policy

    private final Lock DBLock = rwLock.writeLock(); //using exclusive lock for all db ops for now

    private EventDB(Case autoCase) throws SQLException, Exception {
        //should this go into module output (or even cache, we should be able to rebuild it)?
        this.dbPath = Paths.get(autoCase.getCaseDirectory(), "events.db").toString(); //NON-NLS
        initializeDB();
    }

    @Override
    public void finalize() throws Throwable {
        try {
            closeDBCon();
        } finally {
            super.finalize();
        }
    }

    public Interval getSpanningInterval(Collection<Long> eventIDs) {

        Interval span = null;
        DBLock.lock();
        try (Statement stmt = con.createStatement();
                //You can't inject multiple values into one ? paramater in prepared statement,
                //so we make new statement each time...
                ResultSet rs = stmt.executeQuery("select Min(time), Max(time) from events where event_id in (" + StringUtils.join(eventIDs, ", ") + ")");) { // NON-NLS
            while (rs.next()) {
                span = new Interval(rs.getLong("Min(time)"), rs.getLong("Max(time)") + 1, DateTimeZone.UTC); // NON-NLS

            }
        } catch (SQLException ex) {
            LOGGER.log(Level.SEVERE, "Error executing get spanning interval query.", ex); // NON-NLS
        } finally {
            DBLock.unlock();
        }
        return span;
    }

    EventTransaction beginTransaction() {
        return new EventTransaction();
    }

    void closeDBCon() {
        if (con != null) {
            try {
                closeStatements();
                con.close();
            } catch (SQLException ex) {
                LOGGER.log(Level.WARNING, "Failed to close connection to evetns.db", ex); // NON-NLS
            }
        }
        con = null;
    }

    void commitTransaction(EventTransaction tr, Boolean notify) {
        if (tr.isClosed()) {
            throw new IllegalArgumentException("can't close already closed transaction"); // NON-NLS
        }
        tr.commit(notify);
    }

    int countAllEvents() {
        int result = -1;
        DBLock.lock();
        //TODO convert this to prepared statement -jm
        try (ResultSet rs = con.createStatement().executeQuery("select count(*) as count from events")) { // NON-NLS
            while (rs.next()) {
                result = rs.getInt("count"); // NON-NLS
                break;
            }
        } catch (SQLException ex) {
            Exceptions.printStackTrace(ex);
        } finally {
            DBLock.unlock();
        }
        return result;
    }

    Map<EventType, Long> countEvents(ZoomParams params) {
        if (params.getTimeRange() != null) {
            return countEvents(params.getTimeRange().getStartMillis() / 1000,
                    params.getTimeRange().getEndMillis() / 1000,
                    params.getFilter(), params.getTypeZoomLevel());
        } else {
            return Collections.emptyMap();
        }
    }

    void dropEventsTable() {
        //TODO: use prepared statement - jm
        DBLock.lock();
        try (Statement createStatement = con.createStatement()) {
            createStatement.execute("drop table if exists events"); // NON-NLS
        } catch (SQLException ex) {
            LOGGER.log(Level.SEVERE, "could not drop old events table", ex); // NON-NLS
        } finally {
            DBLock.unlock();
        }
    }

    List<AggregateEvent> getAggregatedEvents(ZoomParams params) {
        return getAggregatedEvents(params.getTimeRange(), params.getFilter(), params.getTypeZoomLevel(), params.getDescrLOD());
    }

    Interval getBoundingEventsInterval(Interval timeRange, RootFilter filter) {
        long start = timeRange.getStartMillis() / 1000;
        long end = timeRange.getEndMillis() / 1000;
        final String sqlWhere = SQLHelper.getSQLWhere(filter);
        DBLock.lock();
        try (Statement stmt = con.createStatement(); //can't use prepared statement because of complex where clause
                ResultSet rs = stmt.executeQuery(" select (select Max(time) from events" + useHashHitTablesHelper(filter) + " where time <=" + start + " and " + sqlWhere + ") as start,"
                        + "(select Min(time) from  from events" + useHashHitTablesHelper(filter) + " where time >= " + end + " and " + sqlWhere + ") as end")) { // NON-NLS
            while (rs.next()) {

                long start2 = rs.getLong("start"); // NON-NLS
                long end2 = rs.getLong("end"); // NON-NLS

                if (end2 == 0) {
                    end2 = getMaxTime();
                }
                //System.out.println(start2 + " " + start + " " + end + " " + end2);
                return new Interval(start2 * 1000, (end2 + 1) * 1000, TimeLineController.getJodaTimeZone());
            }
        } catch (SQLException ex) {
            LOGGER.log(Level.SEVERE, "Failed to get MIN time.", ex); // NON-NLS
        } finally {
            DBLock.unlock();
        }
        return null;
    }

    TimeLineEvent getEventById(Long eventID) {
        TimeLineEvent result = null;
        DBLock.lock();
        try {
            getEventByIDStmt.clearParameters();
            getEventByIDStmt.setLong(1, eventID);
            try (ResultSet rs = getEventByIDStmt.executeQuery()) {
                while (rs.next()) {
                    result = constructTimeLineEvent(rs);
                    break;
                }
            }
        } catch (SQLException sqlEx) {
            LOGGER.log(Level.SEVERE, "exception while querying for event with id = " + eventID, sqlEx); // NON-NLS
        } finally {
            DBLock.unlock();
        }
        return result;
    }

    Set<Long> getEventIDs(Interval timeRange, RootFilter filter) {
        return getEventIDs(timeRange.getStartMillis() / 1000, timeRange.getEndMillis() / 1000, filter);
    }

    Set<Long> getEventIDs(Long startTime, Long endTime, RootFilter filter) {
        if (Objects.equals(startTime, endTime)) {
            endTime++;
        }
        Set<Long> resultIDs = new HashSet<>();

        DBLock.lock();
        final String query = "select event_id from  from events" + useHashHitTablesHelper(filter) + " where time >=  " + startTime + " and time <" + endTime + " and " + SQLHelper.getSQLWhere(filter); // NON-NLS
        //System.out.println(query);
        try (Statement stmt = con.createStatement();
                ResultSet rs = stmt.executeQuery(query)) {

            while (rs.next()) {
                resultIDs.add(rs.getLong(EventTableColumn.EVENT_ID.toString()));
            }

        } catch (SQLException sqlEx) {
            LOGGER.log(Level.SEVERE, "failed to execute query for event ids in range", sqlEx); // NON-NLS
        } finally {
            DBLock.unlock();
        }

        return resultIDs;
    }

    long getLastArtfactID() {
        return getDBInfo(DBInfoKey.LAST_ARTIFACT_ID, -1);
    }

    long getLastObjID() {
        return getDBInfo(DBInfoKey.LAST_OBJECT_ID, -1);
    }

    boolean hasNewColumns() {
        /* this relies on the fact that no tskObj has ID 0 but 0 is the default
         * value for the datasource_id column in the events table. */
        return hasHashHitColumn() && hasDataSourceIDColumn()
                && (getDataSourceIDs().isEmpty() == false);
    }

    Set<Long> getDataSourceIDs() {
        HashSet<Long> hashSet = new HashSet<>();
        DBLock.lock();
        try (ResultSet rs = getDataSourceIDsStmt.executeQuery()) {
            while (rs.next()) {
                long datasourceID = rs.getLong(EventTableColumn.DATA_SOURCE_ID.toString());
                //this relies on the fact that no tskObj has ID 0 but 0 is the default value for the datasource_id column in the events table.
                if (datasourceID != 0) {
                    hashSet.add(datasourceID);
                }
            }
        } catch (SQLException ex) {
            LOGGER.log(Level.SEVERE, "Failed to get MAX time.", ex); // NON-NLS
        } finally {
            DBLock.unlock();
        }
        return hashSet;
    }

    Map<Long, String> getHashSetNames() {
        Map<Long, String> hashSets = new HashMap<>();
        DBLock.lock();
        try (ResultSet rs = con.createStatement().executeQuery("select * from hash_sets")) {
            while (rs.next()) {
                long hashSetID = rs.getLong("hash_set_id");
                String hashSetName = rs.getString("hash_set_name");
                hashSets.put(hashSetID, hashSetName);
            }
        } catch (SQLException ex) {
            LOGGER.log(Level.SEVERE, "Failed to get hash sets.", ex); // NON-NLS
        } finally {
            DBLock.unlock();
        }
        return Collections.unmodifiableMap(hashSets);
    }

    /** @return maximum time in seconds from unix epoch */
    Long getMaxTime() {
        DBLock.lock();
        try (ResultSet rs = getMaxTimeStmt.executeQuery()) {
            while (rs.next()) {
                return rs.getLong("max"); // NON-NLS
            }
        } catch (SQLException ex) {
            LOGGER.log(Level.SEVERE, "Failed to get MAX time.", ex); // NON-NLS
        } finally {
            DBLock.unlock();
        }
        return -1l;
    }

    /** @return maximum time in seconds from unix epoch */
    Long getMinTime() {
        DBLock.lock();
        try (ResultSet rs = getMinTimeStmt.executeQuery()) {
            while (rs.next()) {
                return rs.getLong("min"); // NON-NLS
            }
        } catch (SQLException ex) {
            LOGGER.log(Level.SEVERE, "Failed to get MIN time.", ex); // NON-NLS
        } finally {
            DBLock.unlock();
        }
        return -1l;
    }

    boolean getWasIngestRunning() {
        return getDBInfo(DBInfoKey.WAS_INGEST_RUNNING, 0) != 0;
    }

    /**
     * create the table and indices if they don't already exist
     *
     *
     * @return the number of rows in the table , count > 0 indicating an
     *         existing table
     */
    final synchronized void initializeDB() {

        try {
            if (con == null || con.isClosed()) {
                con = DriverManager.getConnection("jdbc:sqlite:" + dbPath); // NON-NLS
            }
        } catch (SQLException ex) {
            LOGGER.log(Level.SEVERE, "Failed to open connection to events.db", ex); // NON-NLS
            return;
        }
        try {
            configureDB();
        } catch (SQLException ex) {
            LOGGER.log(Level.SEVERE, "problem accessing  database", ex); // NON-NLS
            return;
        }

        DBLock.lock();
        try {
            try (Statement stmt = con.createStatement()) {
                String sql = "CREATE TABLE if not exists db_info " // NON-NLS
                        + " ( key TEXT, " // NON-NLS
                        + " value INTEGER, " // NON-NLS
                        + "PRIMARY KEY (key))"; // NON-NLS
                stmt.execute(sql);
            } catch (SQLException ex) {
                LOGGER.log(Level.SEVERE, "problem creating  db_info table", ex); // NON-NLS
            }

            try (Statement stmt = con.createStatement()) {
                String sql = "CREATE TABLE if not exists events " // NON-NLS
                        + " (event_id INTEGER PRIMARY KEY, " // NON-NLS
                        + " datasource_id INTEGER, " // NON-NLS
                        + " file_id INTEGER, " // NON-NLS
                        + " artifact_id INTEGER, " // NON-NLS
                        + " time INTEGER, " // NON-NLS
                        + " sub_type INTEGER, " // NON-NLS
                        + " base_type INTEGER, " // NON-NLS
                        + " full_description TEXT, " // NON-NLS
                        + " med_description TEXT, " // NON-NLS
                        + " short_description TEXT, " // NON-NLS
                        + " known_state INTEGER,"
                        + " hash_hit INTEGER)"; //boolean // NON-NLS
                stmt.execute(sql);
            } catch (SQLException ex) {
                LOGGER.log(Level.SEVERE, "problem creating  database table", ex); // NON-NLS
            }

            if (hasDataSourceIDColumn() == false) {
                try (Statement stmt = con.createStatement()) {
                    String sql = "ALTER TABLE events ADD COLUMN datasource_id INTEGER"; // NON-NLS
                    stmt.execute(sql);
                } catch (SQLException ex) {
<<<<<<< HEAD
                    LOGGER.log(Level.SEVERE, "problem upgrading events table", ex); // NON-NLS
                }
            }

            if (hasHashHitColumn() == false) {
                try (Statement stmt = con.createStatement()) {
                    String sql = "ALTER TABLE events ADD COLUMN hash_hit INTEGER"; // NON-NLS
                    stmt.execute(sql);
                } catch (SQLException ex) {
                    LOGGER.log(Level.SEVERE, "problem upgrading events table", ex); // NON-NLS
                }
            }
=======
                    LOGGER.log(Level.SEVERE, "problem upgrading database table", ex); // NON-NLS
                }
            }

            if (hasHashHitColumn() == false) {
                try (Statement stmt = con.createStatement()) {
                    String sql = "ALTER TABLE events ADD COLUMN hash_hit INTEGER"; // NON-NLS
                    stmt.execute(sql);
                } catch (SQLException ex) {
                    LOGGER.log(Level.SEVERE, "problem upgrading database table", ex); // NON-NLS
                }
            }

            try {
                insertRowStmt = prepareStatement(
                        "INSERT INTO events (datasource_id,file_id ,artifact_id, time, sub_type, base_type, full_description, med_description, short_description, known_state, hash_hit) " // NON-NLS
                        + "VALUES (?,?,?,?,?,?,?,?,?,?,?)"); // NON-NLS

                getDataSourceIDsStmt = prepareStatement("select distinct datasource_id from events"); // NON-NLS
                getMaxTimeStmt = prepareStatement("select Max(time) as max from events"); // NON-NLS
                getMinTimeStmt = prepareStatement("select Min(time) as min from events"); // NON-NLS
                getEventByIDStmt = prepareStatement("select * from events where event_id =  ?"); // NON-NLS
                recordDBInfoStmt = prepareStatement("insert or replace into db_info (key, value) values (?, ?)"); // NON-NLS
                getDBInfoStmt = prepareStatement("select value from db_info where key = ?"); // NON-NLS
            } catch (SQLException sQLException) {
                LOGGER.log(Level.SEVERE, "failed to prepareStatment", sQLException); // NON-NLS
            }
         
>>>>>>> 6869a825

            try (Statement stmt = con.createStatement()) {
                String sql = "CREATE TABLE  if not exists hash_sets "
                        + "( hash_set_id INTEGER primary key,"
                        + " hash_set_name VARCHAR(255) UNIQUE NOT NULL)";
                stmt.execute(sql);
            } catch (SQLException ex) {
                LOGGER.log(Level.SEVERE, "problem creating hash_sets table", ex);
            }

            try (Statement stmt = con.createStatement()) {
                String sql = "CREATE TABLE  if not exists hash_set_hits "
                        + "(hash_set_id INTEGER REFERENCES hash_sets(hash_set_id) not null, "
                        + " event_id INTEGER REFERENCES events(event_id) not null, "
                        + " PRIMARY KEY (hash_set_id, event_id))";
                stmt.execute(sql);
            } catch (SQLException ex) {
                LOGGER.log(Level.SEVERE, "problem creating hash_set_hits table", ex);
            }

            createEventsIndex(Arrays.asList(EventTableColumn.FILE_ID));
            createEventsIndex(Arrays.asList(EventTableColumn.ARTIFACT_ID));
            createEventsIndex(Arrays.asList(EventTableColumn.SUB_TYPE, EventTableColumn.TIME));
            createEventsIndex(Arrays.asList(EventTableColumn.BASE_TYPE, EventTableColumn.TIME));
            createEventsIndex(Arrays.asList(EventTableColumn.KNOWN));

            try {
                insertRowStmt = prepareStatement(
                        "INSERT INTO events (datasource_id,file_id ,artifact_id, time, sub_type, base_type, full_description, med_description, short_description, known_state, hash_hit) " // NON-NLS
                        + "VALUES (?,?,?,?,?,?,?,?,?,?,?)"); // NON-NLS

                getDataSourceIDsStmt = prepareStatement("select distinct datasource_id from events"); // NON-NLS
                getMaxTimeStmt = prepareStatement("select Max(time) as max from events"); // NON-NLS
                getMinTimeStmt = prepareStatement("select Min(time) as min from events"); // NON-NLS
                getEventByIDStmt = prepareStatement("select * from events where event_id =  ?"); // NON-NLS
                recordDBInfoStmt = prepareStatement("insert or replace into db_info (key, value) values (?, ?)"); // NON-NLS
                getDBInfoStmt = prepareStatement("select value from db_info where key = ?"); // NON-NLS
                insertHashSetStmt = prepareStatement("insert or ignore into hash_sets (hash_set_name)  values (?)");
                selectHashSetStmt = prepareStatement("select hash_set_id from hash_sets where hash_set_name = ?");
                insertHashHitStmt = prepareStatement("insert or ignore into hash_set_hits (hash_set_id, event_id) values (?,?)");
            } catch (SQLException sQLException) {
                LOGGER.log(Level.SEVERE, "failed to prepareStatment", sQLException); // NON-NLS
            }

        } finally {
            DBLock.unlock();
        }
    }

    /**
     *
<<<<<<< HEAD
     * @param tableName  the value of tableName
     * @param columnList the value of columnList
     */
    private void createEventsIndex(final List<EventTableColumn> columnList) {
        createIndex("events",
                columnList.stream().map(EventTableColumn::toString).collect(Collectors.toList()));
    }

    /**
     *
     * @param tableName  the value of tableName
     * @param columnList the value of columnList
     */
    private void createIndex(final String tableName, final List<String> columnList) {
        String indexColumns = columnList.stream().collect(Collectors.joining(",", "(", ")"));
        String indexName = tableName + StringUtils.join(columnList, "_") + "_idx";
        try (Statement stmt = con.createStatement()) {

            String sql = "CREATE INDEX IF NOT EXISTS " + indexName + " ON " + tableName + indexColumns; // NON-NLS
            stmt.execute(sql);
        } catch (SQLException ex) {
            LOGGER.log(Level.SEVERE, "problem creating index " + indexName, ex); // NON-NLS
        }
    }

    /**
     *
=======
>>>>>>> 6869a825
     * @param dbColumn the value of dbColumn
     *
     * @return the boolean
     */
    private boolean hasDBColumn(final EventTableColumn dbColumn) {
        try (Statement stmt = con.createStatement()) {

            ResultSet executeQuery = stmt.executeQuery("PRAGMA table_info(events)");
            while (executeQuery.next()) {
                if (dbColumn.toString().equals(executeQuery.getString("name"))) {
                    return true;
                }
            }
        } catch (SQLException ex) {
            LOGGER.log(Level.SEVERE, "problem executing pragma", ex); // NON-NLS
        }
        return false;
    }

    private boolean hasDataSourceIDColumn() {
        return hasDBColumn(EventTableColumn.DATA_SOURCE_ID);
    }

    private boolean hasHashHitColumn() {
        return hasDBColumn(EventTableColumn.HASH_HIT);
    }

    void insertEvent(long time, EventType type, long datasourceID, Long objID,
            Long artifactID, String fullDescription, String medDescription,
<<<<<<< HEAD
            String shortDescription, TskData.FileKnown known, Set<String> hashSets) {

        EventTransaction trans = beginTransaction();
        insertEvent(time, type, datasourceID, objID, artifactID, fullDescription, medDescription, shortDescription, known, hashSets, trans);
=======
            String shortDescription, TskData.FileKnown known, boolean hashHit) {

        EventTransaction trans = beginTransaction();
        insertEvent(time, type, datasourceID, objID, artifactID, fullDescription, medDescription, shortDescription, known, hashHit, trans);
>>>>>>> 6869a825
        commitTransaction(trans, true);
    }

    /**
     * use transactions to update files
     *
     * @param f
     * @param transaction
     */
    void insertEvent(long time, EventType type, long datasourceID, Long objID,
            Long artifactID, String fullDescription, String medDescription,
<<<<<<< HEAD
            String shortDescription, TskData.FileKnown known, Set<String> hashSetNames,
=======
            String shortDescription, TskData.FileKnown known, boolean hashHit,
>>>>>>> 6869a825
            EventTransaction transaction) {

        if (transaction.isClosed()) {
            throw new IllegalArgumentException("can't update database with closed transaction"); // NON-NLS
        }
        int typeNum;
        int superTypeNum;

        typeNum = RootEventType.allTypes.indexOf(type);
        superTypeNum = type.getSuperType().ordinal();

        DBLock.lock();
        try {

            //"INSERT INTO events (datasource_id,file_id ,artifact_id, time, sub_type, base_type, full_description, med_description, short_description, known_state, hashHit) " 
            insertRowStmt.clearParameters();
            insertRowStmt.setLong(1, datasourceID);
            if (objID != null) {
                insertRowStmt.setLong(2, objID);
            } else {
                insertRowStmt.setNull(2, Types.INTEGER);
            }
            if (artifactID != null) {
                insertRowStmt.setLong(3, artifactID);
            } else {
                insertRowStmt.setNull(3, Types.INTEGER);
            }
            insertRowStmt.setLong(4, time);

            if (typeNum != -1) {
                insertRowStmt.setInt(5, typeNum);
            } else {
                insertRowStmt.setNull(5, Types.INTEGER);
            }

            insertRowStmt.setInt(6, superTypeNum);
            insertRowStmt.setString(7, fullDescription);
            insertRowStmt.setString(8, medDescription);
            insertRowStmt.setString(9, shortDescription);

            insertRowStmt.setByte(10, known == null ? TskData.FileKnown.UNKNOWN.getFileKnownValue() : known.getFileKnownValue());
<<<<<<< HEAD
            insertRowStmt.setInt(11, hashSetNames.isEmpty() ? 0 : 1);
=======
            insertRowStmt.setInt(11, hashHit ? 1 : 0);
>>>>>>> 6869a825

            insertRowStmt.executeUpdate();

            try (ResultSet generatedKeys = insertRowStmt.getGeneratedKeys()) {
                while (generatedKeys.next()) {
                    long eventID = generatedKeys.getLong("last_insert_rowid()");
                    for (String name : hashSetNames) {

                        // "insert or ignore into hash_sets (hash_set_name)  values (?)"
                        insertHashSetStmt.setString(1, name);
                        insertHashSetStmt.executeUpdate();

                        //TODO: use nested select to get hash_set_id rather than seperate statement/query
                        //"select hash_set_id from hash_sets where hash_set_name = ?"
                        selectHashSetStmt.setString(1, name);
                        try (ResultSet rs = selectHashSetStmt.executeQuery()) {
                            while (rs.next()) {
                                int hashsetID = rs.getInt("hash_set_id");
                                //"insert or ignore into hash_set_hits (hash_set_id, obj_id) values (?,?)";
                                insertHashHitStmt.setInt(1, hashsetID);
                                insertHashHitStmt.setLong(2, eventID);
                                insertHashHitStmt.executeUpdate();
                                break;
                            }
                        }
                    }
                    break;
                }
            };

        } catch (SQLException ex) {
            LOGGER.log(Level.SEVERE, "failed to insert event", ex); // NON-NLS
        } finally {
            DBLock.unlock();
        }
    }

    void recordLastArtifactID(long lastArtfID) {
        recordDBInfo(DBInfoKey.LAST_ARTIFACT_ID, lastArtfID);
    }

    void recordLastObjID(Long lastObjID) {
        recordDBInfo(DBInfoKey.LAST_OBJECT_ID, lastObjID);
    }

    void recordWasIngestRunning(boolean wasIngestRunning) {
        recordDBInfo(DBInfoKey.WAS_INGEST_RUNNING, (wasIngestRunning ? 1 : 0));
    }

    void rollBackTransaction(EventTransaction trans) {
        trans.rollback();
    }

    boolean tableExists() {
        //TODO: use prepared statement - jm
        try (Statement createStatement = con.createStatement();
                ResultSet executeQuery = createStatement.executeQuery("SELECT name FROM sqlite_master WHERE type='table' AND name='events'")) { // NON-NLS
            if (executeQuery.getString("name").equals("events") == false) { // NON-NLS
                return false;
            }
        } catch (SQLException ex) {
            Exceptions.printStackTrace(ex);
        }
        return true;
    }

    private void closeStatements() throws SQLException {
        for (PreparedStatement pStmt : preparedStatements) {
            pStmt.close();
        }
    }

    private void configureDB() throws SQLException {
        DBLock.lock();
        //this should match Sleuthkit db setupt
        try (Statement statement = con.createStatement()) {
            //reduce i/o operations, we have no OS crash recovery anyway
            statement.execute("PRAGMA synchronous = OFF;"); // NON-NLS
            //we don't use this feature, so turn it off for minimal speed up on queries
            //this is deprecated and not recomended
            statement.execute("PRAGMA count_changes = OFF;"); // NON-NLS
            //this made a big difference to query speed
            statement.execute("PRAGMA temp_store = MEMORY"); // NON-NLS
            //this made a modest improvement in query speeds
            statement.execute("PRAGMA cache_size = 50000"); // NON-NLS
            //we never delete anything so...
            statement.execute("PRAGMA auto_vacuum = 0"); // NON-NLS
            //allow to query while in transaction - no need read locks
            statement.execute("PRAGMA read_uncommitted = True;"); // NON-NLS
        } finally {
            DBLock.unlock();
        }

        try {
            LOGGER.log(Level.INFO, String.format("sqlite-jdbc version %s loaded in %s mode", // NON-NLS
                    SQLiteJDBCLoader.getVersion(), SQLiteJDBCLoader.isNativeMode()
                            ? "native" : "pure-java")); // NON-NLS
        } catch (Exception exception) {
        }
    }

    private TimeLineEvent constructTimeLineEvent(ResultSet rs) throws SQLException {
        return new TimeLineEvent(rs.getLong(EventTableColumn.EVENT_ID.toString()),
                rs.getLong(EventTableColumn.FILE_ID.toString()),
                rs.getLong(EventTableColumn.ARTIFACT_ID.toString()),
                rs.getLong(EventTableColumn.TIME.toString()), RootEventType.allTypes.get(rs.getInt(EventTableColumn.SUB_TYPE.toString())),
                rs.getString(EventTableColumn.FULL_DESCRIPTION.toString()),
                rs.getString(EventTableColumn.MED_DESCRIPTION.toString()),
                rs.getString(EventTableColumn.SHORT_DESCRIPTION.toString()),
                TskData.FileKnown.valueOf(rs.getByte(EventTableColumn.KNOWN.toString())),
                rs.getInt(EventTableColumn.HASH_HIT.toString()) != 0);
    }

    /**
     * count all the events with the given options and return a map organizing
     * the counts in a hierarchy from date > eventtype> count
     *
     *
     * @param startTime events before this time will be excluded (seconds from
     *                  unix epoch)
     * @param endTime   events at or after this time will be excluded (seconds
     *                  from unix epoch)
     * @param filter    only events that pass this filter will be counted
     * @param zoomLevel only events of this type or a subtype will be counted
     *                  and the counts will be organized into bins for each of the subtypes of
     *                  the given event type
     *
     * @return a map organizing the counts in a hierarchy from date > eventtype>
     *         count
     */
    private Map<EventType, Long> countEvents(Long startTime, Long endTime, RootFilter filter, EventTypeZoomLevel zoomLevel) {
        if (Objects.equals(startTime, endTime)) {
            endTime++;
        }

        Map<EventType, Long> typeMap = new HashMap<>();

        //do we want the root or subtype column of the databse
        final boolean useSubTypes = (zoomLevel == EventTypeZoomLevel.SUB_TYPE);

        //get some info about the range of dates requested
        final String queryString = "select count(*), " + useSubTypeHelper(useSubTypes)
                + " from events" + useHashHitTablesHelper(filter) + " where time >= " + startTime + " and time < " + endTime + " and " + SQLHelper.getSQLWhere(filter) // NON-NLS
                + " GROUP BY " + useSubTypeHelper(useSubTypes); // NON-NLS

        ResultSet rs = null;
        DBLock.lock();
        //System.out.println(queryString);
        try (Statement stmt = con.createStatement();) {
            Stopwatch stopwatch = new Stopwatch();
            stopwatch.start();
            System.out.println(queryString);
            rs = stmt.executeQuery(queryString);
            stopwatch.stop();
            // System.out.println(stopwatch.elapsedMillis() / 1000.0 + " seconds");
            while (rs.next()) {

                EventType type = useSubTypes
                        ? RootEventType.allTypes.get(rs.getInt(EventTableColumn.SUB_TYPE.toString()))
                        : BaseTypes.values()[rs.getInt(EventTableColumn.BASE_TYPE.toString())];

                typeMap.put(type, rs.getLong("count(*)")); // NON-NLS
            }

        } catch (Exception ex) {
            LOGGER.log(Level.SEVERE, "error getting count of events from db.", ex); // NON-NLS
        } finally {
            try {
                rs.close();
            } catch (SQLException ex) {
                Exceptions.printStackTrace(ex);
            }
            DBLock.unlock();
        }
        return typeMap;
    }

    /**
     * //TODO: update javadoc //TODO: split this into helper methods
     *
     * get a list of {@link AggregateEvent}s.
     *
     * General algorithm is as follows:
     *
     * - get all aggregate events, via one db query.
     * - sort them into a map from (type, description)-> aggevent
     * - for each key in map, merge the events and accumulate them in a list
     * to return
     *
     *
     * @param timeRange the Interval within in which all returned aggregate
     *                  events will be.
     * @param filter    only events that pass the filter will be included in
     *                  aggregates events returned
     * @param zoomLevel only events of this level will be included
     * @param lod       description level of detail to use when grouping events
     *
     *
     * @return a list of aggregate events within the given timerange, that pass
     *         the supplied filter, aggregated according to the given event type and
     *         description zoom levels
     */
    private List<AggregateEvent> getAggregatedEvents(Interval timeRange, RootFilter filter, EventTypeZoomLevel zoomLevel, DescriptionLOD lod) {
        String descriptionColumn = getDescriptionColumn(lod);
        final boolean useSubTypes = (zoomLevel.equals(EventTypeZoomLevel.SUB_TYPE));

        //get some info about the time range requested
        RangeDivisionInfo rangeInfo = RangeDivisionInfo.getRangeDivisionInfo(timeRange);
        //use 'rounded out' range
        long start = timeRange.getStartMillis() / 1000;//.getLowerBound();
        long end = timeRange.getEndMillis() / 1000;//Millis();//rangeInfo.getUpperBound();
        if (Objects.equals(start, end)) {
            end++;
        }

        //get a sqlite srtftime format string
        String strfTimeFormat = getStrfTimeFormat(rangeInfo.getPeriodSize());

        //effectively map from type to (map from description to events)
        Map<EventType, SetMultimap< String, AggregateEvent>> typeMap = new HashMap<>();

        //get all agregate events in this time unit
        DBLock.lock();
        String query = "select strftime('" + strfTimeFormat + "',time , 'unixepoch'" + (TimeLineController.getTimeZone().get().equals(TimeZone.getDefault()) ? ", 'localtime'" : "") + ") as interval,"
<<<<<<< HEAD
                + "  group_concat(events.event_id) as event_ids, Min(time), Max(time),  " + descriptionColumn + ", " + useSubTypeHelper(useSubTypes)
                //                + "      , (select group_concat(event_id) as ids_with_hash_hits from events where event_id IN event_ids)"
                + " from events" + useHashHitTablesHelper(filter) + " where " + "time >= " + start + " and time < " + end + " and " + SQLHelper.getSQLWhere(filter) // NON-NLS
=======
                + "  group_concat(event_id) as event_ids, Min(time), Max(time),  " + descriptionColumn + ", " + useSubTypeHelper(useSubTypes)
                //                + "      , (select group_concat(event_id) as ids_with_hash_hits from events where event_id IN event_ids)"
                + " from events where time >= " + start + " and time < " + end + " and " + SQLHelper.getSQLWhere(filter) // NON-NLS
>>>>>>> 6869a825
                + " group by interval, " + useSubTypeHelper(useSubTypes) + " , " + descriptionColumn // NON-NLS
                + " order by Min(time)"; // NON-NLS
        System.out.println(query);
        ResultSet rs = null;
        try (Statement stmt = con.createStatement(); // scoop up requested events in groups organized by interval, type, and desription
                ) {

            Stopwatch stopwatch = new Stopwatch();
            stopwatch.start();

            rs = stmt.executeQuery(query);
            stopwatch.stop();
            System.out.println(stopwatch.elapsedMillis() / 1000.0 + " seconds");
            while (rs.next()) {
                String eventIDS = rs.getString("event_ids");
                HashSet<Long> hashHits = new HashSet<>();
                try (Statement st2 = con.createStatement();) {

                    ResultSet executeQuery = st2.executeQuery("select event_id from events where event_id in (" + eventIDS + ") and hash_hit = 1");
                    while (executeQuery.next()) {
                        hashHits.add(executeQuery.getLong(EventTableColumn.EVENT_ID.toString()));
                    }
                }

                EventType type = useSubTypes ? RootEventType.allTypes.get(rs.getInt(EventTableColumn.SUB_TYPE.toString())) : BaseTypes.values()[rs.getInt(EventTableColumn.BASE_TYPE.toString())];

                AggregateEvent aggregateEvent = new AggregateEvent(
                        new Interval(rs.getLong("Min(time)") * 1000, rs.getLong("Max(time)") * 1000, TimeLineController.getJodaTimeZone()), // NON-NLS
                        type,
                        Stream.of(eventIDS.split(",")).map(Long::valueOf).collect(Collectors.toSet()), // NON-NLS
                        hashHits,
                        rs.getString(descriptionColumn), lod);

                //put events in map from type/descrition -> event
                SetMultimap<String, AggregateEvent> descrMap = typeMap.get(type);
                if (descrMap == null) {
                    descrMap = HashMultimap.<String, AggregateEvent>create();
                    typeMap.put(type, descrMap);
                }
                descrMap.put(aggregateEvent.getDescription(), aggregateEvent);
            }

        } catch (SQLException ex) {
            Exceptions.printStackTrace(ex);
        } finally {
            try {
                rs.close();
            } catch (SQLException ex) {
                Exceptions.printStackTrace(ex);
            }
            DBLock.unlock();
        }

        //result list to return
        ArrayList<AggregateEvent> aggEvents = new ArrayList<>();

        //save this for use when comparing gap size
        Period timeUnitLength = rangeInfo.getPeriodSize().getPeriod();

        //For each (type, description) key, merge agg events
        for (SetMultimap<String, AggregateEvent> descrMap : typeMap.values()) {
            for (String descr : descrMap.keySet()) {
                //run through the sorted events, merging together adjacent events
                Iterator<AggregateEvent> iterator = descrMap.get(descr).stream()
                        .sorted((AggregateEvent o1, AggregateEvent o2)
                                -> Long.compare(o1.getSpan().getStartMillis(), o2.getSpan().getStartMillis()))
                        .iterator();
                AggregateEvent current = iterator.next();
                while (iterator.hasNext()) {
                    AggregateEvent next = iterator.next();
                    Interval gap = current.getSpan().gap(next.getSpan());

                    //if they overlap or gap is less one quarter timeUnitLength
                    //TODO: 1/4 factor is arbitrary. review! -jm
                    if (gap == null || gap.toDuration().getMillis() <= timeUnitLength.toDurationFrom(gap.getStart()).getMillis() / 4) {
                        //merge them
                        current = AggregateEvent.merge(current, next);
                    } else {
                        //done merging into current, set next as new current
                        aggEvents.add(current);
                        current = next;
                    }
                }
                aggEvents.add(current);
            }
        }

        //at this point we should have a list of aggregate events.
        //one per type/description spanning consecutive time units as determined in rangeInfo
        return aggEvents;
    }

    private String useHashHitTablesHelper(RootFilter filter) {
        return SQLHelper.hasActiveHashFilter(filter) ? ", hash_set_hits" : "";
    }

    private static String useSubTypeHelper(final boolean useSubTypes) {
        return useSubTypes ? EventTableColumn.SUB_TYPE.toString() : EventTableColumn.BASE_TYPE.toString();
    }

    private long getDBInfo(DBInfoKey key, long defaultValue) {
        DBLock.lock();
        try {
            getDBInfoStmt.setString(1, key.toString());

            try (ResultSet rs = getDBInfoStmt.executeQuery()) {
                long result = defaultValue;
                while (rs.next()) {
                    result = rs.getLong("value"); // NON-NLS
                }
                return result;
            } catch (SQLException ex) {
                LOGGER.log(Level.SEVERE, "failed to read key: " + key + " from db_info", ex); // NON-NLS
            } finally {
                DBLock.unlock();
            }
        } catch (SQLException ex) {
            LOGGER.log(Level.SEVERE, "failed to set key: " + key + " on getDBInfoStmt ", ex); // NON-NLS
        }

        return defaultValue;
    }

    private String getDescriptionColumn(DescriptionLOD lod) {
        switch (lod) {
            case FULL:
                return EventTableColumn.FULL_DESCRIPTION.toString();
            case MEDIUM:
                return EventTableColumn.MED_DESCRIPTION.toString();
            case SHORT:
            default:
                return EventTableColumn.SHORT_DESCRIPTION.toString();
        }
    }

    private String getStrfTimeFormat(TimeUnits info) {
        switch (info) {
            case DAYS:
                return "%Y-%m-%dT00:00:00"; // NON-NLS
            case HOURS:
                return "%Y-%m-%dT%H:00:00"; // NON-NLS
            case MINUTES:
                return "%Y-%m-%dT%H:%M:00"; // NON-NLS
            case MONTHS:
                return "%Y-%m-01T00:00:00"; // NON-NLS
            case SECONDS:
                return "%Y-%m-%dT%H:%M:%S"; // NON-NLS
            case YEARS:
                return "%Y-01-01T00:00:00"; // NON-NLS
            default:
                return "%Y-%m-%dT%H:%M:%S"; // NON-NLS
        }
    }

    private PreparedStatement prepareStatement(String queryString) throws SQLException {
        PreparedStatement prepareStatement = con.prepareStatement(queryString);
        preparedStatements.add(prepareStatement);
        return prepareStatement;
    }

    private void recordDBInfo(DBInfoKey key, long value) {
        DBLock.lock();
        try {
            recordDBInfoStmt.setString(1, key.toString());
            recordDBInfoStmt.setLong(2, value);
            recordDBInfoStmt.executeUpdate();
        } catch (SQLException ex) {
            LOGGER.log(Level.SEVERE, "failed to set dbinfo  key: " + key + " value: " + value, ex); // NON-NLS
        } finally {
            DBLock.unlock();

        }
    }

    /**
     * inner class that can reference access database connection
     */
    public class EventTransaction {

        private boolean closed = false;

        /**
         * factory creation method
         *
         * @param con the {@link  ava.sql.Connection}
         *
         * @return a LogicalFileTransaction for the given connection
         *
         * @throws SQLException
         */
        private EventTransaction() {

            //get the write lock, released in close()
            DBLock.lock();
            try {
                con.setAutoCommit(false);

            } catch (SQLException ex) {
                LOGGER.log(Level.SEVERE, "failed to set auto-commit to to false", ex); // NON-NLS
            }

        }

        private void rollback() {
            if (!closed) {
                try {
                    con.rollback();

                } catch (SQLException ex1) {
                    LOGGER.log(Level.SEVERE, "Exception while attempting to rollback!!", ex1); // NON-NLS
                } finally {
                    close();
                }
            }
        }

        private void commit(Boolean notify) {
            if (!closed) {
                try {
                    con.commit();
                    // make sure we close before we update, bc they'll need locks
                    close();

                    if (notify) {
//                        fireNewEvents(newEvents);
                    }
                } catch (SQLException ex) {
                    LOGGER.log(Level.SEVERE, "Error commiting events.db.", ex); // NON-NLS
                    rollback();
                }
            }
        }

        private void close() {
            if (!closed) {
                try {
                    con.setAutoCommit(true);
                } catch (SQLException ex) {
                    LOGGER.log(Level.SEVERE, "Error setting auto-commit to true.", ex); // NON-NLS
                } finally {
                    closed = true;

                    DBLock.unlock();
                }
            }
        }

        public Boolean isClosed() {
            return closed;
        }
    }
}<|MERGE_RESOLUTION|>--- conflicted
+++ resolved
@@ -30,6 +30,7 @@
 import java.sql.Statement;
 import java.sql.Types;
 import java.util.ArrayList;
+import java.util.Arrays;
 import java.util.Collection;
 import java.util.Collections;
 import java.util.HashMap;
@@ -61,9 +62,19 @@
 import org.sleuthkit.autopsy.timeline.filters.RootFilter;
 import org.sleuthkit.autopsy.timeline.utils.RangeDivisionInfo;
 import org.sleuthkit.autopsy.timeline.zooming.DescriptionLOD;
+import static org.sleuthkit.autopsy.timeline.zooming.DescriptionLOD.FULL;
+import static org.sleuthkit.autopsy.timeline.zooming.DescriptionLOD.MEDIUM;
+import static org.sleuthkit.autopsy.timeline.zooming.DescriptionLOD.SHORT;
 import org.sleuthkit.autopsy.timeline.zooming.EventTypeZoomLevel;
 import org.sleuthkit.autopsy.timeline.zooming.TimeUnits;
+import static org.sleuthkit.autopsy.timeline.zooming.TimeUnits.DAYS;
+import static org.sleuthkit.autopsy.timeline.zooming.TimeUnits.HOURS;
+import static org.sleuthkit.autopsy.timeline.zooming.TimeUnits.MINUTES;
+import static org.sleuthkit.autopsy.timeline.zooming.TimeUnits.MONTHS;
+import static org.sleuthkit.autopsy.timeline.zooming.TimeUnits.SECONDS;
+import static org.sleuthkit.autopsy.timeline.zooming.TimeUnits.YEARS;
 import org.sleuthkit.autopsy.timeline.zooming.ZoomParams;
+import org.sleuthkit.datamodel.SleuthkitCase;
 import org.sleuthkit.datamodel.TskData;
 import org.sqlite.SQLiteJDBCLoader;
 
@@ -501,7 +512,7 @@
                     String sql = "ALTER TABLE events ADD COLUMN datasource_id INTEGER"; // NON-NLS
                     stmt.execute(sql);
                 } catch (SQLException ex) {
-<<<<<<< HEAD
+
                     LOGGER.log(Level.SEVERE, "problem upgrading events table", ex); // NON-NLS
                 }
             }
@@ -514,36 +525,6 @@
                     LOGGER.log(Level.SEVERE, "problem upgrading events table", ex); // NON-NLS
                 }
             }
-=======
-                    LOGGER.log(Level.SEVERE, "problem upgrading database table", ex); // NON-NLS
-                }
-            }
-
-            if (hasHashHitColumn() == false) {
-                try (Statement stmt = con.createStatement()) {
-                    String sql = "ALTER TABLE events ADD COLUMN hash_hit INTEGER"; // NON-NLS
-                    stmt.execute(sql);
-                } catch (SQLException ex) {
-                    LOGGER.log(Level.SEVERE, "problem upgrading database table", ex); // NON-NLS
-                }
-            }
-
-            try {
-                insertRowStmt = prepareStatement(
-                        "INSERT INTO events (datasource_id,file_id ,artifact_id, time, sub_type, base_type, full_description, med_description, short_description, known_state, hash_hit) " // NON-NLS
-                        + "VALUES (?,?,?,?,?,?,?,?,?,?,?)"); // NON-NLS
-
-                getDataSourceIDsStmt = prepareStatement("select distinct datasource_id from events"); // NON-NLS
-                getMaxTimeStmt = prepareStatement("select Max(time) as max from events"); // NON-NLS
-                getMinTimeStmt = prepareStatement("select Min(time) as min from events"); // NON-NLS
-                getEventByIDStmt = prepareStatement("select * from events where event_id =  ?"); // NON-NLS
-                recordDBInfoStmt = prepareStatement("insert or replace into db_info (key, value) values (?, ?)"); // NON-NLS
-                getDBInfoStmt = prepareStatement("select value from db_info where key = ?"); // NON-NLS
-            } catch (SQLException sQLException) {
-                LOGGER.log(Level.SEVERE, "failed to prepareStatment", sQLException); // NON-NLS
-            }
-         
->>>>>>> 6869a825
 
             try (Statement stmt = con.createStatement()) {
                 String sql = "CREATE TABLE  if not exists hash_sets "
@@ -594,8 +575,6 @@
     }
 
     /**
-     *
-<<<<<<< HEAD
      * @param tableName  the value of tableName
      * @param columnList the value of columnList
      */
@@ -622,9 +601,6 @@
     }
 
     /**
-     *
-=======
->>>>>>> 6869a825
      * @param dbColumn the value of dbColumn
      *
      * @return the boolean
@@ -654,17 +630,10 @@
 
     void insertEvent(long time, EventType type, long datasourceID, Long objID,
             Long artifactID, String fullDescription, String medDescription,
-<<<<<<< HEAD
             String shortDescription, TskData.FileKnown known, Set<String> hashSets) {
 
         EventTransaction trans = beginTransaction();
         insertEvent(time, type, datasourceID, objID, artifactID, fullDescription, medDescription, shortDescription, known, hashSets, trans);
-=======
-            String shortDescription, TskData.FileKnown known, boolean hashHit) {
-
-        EventTransaction trans = beginTransaction();
-        insertEvent(time, type, datasourceID, objID, artifactID, fullDescription, medDescription, shortDescription, known, hashHit, trans);
->>>>>>> 6869a825
         commitTransaction(trans, true);
     }
 
@@ -676,11 +645,7 @@
      */
     void insertEvent(long time, EventType type, long datasourceID, Long objID,
             Long artifactID, String fullDescription, String medDescription,
-<<<<<<< HEAD
             String shortDescription, TskData.FileKnown known, Set<String> hashSetNames,
-=======
-            String shortDescription, TskData.FileKnown known, boolean hashHit,
->>>>>>> 6869a825
             EventTransaction transaction) {
 
         if (transaction.isClosed()) {
@@ -722,11 +687,8 @@
             insertRowStmt.setString(9, shortDescription);
 
             insertRowStmt.setByte(10, known == null ? TskData.FileKnown.UNKNOWN.getFileKnownValue() : known.getFileKnownValue());
-<<<<<<< HEAD
+
             insertRowStmt.setInt(11, hashSetNames.isEmpty() ? 0 : 1);
-=======
-            insertRowStmt.setInt(11, hashHit ? 1 : 0);
->>>>>>> 6869a825
 
             insertRowStmt.executeUpdate();
 
@@ -951,15 +913,8 @@
         //get all agregate events in this time unit
         DBLock.lock();
         String query = "select strftime('" + strfTimeFormat + "',time , 'unixepoch'" + (TimeLineController.getTimeZone().get().equals(TimeZone.getDefault()) ? ", 'localtime'" : "") + ") as interval,"
-<<<<<<< HEAD
                 + "  group_concat(events.event_id) as event_ids, Min(time), Max(time),  " + descriptionColumn + ", " + useSubTypeHelper(useSubTypes)
-                //                + "      , (select group_concat(event_id) as ids_with_hash_hits from events where event_id IN event_ids)"
                 + " from events" + useHashHitTablesHelper(filter) + " where " + "time >= " + start + " and time < " + end + " and " + SQLHelper.getSQLWhere(filter) // NON-NLS
-=======
-                + "  group_concat(event_id) as event_ids, Min(time), Max(time),  " + descriptionColumn + ", " + useSubTypeHelper(useSubTypes)
-                //                + "      , (select group_concat(event_id) as ids_with_hash_hits from events where event_id IN event_ids)"
-                + " from events where time >= " + start + " and time < " + end + " and " + SQLHelper.getSQLWhere(filter) // NON-NLS
->>>>>>> 6869a825
                 + " group by interval, " + useSubTypeHelper(useSubTypes) + " , " + descriptionColumn // NON-NLS
                 + " order by Min(time)"; // NON-NLS
         System.out.println(query);
