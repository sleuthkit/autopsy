/*
 * Autopsy Forensic Browser
 *
 * Copyright 2013-16 Basis Technology Corp.
 * Contact: carrier <at> sleuthkit <dot> org
 *
 * Licensed under the Apache License, Version 2.0 (the "License");
 * you may not use this file except in compliance with the License.
 * You may obtain a copy of the License at
 *
 *     http://www.apache.org/licenses/LICENSE-2.0
 *
 * Unless required by applicable law or agreed to in writing, software
 * distributed under the License is distributed on an "AS IS" BASIS,
 * WITHOUT WARRANTIES OR CONDITIONS OF ANY KIND, either express or implied.
 * See the License for the specific language governing permissions and
 * limitations under the License.
 */
package org.sleuthkit.autopsy.timeline.ui;

import com.google.common.eventbus.Subscribe;
import java.time.Instant;
import java.time.LocalDate;
import java.time.LocalDateTime;
import java.time.ZoneOffset;
import java.util.ArrayList;
import java.util.function.BiFunction;
import java.util.function.Supplier;
import javafx.application.Platform;
import javafx.beans.InvalidationListener;
import javafx.beans.Observable;
import javafx.beans.value.ChangeListener;
import javafx.beans.value.ObservableValue;
import javafx.fxml.FXML;
import javafx.geometry.Insets;
import javafx.scene.control.Button;
import javafx.scene.control.Label;
import javafx.scene.control.MenuButton;
import javafx.scene.control.TitledPane;
import javafx.scene.control.Toggle;
import javafx.scene.control.ToggleButton;
import javafx.scene.control.ToolBar;
import javafx.scene.control.Tooltip;
import javafx.scene.effect.Lighting;
import javafx.scene.image.Image;
import javafx.scene.image.ImageView;
import javafx.scene.input.MouseEvent;
import javafx.scene.layout.Background;
import javafx.scene.layout.BackgroundFill;
import javafx.scene.layout.BorderPane;
import javafx.scene.layout.CornerRadii;
import javafx.scene.layout.HBox;
import javafx.scene.layout.Priority;
import javafx.scene.layout.Region;
import static javafx.scene.layout.Region.USE_PREF_SIZE;
import javafx.scene.layout.StackPane;
import javafx.scene.paint.Color;
import javafx.util.Callback;
import javax.annotation.Nonnull;
import javax.annotation.concurrent.GuardedBy;
import jfxtras.scene.control.LocalDateTimePicker;
import jfxtras.scene.control.LocalDateTimeTextField;
import org.controlsfx.control.NotificationPane;
import org.controlsfx.control.RangeSlider;
import org.controlsfx.control.action.Action;
import org.controlsfx.control.action.ActionUtils;
import org.joda.time.DateTime;
import org.joda.time.Interval;
import org.openide.util.NbBundle;
import org.sleuthkit.autopsy.casemodule.events.DataSourceAddedEvent;
import org.sleuthkit.autopsy.coreutils.LoggedTask;
import org.sleuthkit.autopsy.coreutils.Logger;
import org.sleuthkit.autopsy.ingest.events.DataSourceAnalysisCompletedEvent;
import org.sleuthkit.autopsy.timeline.FXMLConstructor;
import org.sleuthkit.autopsy.timeline.TimeLineController;
import org.sleuthkit.autopsy.timeline.VisualizationMode;
import org.sleuthkit.autopsy.timeline.actions.Back;
import org.sleuthkit.autopsy.timeline.actions.ResetFilters;
import org.sleuthkit.autopsy.timeline.actions.SaveSnapshotAsReport;
import org.sleuthkit.autopsy.timeline.actions.UpdateDB;
import org.sleuthkit.autopsy.timeline.actions.ZoomIn;
import org.sleuthkit.autopsy.timeline.actions.ZoomOut;
import org.sleuthkit.autopsy.timeline.actions.ZoomToEvents;
import org.sleuthkit.autopsy.timeline.datamodel.FilteredEventsModel;
import org.sleuthkit.autopsy.timeline.events.DBUpdatedEvent;
import org.sleuthkit.autopsy.timeline.events.RefreshRequestedEvent;
import org.sleuthkit.autopsy.timeline.events.TagsUpdatedEvent;
import org.sleuthkit.autopsy.timeline.ui.countsview.CountsViewPane;
import org.sleuthkit.autopsy.timeline.ui.detailview.DetailViewPane;
import org.sleuthkit.autopsy.timeline.ui.detailview.tree.EventsTree;
import org.sleuthkit.autopsy.timeline.ui.listvew.ListViewPane;
import org.sleuthkit.autopsy.timeline.utils.RangeDivisionInfo;

/**
 * A container for an AbstractVisualizationPane. Has a Toolbar on top to hold
 * settings widgets supplied by contained AbstractVisualizationPane, and the
 * histogram / time selection on bottom.
 *
 * TODO: Refactor common code out of histogram and CountsView? -jm
 */
final public class VisualizationPanel extends BorderPane {

    private static final Logger LOGGER = Logger.getLogger(VisualizationPanel.class.getName());

    private static final Image INFORMATION = new Image("org/sleuthkit/autopsy/timeline/images/information.png", 16, 16, true, true); // NON-NLS
    private static final Image WARNING = new Image("org/sleuthkit/autopsy/timeline/images/warning_triangle.png", 16, 16, true, true); // NON-NLS
    private static final Image REFRESH = new Image("org/sleuthkit/autopsy/timeline/images/arrow-circle-double-135.png"); // NON-NLS
    private static final Background GRAY_BACKGROUND = new Background(new BackgroundFill(Color.GREY, CornerRadii.EMPTY, Insets.EMPTY));

    /**
     * Region that will be stacked in between the no-events "dialog" and the
     * hosted AbstractVisualizationPane in order to gray out the visualization.
     */
    private final static Region NO_EVENTS_BACKGROUND = new Region() {
        {
            setBackground(GRAY_BACKGROUND);
            setOpacity(.3);
        }
    };

    @GuardedBy("this")
    private LoggedTask<Void> histogramTask;

    private final EventsTree eventsTree;
    private AbstractVisualizationPane<?, ?, ?, ?> visualization;

    /*
     * HBox that contains the histogram bars.
     *
     * //TODO: Abstract this into a seperate class, and/or use a real bar
     * chart? -jm
     */
    @FXML
    private HBox histogramBox;
    /*
     * Stack pane that superimposes rangeslider over histogram
     */
    @FXML
    private StackPane rangeHistogramStack;

    private final RangeSlider rangeSlider = new RangeSlider(0, 1.0, .25, .75);

    //// time range selection components
    @FXML
    private MenuButton zoomMenuButton;
    @FXML
    private Button zoomOutButton;
    @FXML
    private Button zoomInButton;
    @FXML
    private LocalDateTimeTextField startPicker;
    @FXML
    private LocalDateTimeTextField endPicker;
    @FXML
    private Label startLabel;
    @FXML
    private Label endLabel;

    //// header toolbar componenets
    @FXML
    private ToolBar toolBar;
    @FXML
    private Label visualizationModeLabel;
    @FXML
    private ToggleButton countsToggle;
    @FXML
    private ToggleButton detailsToggle;
    @FXML
    private ToggleButton listToggle;
    @FXML
    private Button snapShotButton;
    @FXML
    private Button refreshButton;
    @FXML
    private Button updateDBButton;

    /*
     * Wraps contained visualization so that we can show notifications over it.
     */
    private final NotificationPane notificationPane = new NotificationPane();

    private final TimeLineController controller;
    private final FilteredEventsModel filteredEvents;

    /**
     * Listen to changes in the range slider selection and forward to the
     * controller. Waits until the user releases thumb to send to controller.
     */
    private final InvalidationListener rangeSliderListener = new InvalidationListener() {
        @Override
        public void invalidated(Observable observable) {
            if (rangeSlider.isHighValueChanging() == false
                    && rangeSlider.isLowValueChanging() == false) {
                Long minTime = RangeDivisionInfo.getRangeDivisionInfo(filteredEvents.getSpanningInterval()).getLowerBound();
                if (false == controller.pushTimeRange(new Interval(
                        (long) (rangeSlider.getLowValue() + minTime),
                        (long) (rangeSlider.getHighValue() + minTime + 1000)))) {
                    refreshTimeUI();
                }
            }
        }
    };

    /**
     * hides the notification pane on any event
     */
    private final InvalidationListener zoomListener = any -> handleRefreshRequested(null);

    /**
     * listen to change in end time picker and push to controller
     */
    private final InvalidationListener endListener = new PickerListener(() -> endPicker, Interval::withEndMillis);

    /**
     * listen to change in start time picker and push to controller
     */
    private final InvalidationListener startListener = new PickerListener(() -> startPicker, Interval::withStartMillis);

    /**
     * Convert the given LocalDateTime to epoch millis USING THE CURRENT
     * TIMEZONE FROM THE TIMELINECONTROLLER
     *
     * @param localDateTime The LocalDateTime to convert to millis since the
     *                      Unix epoch.
     *
     * @return the given LocalDateTime as epoch millis
     */
    private static long localDateTimeToEpochMilli(LocalDateTime localDateTime) {
        return localDateTime.atZone(TimeLineController.getTimeZoneID()).toInstant().toEpochMilli();
    }

    /**
     * Convert the given "millis from the Unix Epoch" to a LocalDateTime USING
     * THE CURRENT TIMEZONE FROM THE TIMELINECONTROLLER
     *
     * @param millis The milliseconds to convert.
     *
     * @return The given epoch millis as a LocalDateTime
     */
    private static LocalDateTime epochMillisToLocalDateTime(long millis) {
        return LocalDateTime.ofInstant(Instant.ofEpochMilli(millis), TimeLineController.getTimeZoneID());
    }

    /**
     * Constructor
     *
     * @param controller The TimeLineController for this VisualizationPanel
     * @param eventsTree The EventsTree this VisualizationPanel hosts.
     */
    public VisualizationPanel(@Nonnull TimeLineController controller, @Nonnull EventsTree eventsTree) {
        this.controller = controller;
        this.filteredEvents = controller.getEventsModel();
        this.eventsTree = eventsTree;
        FXMLConstructor.construct(this, "VisualizationPanel.fxml"); // NON-NLS
    }

    @FXML
    @NbBundle.Messages({
        "VisualizationPanel.visualizationModeLabel.text=Visualization Mode:",
        "VisualizationPanel.startLabel.text=Start:",
        "VisualizationPanel.endLabel.text=End:",
        "VisualizationPanel.countsToggle.text=Counts",
        "VisualizationPanel.detailsToggle.text=Details",
        "VisualizationPanel.zoomMenuButton.text=Zoom in/out to",
        "VisualizationPanel.tagsAddedOrDeleted=Tags have been created and/or deleted.  The visualization may not be up to date."
    })
    void initialize() {
        assert endPicker != null : "fx:id=\"endPicker\" was not injected: check your FXML file 'ViewWrapper.fxml'."; // NON-NLS
        assert histogramBox != null : "fx:id=\"histogramBox\" was not injected: check your FXML file 'ViewWrapper.fxml'."; // NON-NLS
        assert startPicker != null : "fx:id=\"startPicker\" was not injected: check your FXML file 'ViewWrapper.fxml'."; // NON-NLS
        assert rangeHistogramStack != null : "fx:id=\"rangeHistogramStack\" was not injected: check your FXML file 'ViewWrapper.fxml'."; // NON-NLS
        assert countsToggle != null : "fx:id=\"countsToggle\" was not injected: check your FXML file 'VisToggle.fxml'."; // NON-NLS
        assert detailsToggle != null : "fx:id=\"eventsToggle\" was not injected: check your FXML file 'VisToggle.fxml'."; // NON-NLS

        //configure notification pane 
        notificationPane.getStyleClass().add(NotificationPane.STYLE_CLASS_DARK);
        setCenter(notificationPane);

        //configure visualization mode toggle
        visualizationModeLabel.setText(Bundle.VisualizationPanel_visualizationModeLabel_text());
        countsToggle.setText(Bundle.VisualizationPanel_countsToggle_text());
        detailsToggle.setText(Bundle.VisualizationPanel_detailsToggle_text());
        ChangeListener<Toggle> toggleListener = (ObservableValue<? extends Toggle> observable, Toggle oldValue, Toggle newValue) -> {
            if (newValue == null) {
                countsToggle.getToggleGroup().selectToggle(oldValue != null ? oldValue : countsToggle);
            } else if (newValue == countsToggle && oldValue != null) {
                controller.setVisualizationMode(VisualizationMode.COUNTS);
            } else if (newValue == detailsToggle && oldValue != null) {
<<<<<<< HEAD
                controller.setViewMode(VisualizationMode.DETAIL);
            } else if (newValue == listToggle && oldValue != null) {
                controller.setViewMode(VisualizationMode.LIST);
=======
                controller.setVisualizationMode(VisualizationMode.DETAIL);
>>>>>>> 1c34459a
            }
        };

        if (countsToggle.getToggleGroup() != null) {
            countsToggle.getToggleGroup().selectedToggleProperty().addListener(toggleListener);
        } else {
            countsToggle.toggleGroupProperty().addListener((Observable toggleGroup) -> {
                countsToggle.getToggleGroup().selectedToggleProperty().addListener(toggleListener);
            });
        }

        controller.visualizationModeProperty().addListener(visualizationMode -> syncVisualizationMode());
        syncVisualizationMode();

        ActionUtils.configureButton(new SaveSnapshotAsReport(controller, notificationPane::getContent), snapShotButton);
        ActionUtils.configureButton(new UpdateDB(controller), updateDBButton);

        /////configure start and end pickers
        startLabel.setText(Bundle.VisualizationPanel_startLabel_text());
        endLabel.setText(Bundle.VisualizationPanel_endLabel_text());

        //suppress stacktraces on malformed input
        //TODO: should we do anything else? show a warning?
        startPicker.setParseErrorCallback(throwable -> null);
        endPicker.setParseErrorCallback(throwable -> null);

        //disable dates outside scope of case
        LocalDateDisabler localDateDisabler = new LocalDateDisabler();
        startPicker.setLocalDateTimeRangeCallback(localDateDisabler);
        endPicker.setLocalDateTimeRangeCallback(localDateDisabler);

        //prevent selection of (date/)times outside the scope of this case
        startPicker.setValueValidationCallback(new LocalDateTimeValidator(startPicker));
        endPicker.setValueValidationCallback(new LocalDateTimeValidator(endPicker));

        //setup rangeslider
        rangeSlider.setOpacity(.7);
        rangeSlider.setMin(0);
        rangeSlider.setBlockIncrement(1);
        rangeHistogramStack.getChildren().add(rangeSlider);

        /*
         * this padding attempts to compensates for the fact that the
         * rangeslider track doesn't extend to edge of node,and so the
         * histrogram doesn't quite line up with the rangeslider
         */
        histogramBox.setStyle("   -fx-padding: 0,0.5em,0,.5em; "); // NON-NLS

        //configure zoom buttons
        zoomMenuButton.getItems().clear();
        for (ZoomRanges zoomRange : ZoomRanges.values()) {
            zoomMenuButton.getItems().add(ActionUtils.createMenuItem(
                    new Action(zoomRange.getDisplayName(), event -> {
                        if (zoomRange != ZoomRanges.ALL) {
                            controller.pushPeriod(zoomRange.getPeriod());
                        } else {
                            controller.showFullRange();
                        }
                    })));
        }
        zoomMenuButton.setText(Bundle.VisualizationPanel_zoomMenuButton_text());
        ActionUtils.configureButton(new ZoomOut(controller), zoomOutButton);
        ActionUtils.configureButton(new ZoomIn(controller), zoomInButton);

        //register for EventBus events (tags)
        filteredEvents.registerForEvents(this);

        //listen for changes in the time range / zoom params
        TimeLineController.getTimeZone().addListener(timeZoneProp -> refreshTimeUI());
        filteredEvents.timeRangeProperty().addListener(timeRangeProp -> refreshTimeUI());
        filteredEvents.zoomParametersProperty().addListener(zoomListener);
        refreshTimeUI(); //populate the viz

        refreshHistorgram();

    }

    /**
     * Handle TagsUpdatedEvents by marking that the visualization needs to be
     * refreshed.
     *
     * NOTE: This VisualizationPanel must be registered with the
     * filteredEventsModel's EventBus in order for this handler to be invoked.
     *
     * @param event The TagsUpdatedEvent to handle.
     */
    @Subscribe
    public void handleTimeLineTagUpdate(TagsUpdatedEvent event) {
        visualization.setOutOfDate();
        Platform.runLater(() -> {
            if (notificationPane.isShowing() == false) {
                notificationPane.getActions().setAll(new Refresh());
                notificationPane.show(Bundle.VisualizationPanel_tagsAddedOrDeleted(), new ImageView(INFORMATION));
            }
        });
    }

    /**
     * Handle a RefreshRequestedEvent from the events model by refreshing the
     * visualization.
     *
     * NOTE: This VisualizationPanel must be registered with the
     * filteredEventsModel's EventBus in order for this handler to be invoked.
     *
     * @param event The RefreshRequestedEvent to handle.
     */
    @Subscribe
    public void handleRefreshRequested(RefreshRequestedEvent event) {
        visualization.refresh();
        Platform.runLater(() -> {
            if (Bundle.VisualizationPanel_tagsAddedOrDeleted().equals(notificationPane.getText())) {
                notificationPane.hide();
            }
        });
    }

    /**
     * Handle a DBUpdatedEvent from the events model by refreshing the
     * visualization.
     *
     * NOTE: This VisualizationPanel must be registered with the
     * filteredEventsModel's EventBus in order for this handler to be invoked.
     *
     * @param event The DBUpdatedEvent to handle.
     */
    @Subscribe
    public void handleDBUpdated(DBUpdatedEvent event) {
        visualization.refresh();
        refreshHistorgram();
        Platform.runLater(notificationPane::hide);
    }

    /**
     * Handle a DataSourceAddedEvent from the events model by showing a
     * notification.
     *
     * NOTE: This VisualizationPanel must be registered with the
     * filteredEventsModel's EventBus in order for this handler to be invoked.
     *
     * @param event The DataSourceAddedEvent to handle.
     */
    @Subscribe
    @NbBundle.Messages({
        "# {0} - datasource name",
        "VisualizationPanel.notification.newDataSource={0} has been added as a new datasource.  The Timeline DB may be out of date."})
    public void handlDataSourceAdded(DataSourceAddedEvent event) {
        Platform.runLater(() -> {
            notificationPane.getActions().setAll(new UpdateDB(controller));
            notificationPane.show(Bundle.VisualizationPanel_notification_newDataSource(event.getDataSource().getName()), new ImageView(WARNING));
        });
    }

    /**
     * Handle a DataSourceAnalysisCompletedEvent from the events modelby showing
     * a notification.
     *
     * NOTE: This VisualizationPanel must be registered with the
     * filteredEventsModel's EventBus in order for this handler to be invoked.
     *
     * @param event The DataSourceAnalysisCompletedEvent to handle.
     */
    @Subscribe
    @NbBundle.Messages({
        "# {0} - datasource name",
        "VisualizationPanel.notification.analysisComplete=Analysis has finished for {0}.  The Timeline DB may be out of date."})
    public void handleAnalysisCompleted(DataSourceAnalysisCompletedEvent event) {
        Platform.runLater(() -> {
            notificationPane.getActions().setAll(new UpdateDB(controller));
            notificationPane.show(Bundle.VisualizationPanel_notification_analysisComplete(event.getDataSource().getName()), new ImageView(WARNING));
        });
    }

    /**
     * Refresh the Histogram to represent the current state of the DB.
     */
    synchronized private void refreshHistorgram() {
        if (histogramTask != null) {
            histogramTask.cancel(true);
        }

        histogramTask = new LoggedTask<Void>(
                NbBundle.getMessage(VisualizationPanel.class, "VisualizationPanel.histogramTask.title"), true) { // NON-NLS
            private final Lighting lighting = new Lighting();

            @Override
            protected Void call() throws Exception {

                updateMessage(NbBundle.getMessage(VisualizationPanel.class, "VisualizationPanel.histogramTask.preparing")); // NON-NLS

                long max = 0;
                final RangeDivisionInfo rangeInfo = RangeDivisionInfo.getRangeDivisionInfo(filteredEvents.getSpanningInterval());
                final long lowerBound = rangeInfo.getLowerBound();
                final long upperBound = rangeInfo.getUpperBound();
                Interval timeRange = new Interval(new DateTime(lowerBound, TimeLineController.getJodaTimeZone()), new DateTime(upperBound, TimeLineController.getJodaTimeZone()));

                //extend range to block bounderies (ie day, month, year)
                int p = 0; // progress counter

                //clear old data, and reset ranges and series
                Platform.runLater(() -> {
                    updateMessage(NbBundle.getMessage(VisualizationPanel.class, "VisualizationPanel.histogramTask.resetUI")); // NON-NLS

                });

                ArrayList<Long> bins = new ArrayList<>();

                DateTime start = timeRange.getStart();
                while (timeRange.contains(start)) {
                    if (isCancelled()) {
                        return null;
                    }
                    DateTime end = start.plus(rangeInfo.getPeriodSize().getPeriod());
                    final Interval interval = new Interval(start, end);
                    //increment for next iteration

                    start = end;

                    updateMessage(NbBundle.getMessage(VisualizationPanel.class, "VisualizationPanel.histogramTask.queryDb")); // NON-NLS
                    //query for current range
                    long count = filteredEvents.getEventCounts(interval).values().stream().mapToLong(Long::valueOf).sum();
                    bins.add(count);

                    max = Math.max(count, max);

                    final double fMax = Math.log(max);
                    final ArrayList<Long> fbins = new ArrayList<>(bins);
                    Platform.runLater(() -> {
                        updateMessage(NbBundle.getMessage(VisualizationPanel.class, "VisualizationPanel.histogramTask.updateUI2")); // NON-NLS

                        histogramBox.getChildren().clear();

                        for (Long bin : fbins) {
                            if (isCancelled()) {
                                break;
                            }
                            Region bar = new Region();
                            //scale them to fit in histogram height
                            bar.prefHeightProperty().bind(histogramBox.heightProperty().multiply(Math.log(bin)).divide(fMax));
                            bar.setMaxHeight(USE_PREF_SIZE);
                            bar.setMinHeight(USE_PREF_SIZE);
                            bar.setBackground(GRAY_BACKGROUND);
                            bar.setOnMouseEntered((MouseEvent event) -> {
                                Tooltip.install(bar, new Tooltip(bin.toString()));
                            });
                            bar.setEffect(lighting);
                            //they each get equal width to fill the histogram horizontally
                            HBox.setHgrow(bar, Priority.ALWAYS);
                            histogramBox.getChildren().add(bar);
                        }
                    });
                }
                return null;
            }

        };
        new Thread(histogramTask).start();
        controller.monitorTask(histogramTask);
    }

    private void refreshTimeUI() {
        refreshTimeUI(filteredEvents.timeRangeProperty().get());
    }

    private void refreshTimeUI(Interval interval) {

        RangeDivisionInfo rangeDivisionInfo = RangeDivisionInfo.getRangeDivisionInfo(filteredEvents.getSpanningInterval());

        final long minTime = rangeDivisionInfo.getLowerBound();
        final long maxTime = rangeDivisionInfo.getUpperBound();

        long startMillis = interval.getStartMillis();
        long endMillis = interval.getEndMillis();

        if (minTime > 0 && maxTime > minTime) {

            Platform.runLater(() -> {
                startPicker.localDateTimeProperty().removeListener(startListener);
                endPicker.localDateTimeProperty().removeListener(endListener);
                rangeSlider.highValueChangingProperty().removeListener(rangeSliderListener);
                rangeSlider.lowValueChangingProperty().removeListener(rangeSliderListener);

                rangeSlider.setMax((maxTime - minTime));

                rangeSlider.setLowValue(startMillis - minTime);
                rangeSlider.setHighValue(endMillis - minTime);
                startPicker.setLocalDateTime(epochMillisToLocalDateTime(startMillis));
                endPicker.setLocalDateTime(epochMillisToLocalDateTime(endMillis));

                rangeSlider.highValueChangingProperty().addListener(rangeSliderListener);
                rangeSlider.lowValueChangingProperty().addListener(rangeSliderListener);
                startPicker.localDateTimeProperty().addListener(startListener);
                endPicker.localDateTimeProperty().addListener(endListener);
            });
        }
    }

    /**
     * Switch to the given VisualizationMode, by swapping out the hosted
     * AbstractVislualization for one of the correct type.
     */
    private void syncVisualizationMode() {
        AbstractVisualizationPane<?, ?, ?, ?> vizPane;
        VisualizationMode visMode = controller.visualizationModeProperty().get();

        //make new visualization.
        switch (visMode) {
            case LIST:
                vizPane = new ListViewPane(controller);
                Platform.runLater(() -> listToggle.setSelected(true));
                break;
            case COUNTS:
                vizPane = new CountsViewPane(controller);
                Platform.runLater(() -> countsToggle.setSelected(true));
                break;
            case DETAIL:
                DetailViewPane detailViewPane = new DetailViewPane(controller);
                Platform.runLater(() -> {
                    detailsToggle.setSelected(true);
                    detailViewPane.setHighLightedEvents(eventsTree.getSelectedEvents());
                    eventsTree.setDetailViewPane(detailViewPane);
                });
                vizPane = detailViewPane;
                break;
            default:
                throw new IllegalArgumentException("Unknown VisualizationMode: " + visMode.toString());
        }

        //Set the new AbstractVisualizationPane as the one hosted by this VisualizationPanel.
        Platform.runLater(() -> {
            //clear out old vis.
            if (visualization != null) {
                toolBar.getItems().removeAll(visualization.getSettingsNodes());
                visualization.dispose();
            }

            visualization = vizPane;
            //setup new vis.
            ActionUtils.configureButton(new Refresh(), refreshButton);//configure new refresh action for new visualization
            visualization.refresh();
            toolBar.getItems().addAll(2, vizPane.getSettingsNodes());
            notificationPane.setContent(visualization);

            //listen to has events property and show "dialog" if it is false.
            visualization.hasVisibleEventsProperty().addListener(hasEvents -> {
                notificationPane.setContent(visualization.hasVisibleEvents()
                        ? visualization
                        : new StackPane(visualization,
                                NO_EVENTS_BACKGROUND,
                                new NoEventsDialog(() -> notificationPane.setContent(visualization))
                        )
                );
            });
        });
    }

    @NbBundle.Messages("NoEventsDialog.titledPane.text=No Visible Events")
    private class NoEventsDialog extends StackPane {

        @FXML
        private TitledPane titledPane;
        @FXML
        private Button backButton;
        @FXML
        private Button resetFiltersButton;
        @FXML
        private Button dismissButton;
        @FXML
        private Button zoomButton;
        @FXML
        private Label noEventsDialogLabel;

        private final Runnable closeCallback;

        private NoEventsDialog(Runnable closeCallback) {
            this.closeCallback = closeCallback;
            FXMLConstructor.construct(this, "NoEventsDialog.fxml"); // NON-NLS
        }

        @FXML
        void initialize() {
            assert resetFiltersButton != null : "fx:id=\"resetFiltersButton\" was not injected: check your FXML file 'NoEventsDialog.fxml'."; // NON-NLS
            assert dismissButton != null : "fx:id=\"dismissButton\" was not injected: check your FXML file 'NoEventsDialog.fxml'."; // NON-NLS
            assert zoomButton != null : "fx:id=\"zoomButton\" was not injected: check your FXML file 'NoEventsDialog.fxml'."; // NON-NLS

            titledPane.setText(Bundle.NoEventsDialog_titledPane_text());
            noEventsDialogLabel.setText(NbBundle.getMessage(NoEventsDialog.class, "VisualizationPanel.noEventsDialogLabel.text")); // NON-NLS

            dismissButton.setOnAction(actionEvent -> closeCallback.run());

            ActionUtils.configureButton(new ZoomToEvents(controller), zoomButton);
            ActionUtils.configureButton(new Back(controller), backButton);
            ActionUtils.configureButton(new ResetFilters(controller), resetFiltersButton);
        }
    }

    /**
     * Base class for listeners that listen to a LocalDateTimeTextField and push
     * the selected LocalDateTime as start/end to the timelinecontroller.
     */
    private class PickerListener implements InvalidationListener {

        private final BiFunction< Interval, Long, Interval> intervalMapper;
        private final Supplier<LocalDateTimeTextField> pickerSupplier;

        PickerListener(Supplier<LocalDateTimeTextField> pickerSupplier, BiFunction<Interval, Long, Interval> intervalMapper) {
            this.pickerSupplier = pickerSupplier;
            this.intervalMapper = intervalMapper;
        }

        @Override
        public void invalidated(Observable observable) {
            LocalDateTime pickerTime = pickerSupplier.get().getLocalDateTime();
            if (pickerTime != null) {
                controller.pushTimeRange(intervalMapper.apply(filteredEvents.timeRangeProperty().get(), localDateTimeToEpochMilli(pickerTime)));
                Platform.runLater(VisualizationPanel.this::refreshTimeUI);
            }
        }
    }

    /**
     * callback that disabled date/times outside the span of the current case.
     */
    private class LocalDateDisabler implements Callback<LocalDateTimePicker.LocalDateTimeRange, Void> {

        @Override
        public Void call(LocalDateTimePicker.LocalDateTimeRange viewedRange) {
            startPicker.disabledLocalDateTimes().clear();
            endPicker.disabledLocalDateTimes().clear();

            //all events in the case are contained in this interval
            Interval spanningInterval = filteredEvents.getSpanningInterval();
            long spanStartMillis = spanningInterval.getStartMillis();
            long spaneEndMillis = spanningInterval.getEndMillis();

            LocalDate rangeStartLocalDate = viewedRange.getStartLocalDateTime().toLocalDate();
            LocalDate rangeEndLocalDate = viewedRange.getEndLocalDateTime().toLocalDate().plusDays(1);
            //iterate over days of the displayed range and disable ones not in spanning interval
            for (LocalDate dt = rangeStartLocalDate; false == dt.isAfter(rangeEndLocalDate); dt = dt.plusDays(1)) {
                long startOfDay = dt.atStartOfDay().toInstant(ZoneOffset.UTC).toEpochMilli();
                long endOfDay = dt.plusDays(1).atStartOfDay().toInstant(ZoneOffset.UTC).toEpochMilli();
                //if no part of day is within spanning interval, add that date the list of disabled dates.
                if (endOfDay < spanStartMillis || startOfDay > spaneEndMillis) {
                    startPicker.disabledLocalDateTimes().add(dt.atStartOfDay());
                    endPicker.disabledLocalDateTimes().add(dt.atStartOfDay());
                }
            }
            return null;
        }
    }

    /**
     * Callback that validates that selected date/times are in the spanning
     * interval for this case, and resets the textbox if invalid date/time was
     * entered.
     */
    private class LocalDateTimeValidator implements Callback<LocalDateTime, Boolean> {

        /**
         * picker to reset if invalid info was entered
         */
        private final LocalDateTimeTextField picker;

        LocalDateTimeValidator(LocalDateTimeTextField picker) {
            this.picker = picker;
        }

        @Override
        public Boolean call(LocalDateTime param) {
            long epochMilli = localDateTimeToEpochMilli(param);
            if (filteredEvents.getSpanningInterval().contains(epochMilli)) {
                return true;
            } else {
                if (picker.isPickerShowing() == false) {
                    //if the user typed an in valid date, reset the text box to the selected date.
                    picker.setDisplayedLocalDateTime(picker.getLocalDateTime());
                }
                return false;
            }
        }
    }

    /**
     * Action that refreshes the Visualization.
     */
    private class Refresh extends Action {

        @NbBundle.Messages({
            "VisualizationPanel.refresh.text=Refresh Vis.",
            "VisualizationPanel.refresh.longText=Refresh the visualization to include information that is in the DB but not visualized, such as newly updated tags."})
        Refresh() {
            super(Bundle.VisualizationPanel_refresh_text());
            setLongText(Bundle.VisualizationPanel_refresh_longText());
            setGraphic(new ImageView(REFRESH));
            setEventHandler(actionEvent -> filteredEvents.postRefreshRequest());
            disabledProperty().bind(visualization.outOfDateProperty().not());
        }
    }
}<|MERGE_RESOLUTION|>--- conflicted
+++ resolved
@@ -286,13 +286,9 @@
             } else if (newValue == countsToggle && oldValue != null) {
                 controller.setVisualizationMode(VisualizationMode.COUNTS);
             } else if (newValue == detailsToggle && oldValue != null) {
-<<<<<<< HEAD
-                controller.setViewMode(VisualizationMode.DETAIL);
+                controller.setVisualizationMode(VisualizationMode.DETAIL);
             } else if (newValue == listToggle && oldValue != null) {
                 controller.setViewMode(VisualizationMode.LIST);
-=======
-                controller.setVisualizationMode(VisualizationMode.DETAIL);
->>>>>>> 1c34459a
             }
         };
 
