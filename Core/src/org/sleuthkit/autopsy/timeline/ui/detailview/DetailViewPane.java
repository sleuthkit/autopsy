/*
 * Autopsy Forensic Browser
 *
 * Copyright 2011-2019 Basis Technology Corp.
 * Contact: carrier <at> sleuthkit <dot> org
 *
 * Licensed under the Apache License, Version 2.0 (the "License");
 * you may not use this file except in compliance with the License.
 * You may obtain a copy of the License at
 *
 *     http://www.apache.org/licenses/LICENSE-2.0
 *
 * Unless required by applicable law or agreed to in writing, software
 * distributed under the License is distributed on an "AS IS" BASIS,
 * WITHOUT WARRANTIES OR CONDITIONS OF ANY KIND, either express or implied.
 * See the License for the specific language governing permissions and
 * limitations under the License.
 */
package org.sleuthkit.autopsy.timeline.ui.detailview;

import com.google.common.collect.ImmutableList;
import java.util.List;
import java.util.Objects;
import java.util.function.Function;
import java.util.function.Predicate;
import java.util.logging.Level;
import java.util.stream.Collectors;
import javafx.application.Platform;
import javafx.beans.InvalidationListener;
import javafx.beans.Observable;
import javafx.collections.ObservableList;
import javafx.concurrent.Task;
import javafx.fxml.FXML;
import javafx.scene.Node;
import javafx.scene.chart.Axis;
import javafx.scene.control.Alert;
import javafx.scene.control.ButtonBar;
import javafx.scene.control.ButtonType;
import javafx.scene.control.CheckBox;
import javafx.scene.control.Label;
import javafx.scene.control.MenuButton;
import javafx.scene.control.RadioButton;
import javafx.scene.control.Slider;
import javafx.scene.control.ToggleButton;
import javafx.scene.control.ToggleGroup;
import javafx.scene.layout.HBox;
import javafx.stage.Modality;
import org.apache.commons.lang3.StringUtils;
import org.controlsfx.control.action.Action;
import org.joda.time.DateTime;
import org.joda.time.Interval;
import org.openide.util.NbBundle;
import org.sleuthkit.autopsy.coreutils.Logger;
import org.sleuthkit.autopsy.coreutils.ThreadConfined;
import org.sleuthkit.autopsy.timeline.FXMLConstructor;
import org.sleuthkit.autopsy.timeline.FilteredEventsModel;
import org.sleuthkit.autopsy.timeline.TimeLineController;
import org.sleuthkit.autopsy.timeline.ViewMode;
import org.sleuthkit.autopsy.timeline.ui.AbstractTimelineChart;
import org.sleuthkit.autopsy.timeline.ui.detailview.datamodel.DetailViewEvent;
import org.sleuthkit.autopsy.timeline.ui.detailview.datamodel.DetailsViewModel;
import org.sleuthkit.autopsy.timeline.ui.detailview.datamodel.EventStripe;
import org.sleuthkit.autopsy.timeline.utils.MappedList;
import org.sleuthkit.autopsy.timeline.zooming.ZoomState;
import org.sleuthkit.datamodel.DescriptionLoD;
import org.sleuthkit.datamodel.TskCoreException;

/**
 * Controller class for a DetailsChart based implementation of a timeline view.
 *
 * This class listens to changes in the assigned FilteredEventsModel and updates
 * the internal DetailsChart to reflect the currently requested view settings.
 *
 * Conceptually this view visualizes trees of events grouped by type and
 * description as a set of nested rectangles with their positions along the
 * x-axis tied to their times, and their vertical positions arbitrary but
 * constrained by the heirarchical relationships of the tree.The root of the
 * trees are EventStripes, which contain EventCluster, which contain more finely
 * grouped EventStripes, etc, etc. The leaves of the trees are EventClusters or
 * SingleEvents.
 */
final public class DetailViewPane extends AbstractTimelineChart<DateTime, EventStripe, EventNodeBase<?>, DetailsChart> {

    private final static Logger logger = Logger.getLogger(DetailViewPane.class.getName());

    private final DateAxis detailsChartDateAxis = new DateAxis();
    private final DateAxis pinnedDateAxis = new DateAxis();

    @NbBundle.Messages("DetailViewPane.primaryLaneLabel.text=All Events (Filtered)")
    private final Axis<EventStripe> verticalAxis = new EventAxis<>(Bundle.DetailViewPane_primaryLaneLabel_text());

    /**
     * ObservableList of events selected in this detail view. It is
     * automatically mapped from the list of nodes selected in this view.
     */
    private final MappedList<DetailViewEvent, EventNodeBase<?>> selectedEvents;

    /**
     * Local copy of the zoomState. Used to backout of a zoomState change
     * without needing to requery/redraw the view.
     */
    private ZoomState currentZoom;
    private final DetailsViewModel detailsViewModel;

    /**
     * Constructor for a DetailViewPane
     *
     * @param controller the Controller to use
     */
    public DetailViewPane(TimeLineController controller) {
        super(controller);
        this.detailsViewModel = new DetailsViewModel(getEventsModel());
        this.selectedEvents = new MappedList<>(getSelectedNodes(), EventNodeBase<?>::getEvent);

        //initialize chart;
        setChart(new DetailsChart(detailsViewModel, controller, detailsChartDateAxis, pinnedDateAxis, verticalAxis, getSelectedNodes()));

        //bind layout fo axes and spacers
        detailsChartDateAxis.getTickMarks().addListener((Observable observable) -> layoutDateLabels());
        detailsChartDateAxis.getTickSpacing().addListener(observable -> layoutDateLabels());
        verticalAxis.setAutoRanging(false); //prevent XYChart.updateAxisRange() from accessing dataSeries on JFX thread causing ConcurrentModificationException

        getSelectedNodes().addListener((Observable observable) -> {
            //update selected nodes highlight
            getChart().setHighlightPredicate(getSelectedNodes()::contains);

            try {
                //update controllers list of selected event ids when view's selection changes.
                getController().selectEventIDs(getSelectedNodes().stream()
                        .flatMap(detailNode -> detailNode.getEventIDs().stream())
                        .collect(Collectors.toList()));
            } catch (TskCoreException ex) {
                logger.log(Level.SEVERE, "Error selecting nodes.", ex);
                new Alert(Alert.AlertType.ERROR, "Error selecting nodes").showAndWait();
            }
        });
    }

    /*
     * Get all the trees of events flattened into a single list, but only
     * including EventStripes and any leaf SingleEvents, since, EventClusters
     * contain no interesting non-time related information.
     */
    public ObservableList<DetailViewEvent> getAllNestedEvents() {
        return getChart().getAllNestedEvents();
    }

    /*
     * Get a list of the events that are selected in thes view.
     */
    public ObservableList<DetailViewEvent> getSelectedEvents() {
        return selectedEvents;
    }

    /**
     * Observe the list of events that should be highlighted in this view.
     *
     *
     * @param highlightedEvents the ObservableList of events that should be
     *                          highlighted in this view.
     */
    public void setHighLightedEvents(ObservableList<DetailViewEvent> highlightedEvents) {
        highlightedEvents.addListener((Observable observable) -> {
            /*
             * build a predicate that matches events with the same description
             * as any of the events in highlightedEvents or which are selected
             */
            Predicate<EventNodeBase<?>> highlightPredicate
                    = highlightedEvents.stream() // => events
                            .map(DetailViewEvent::getDescription)// => event descriptions 
                            .map(new Function<String, Predicate<EventNodeBase<?>>>() {
                                @Override
                                public Predicate<EventNodeBase<?>> apply(String description) {
                                    return eventNode -> StringUtils.equalsIgnoreCase(eventNode.getDescription(), description);
                                }
                            })// => predicates that match strings agains the descriptions of the events in highlightedEvents
                            .reduce(getSelectedNodes()::contains, Predicate::or); // => predicate that matches an of the descriptions or selected nodes
            getChart().setHighlightPredicate(highlightPredicate); //use this predicate to highlight nodes
        });
    }

    @Override
    final protected DateAxis getXAxis() {
        return detailsChartDateAxis;
    }

    /**
     * Get a new Action that will unhide events with the given description.
     *
     * @param description    the description to unhide
     * @param descriptionLoD the description level of detail to match
     *
     * @return a new Action that will unhide events with the given description.
     */
    public Action newUnhideDescriptionAction(String description, DescriptionLoD descriptionLoD) {
        return new UnhideDescriptionAction(description, descriptionLoD, getChart());
    }

    /**
     * Get a new Action that will hide events with the given description.
     *
     * @param description    the description to hide
     * @param descriptionLoD the description level of detail to match
     *
     * @return a new Action that will hide events with the given description.
     */
    public Action newHideDescriptionAction(String description, DescriptionLoD descriptionLoD) {
        return new HideDescriptionAction(description, descriptionLoD, getChart());
    }

    @ThreadConfined(type = ThreadConfined.ThreadType.JFX)
    @Override
    protected void clearData() {
        getChart().reset();
    }

    @Override
    protected Boolean isTickBold(DateTime value) {
        return false;
    }

    @Override
    final protected Axis<EventStripe> getYAxis() {
        return verticalAxis;
    }

    @Override
    protected double getTickSpacing() {
        return detailsChartDateAxis.getTickSpacing().get();
    }

    @Override
    protected String getTickMarkLabel(DateTime value) {
        return detailsChartDateAxis.getTickMarkLabel(value);
    }

    @Override
    protected Task<Boolean> getNewUpdateTask() {
        return new DetailsUpdateTask();
    }

    @Override
    protected void applySelectionEffect(EventNodeBase<?> c1, Boolean selected) {
        c1.applySelectionEffect(selected);
    }

    @Override
    protected double getAxisMargin() {
        return 0;
    }

    @Override
    final protected ViewMode getViewMode() {
        return ViewMode.DETAIL;
    }

    @Override
    protected ImmutableList<Node> getSettingsControls() {
        return ImmutableList.copyOf(new DetailViewSettingsPane(getChart().getLayoutSettings()).getChildrenUnmodifiable());
    }

    @Override
    protected boolean hasCustomTimeNavigationControls() {
        return false;
    }

    @Override
    protected ImmutableList<Node> getTimeNavigationControls() {
        return ImmutableList.of();
    }

    /**
     * A Pane that contains widgets to adjust settings specific to a
     * DetailViewPane
     */
    static private class DetailViewSettingsPane extends HBox {

        @FXML
        private RadioButton hiddenRadio;

        @FXML
        private RadioButton showRadio;

        @FXML
        private ToggleGroup descrVisibility;

        @FXML
        private RadioButton countsRadio;

        @FXML
        private CheckBox bandByTypeBox;

        @FXML
        private CheckBox oneEventPerRowBox;

        @FXML
        private CheckBox truncateAllBox;

        @FXML
        private Slider truncateWidthSlider;

        @FXML
        private Label truncateSliderLabel;

        @FXML
        private MenuButton advancedLayoutOptionsButtonLabel;

        @FXML
        private ToggleButton pinnedEventsToggle;

        private final DetailsChartLayoutSettings layoutSettings;

        DetailViewSettingsPane(DetailsChartLayoutSettings layoutSettings) {
            this.layoutSettings = layoutSettings;
            FXMLConstructor.construct(DetailViewSettingsPane.this, "DetailViewSettingsPane.fxml"); //NON-NLS
        }

        @NbBundle.Messages({
            "DetailViewPane.truncateSliderLabel.text=max description width (px):",
            "DetailViewPane.advancedLayoutOptionsButtonLabel.text=Advanced Layout Options",
            "DetailViewPane.bandByTypeBox.text=Band by Type",
            "DetailViewPane.oneEventPerRowBox.text=One Per Row",
            "DetailViewPane.truncateAllBox.text=Truncate Descriptions",
            "DetailViewPane.showRadio.text=Show Full Description",
            "DetailViewPane.countsRadio.text=Show Counts Only",
            "DetailViewPane.hiddenRadio.text=Hide Description"})
        @FXML
        void initialize() {
            assert bandByTypeBox != null : "fx:id=\"bandByTypeBox\" was not injected: check your FXML file 'DetailViewSettings.fxml'."; //NON-NLS
            assert oneEventPerRowBox != null : "fx:id=\"oneEventPerRowBox\" was not injected: check your FXML file 'DetailViewSettings.fxml'."; //NON-NLS
            assert truncateAllBox != null : "fx:id=\"truncateAllBox\" was not injected: check your FXML file 'DetailViewSettings.fxml'."; //NON-NLS
            assert truncateWidthSlider != null : "fx:id=\"truncateAllSlider\" was not injected: check your FXML file 'DetailViewSettings.fxml'."; //NON-NLS
            assert pinnedEventsToggle != null : "fx:id=\"pinnedEventsToggle\" was not injected: check your FXML file 'DetailViewSettings.fxml'."; //NON-NLS

            //bind widgets to settings object properties
            bandByTypeBox.selectedProperty().bindBidirectional(layoutSettings.bandByTypeProperty());

            oneEventPerRowBox.selectedProperty().bindBidirectional(layoutSettings.oneEventPerRowProperty());
            truncateAllBox.selectedProperty().bindBidirectional(layoutSettings.truncateAllProperty());
            truncateSliderLabel.disableProperty().bind(truncateAllBox.selectedProperty().not());
            pinnedEventsToggle.selectedProperty().bindBidirectional(layoutSettings.pinnedLaneShowing());

            final InvalidationListener sliderListener = observable -> {
                if (truncateWidthSlider.isValueChanging() == false) {
                    layoutSettings.truncateWidthProperty().set(truncateWidthSlider.getValue());
                }
            };
            truncateWidthSlider.valueProperty().addListener(sliderListener);
            truncateWidthSlider.valueChangingProperty().addListener(sliderListener);

            descrVisibility.selectedToggleProperty().addListener((observable, oldToggle, newToggle) -> {
                if (newToggle == countsRadio) {
                    layoutSettings.descrVisibilityProperty().set(DescriptionVisibility.COUNT_ONLY);
                } else if (newToggle == showRadio) {
                    layoutSettings.descrVisibilityProperty().set(DescriptionVisibility.SHOWN);
                } else if (newToggle == hiddenRadio) {
                    layoutSettings.descrVisibilityProperty().set(DescriptionVisibility.HIDDEN);
                }
            });

            //Assign localized labels
            truncateSliderLabel.setText(Bundle.DetailViewPane_truncateSliderLabel_text());
            advancedLayoutOptionsButtonLabel.setText(Bundle.DetailViewPane_advancedLayoutOptionsButtonLabel_text());
            bandByTypeBox.setText(Bundle.DetailViewPane_bandByTypeBox_text());
            oneEventPerRowBox.setText(Bundle.DetailViewPane_oneEventPerRowBox_text());
            truncateAllBox.setText(Bundle.DetailViewPane_truncateAllBox_text());
            showRadio.setText(Bundle.DetailViewPane_showRadio_text());
            countsRadio.setText(Bundle.DetailViewPane_countsRadio_text());
            hiddenRadio.setText(Bundle.DetailViewPane_hiddenRadio_text());
        }
    }

    @NbBundle.Messages({
        "DetailViewPane.loggedTask.queryDb=Retrieving event data",
        "DetailViewPane.loggedTask.name=Updating Details View",
        "DetailViewPane.loggedTask.updateUI=Populating view",
        "DetailViewPane.loggedTask.continueButton=Continue",
        "DetailViewPane.loggedTask.backButton=Back (Cancel)",
        "# {0} - number of events",
        "DetailViewPane.loggedTask.prompt=You are about to show details for {0} events.  This might be very slow and could exhaust available memory.\n\nDo you want to continue?"})
    private class DetailsUpdateTask extends ViewRefreshTask<Interval> {

        DetailsUpdateTask() {
            super(Bundle.DetailViewPane_loggedTask_name(), true);
        }

        @Override
        protected Boolean call() throws Exception {
            super.call();

            if (isCancelled()) {
                return null;
            }
            FilteredEventsModel eventsModel = getEventsModel();
            ZoomState newZoom = eventsModel.getZoomState();

<<<<<<< HEAD
            //if the ZoomState haven't actually changed, just bail
=======
            //If the view doesn't need refreshing or if the ZoomState hasn't actually changed, just bail
>>>>>>> 7bcadc64
            if (needsRefresh() == false && Objects.equals(currentZoom, newZoom)) {
                return true;
            }

            updateMessage(Bundle.DetailViewPane_loggedTask_queryDb());

            //get the event stripes to be displayed
            List<EventStripe> eventStripes = detailsViewModel.getEventStripes(newZoom);
            final int size = eventStripes.size();
            //if there are too many stipes show a confirmation dialog
            if (size > 2000) {
                Task<ButtonType> task = new Task<ButtonType>() {
                    @Override
                    protected ButtonType call() throws Exception {
                        ButtonType ContinueButtonType = new ButtonType(Bundle.DetailViewPane_loggedTask_continueButton(), ButtonBar.ButtonData.OK_DONE);
                        ButtonType back = new ButtonType(Bundle.DetailViewPane_loggedTask_backButton(), ButtonBar.ButtonData.CANCEL_CLOSE);

                        Alert alert = new Alert(Alert.AlertType.WARNING, Bundle.DetailViewPane_loggedTask_prompt(size), ContinueButtonType, back);
                        alert.setHeaderText("");
                        alert.initModality(Modality.APPLICATION_MODAL);
                        alert.initOwner(getScene().getWindow());
                        ButtonType userResponse = alert.showAndWait().orElse(back);
                        if (userResponse == back) {
                            DetailsUpdateTask.this.cancel();
                        }
                        return userResponse;
                    }
                };
                //show dialog on JFX thread and block this thread until the dialog is dismissed.
                Platform.runLater(task);
                task.get();
            }
            if (isCancelled()) {
                return null;
            }
            //we are going to accept the new zoom
            currentZoom = newZoom;

            //clear the chart and set the horixontal axis
            resetView(eventsModel.getTimeRange());

            updateMessage(Bundle.DetailViewPane_loggedTask_updateUI());

            //add all the stripes
            for (int i = 0; i < size; i++) {
                if (isCancelled()) {
                    return null;
                }
                updateProgress(i, size);
                final EventStripe stripe = eventStripes.get(i);
                Platform.runLater(() -> getChart().addStripe(stripe));
            }

            return eventStripes.isEmpty() == false;
        }

        @Override
        protected void cancelled() {
            super.cancelled();
            getController().retreat();
        }

        @Override
        protected void setDateValues(Interval timeRange) {
            detailsChartDateAxis.setRange(timeRange, true);
            pinnedDateAxis.setRange(timeRange, true);
        }

        @Override
        protected void succeeded() {
            super.succeeded();
            layoutDateLabels();
        }
    }
}<|MERGE_RESOLUTION|>--- conflicted
+++ resolved
@@ -394,11 +394,7 @@
             FilteredEventsModel eventsModel = getEventsModel();
             ZoomState newZoom = eventsModel.getZoomState();
 
-<<<<<<< HEAD
-            //if the ZoomState haven't actually changed, just bail
-=======
             //If the view doesn't need refreshing or if the ZoomState hasn't actually changed, just bail
->>>>>>> 7bcadc64
             if (needsRefresh() == false && Objects.equals(currentZoom, newZoom)) {
                 return true;
             }
