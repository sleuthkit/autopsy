/*
 * Autopsy Forensic Browser
 *
 * Copyright 2018-2019 Basis Technology Corp.
 * Contact: carrier <at> sleuthkit <dot> org
 *
 * Licensed under the Apache License, Version 2.0 (the "License");
 * you may not use this file except in compliance with the License.
 * You may obtain a copy of the License at
 *
 *     http://www.apache.org/licenses/LICENSE-2.0
 *
 * Unless required by applicable law or agreed to in writing, software
 * distributed under the License is distributed on an "AS IS" BASIS,
 * WITHOUT WARRANTIES OR CONDITIONS OF ANY KIND, either express or implied.
 * See the License for the specific language governing permissions and
 * limitations under the License.
 */
package org.sleuthkit.autopsy.timeline.ui.detailview.datamodel;

import com.google.common.base.Preconditions;
<<<<<<< HEAD
import com.google.common.collect.ImmutableSortedSet;
import com.google.common.collect.Sets;
=======
import com.google.common.collect.Sets;
import java.util.Collection;
import static java.util.Collections.singleton;
>>>>>>> 0e3a1edc
import java.util.Comparator;
import static java.util.Comparator.comparing;
import java.util.Objects;
import java.util.Optional;
import java.util.Set;
import java.util.SortedSet;
import java.util.TreeSet;
import org.sleuthkit.datamodel.DescriptionLoD;
import org.sleuthkit.datamodel.timeline.EventType;

/**
 * A 'collection' of {@link EventCluster}s, all having the same type,
 * description, and zoom levels, but not necessarily close together in time.
 */
public final class EventStripe implements MultiEvent<EventCluster> {

    private final EventCluster parent;

    private final SortedSet<EventCluster> clusters;

    /**
     * the type of all the events
     */
    private final EventType type;

    /**
     * the common description of all the events
     */
    private final String description;

    /**
     * the description level of detail that the events were clustered at.
     */
    private final DescriptionLoD lod;

    /**
     * the set of ids of the events
     */
    private final Set<Long> eventIDs;

    /**
     * the ids of the subset of events that have at least one tag applied to
     * them
     */
    private final Set<Long> tagged;

    /**
     * the ids of the subset of events that have at least one hash set hit
     */
    private final Set<Long> hashHits;

<<<<<<< HEAD
    public static EventStripe merge(EventStripe stripeA, EventStripe stripeB) {
        Preconditions.checkNotNull(stripeA);
        Preconditions.checkNotNull(stripeB);
        Preconditions.checkArgument(Objects.equals(stripeA.description, stripeB.description));
        Preconditions.checkArgument(Objects.equals(stripeA.lod, stripeB.lod));
        Preconditions.checkArgument(Objects.equals(stripeA.type, stripeB.type));
        Preconditions.checkArgument(Objects.equals(stripeA.parent, stripeB.parent));
        return new EventStripe(stripeA, stripeB);
=======
    public static EventStripe merge(EventStripe u, EventStripe v) { //NOPMD
        Preconditions.checkNotNull(u);
        Preconditions.checkNotNull(v);
        Preconditions.checkArgument(Objects.equals(u.description, v.description));
        Preconditions.checkArgument(Objects.equals(u.lod, v.lod));
        Preconditions.checkArgument(Objects.equals(u.type, v.type));
        Preconditions.checkArgument(Objects.equals(u.parent, v.parent));
        return new EventStripe(u, v);
>>>>>>> 0e3a1edc
    }

    public EventStripe withParent(EventCluster parent) {
        if (Objects.nonNull(this.parent)) {
            throw new IllegalStateException("Event Stripe already has a parent!");
        }
        return new EventStripe(parent, this.type, this.description, this.lod, clusters, eventIDs, tagged, hashHits);
    }

<<<<<<< HEAD
    private EventStripe(EventCluster parent, EventType type, String description,
                        DescriptionLoD lod, SortedSet<EventCluster> clusters,
                        Set<Long> eventIDs, Set<Long> tagged, Set<Long> hashHits) {
=======
    private EventStripe(EventCluster parent, EventType type, String description, DescriptionLoD lod, SortedSet<EventCluster> clusters, Set<Long> eventIDs, Set<Long> tagged, Set<Long> hashHits) {
>>>>>>> 0e3a1edc
        this.parent = parent;
        this.type = type;
        this.description = description;
        this.lod = lod;
        this.clusters = clusters;

        this.eventIDs = eventIDs;
        this.tagged = tagged;
        this.hashHits = hashHits;
    }

    public EventStripe(EventCluster cluster) {
<<<<<<< HEAD
        this.clusters = ImmutableSortedSet
                .orderedBy(Comparator.comparing(EventCluster::getStartMillis))
                .add(cluster.withParent(this))
                .build();
=======
        this.clusters = copyAsSortedSet(singleton(cluster.withParent(this)),
                comparing(EventCluster::getStartMillis));
>>>>>>> 0e3a1edc

        type = cluster.getEventType();
        description = cluster.getDescription();
        lod = cluster.getDescriptionLoD();
        eventIDs = cluster.getEventIDs();
        tagged = cluster.getEventIDsWithTags();
        hashHits = cluster.getEventIDsWithHashHits();
        this.parent = null;
    }

<<<<<<< HEAD
    private EventStripe(EventStripe u, EventStripe v) {
        clusters = Sets.union(u.getClusters(), v.getClusters())
                .copyInto(new TreeSet<>(Comparator.comparing(EventCluster::getStartMillis)));

        type = u.getEventType();
        description = u.getDescription();
        lod = u.getDescriptionLoD();
        eventIDs = Sets.union(u.getEventIDs(), v.getEventIDs());
        tagged = Sets.union(u.getEventIDsWithTags(), v.getEventIDsWithTags());
        hashHits = Sets.union(u.getEventIDsWithHashHits(), v.getEventIDsWithHashHits());
        parent = u.getParent().orElse(v.getParent().orElse(null));
=======
    private EventStripe(EventStripe stripeA, EventStripe stripeB) {
        clusters = copyAsSortedSet(Sets.union(stripeB.getClusters(), stripeB.getClusters()), comparing(EventCluster::getStartMillis));

        type = stripeA.getEventType();
        description = stripeA.getDescription();
        lod = stripeA.getDescriptionLoD();
        eventIDs = Sets.union(stripeB.getEventIDs(), stripeB.getEventIDs());
        tagged = Sets.union(stripeB.getEventIDsWithTags(), stripeB.getEventIDsWithTags());
        hashHits = Sets.union(stripeB.getEventIDsWithHashHits(), stripeB.getEventIDsWithHashHits());
        parent = stripeA.getParent().orElse(stripeB.getParent().orElse(null));
>>>>>>> 0e3a1edc
    }

    @Override
    public Optional<EventCluster> getParent() {
        return Optional.ofNullable(parent);
    }

    @Override
    public Optional<EventStripe> getParentStripe() {
        if (getParent().isPresent()) {
            return getParent().get().getParent();
        } else {
            return Optional.empty();
        }
    }

    @Override
    public String getDescription() {
        return description;
    }

    @Override
    public EventType getEventType() {
        return type;
    }

    @Override
    public DescriptionLoD getDescriptionLoD() {
        return lod;
    }

    @Override
    public Set<Long> getEventIDs() {
        return eventIDs;
    }

    @Override
    public Set<Long> getEventIDsWithHashHits() {
        return hashHits;
    }

    @Override
    public Set<Long> getEventIDsWithTags() {
        return tagged;
    }

    @Override
    public long getStartMillis() {
        return clusters.first().getStartMillis();
    }

    @Override
    public long getEndMillis() {
        return clusters.last().getEndMillis();
    }

    @Override
    public SortedSet< EventCluster> getClusters() {
        return clusters;
    }

    @Override
    public String toString() {
        return "EventStripe{" + "description=" + description + ", eventIDs=" + (Objects.isNull(eventIDs) ? 0 : eventIDs.size()) + '}'; //NON-NLS
    }

    @Override
    public int hashCode() {
        int hash = 3;
        hash = 79 * hash + Objects.hashCode(this.clusters);
        hash = 79 * hash + Objects.hashCode(this.type);
        hash = 79 * hash + Objects.hashCode(this.description);
        hash = 79 * hash + Objects.hashCode(this.lod);
        hash = 79 * hash + Objects.hashCode(this.eventIDs);
        return hash;
    }

    @Override
    public boolean equals(Object obj) {
        if (this == obj) {
            return true;
        }
        if (obj == null) {
            return false;
        }
        if (getClass() != obj.getClass()) {
            return false;
        }
        final EventStripe other = (EventStripe) obj;
        if (!Objects.equals(this.description, other.description)) {
            return false;
        }
        if (!Objects.equals(this.clusters, other.clusters)) {
            return false;
        }
        if (!Objects.equals(this.type, other.type)) {
            return false;
        }
        if (this.lod != other.lod) {
            return false;
        }
        return Objects.equals(this.eventIDs, other.eventIDs);
    }
<<<<<<< HEAD
=======

    private static <X> SortedSet<X> copyAsSortedSet(Collection<X> setA, Comparator<X> comparator) {

        TreeSet<X> treeSet = new TreeSet<>(comparator);
        treeSet.addAll(setA);
        return treeSet;
    }
>>>>>>> 0e3a1edc
}<|MERGE_RESOLUTION|>--- conflicted
+++ resolved
@@ -19,14 +19,9 @@
 package org.sleuthkit.autopsy.timeline.ui.detailview.datamodel;
 
 import com.google.common.base.Preconditions;
-<<<<<<< HEAD
-import com.google.common.collect.ImmutableSortedSet;
-import com.google.common.collect.Sets;
-=======
 import com.google.common.collect.Sets;
 import java.util.Collection;
 import static java.util.Collections.singleton;
->>>>>>> 0e3a1edc
 import java.util.Comparator;
 import static java.util.Comparator.comparing;
 import java.util.Objects;
@@ -78,7 +73,6 @@
      */
     private final Set<Long> hashHits;
 
-<<<<<<< HEAD
     public static EventStripe merge(EventStripe stripeA, EventStripe stripeB) {
         Preconditions.checkNotNull(stripeA);
         Preconditions.checkNotNull(stripeB);
@@ -87,16 +81,6 @@
         Preconditions.checkArgument(Objects.equals(stripeA.type, stripeB.type));
         Preconditions.checkArgument(Objects.equals(stripeA.parent, stripeB.parent));
         return new EventStripe(stripeA, stripeB);
-=======
-    public static EventStripe merge(EventStripe u, EventStripe v) { //NOPMD
-        Preconditions.checkNotNull(u);
-        Preconditions.checkNotNull(v);
-        Preconditions.checkArgument(Objects.equals(u.description, v.description));
-        Preconditions.checkArgument(Objects.equals(u.lod, v.lod));
-        Preconditions.checkArgument(Objects.equals(u.type, v.type));
-        Preconditions.checkArgument(Objects.equals(u.parent, v.parent));
-        return new EventStripe(u, v);
->>>>>>> 0e3a1edc
     }
 
     public EventStripe withParent(EventCluster parent) {
@@ -106,13 +90,9 @@
         return new EventStripe(parent, this.type, this.description, this.lod, clusters, eventIDs, tagged, hashHits);
     }
 
-<<<<<<< HEAD
     private EventStripe(EventCluster parent, EventType type, String description,
                         DescriptionLoD lod, SortedSet<EventCluster> clusters,
                         Set<Long> eventIDs, Set<Long> tagged, Set<Long> hashHits) {
-=======
-    private EventStripe(EventCluster parent, EventType type, String description, DescriptionLoD lod, SortedSet<EventCluster> clusters, Set<Long> eventIDs, Set<Long> tagged, Set<Long> hashHits) {
->>>>>>> 0e3a1edc
         this.parent = parent;
         this.type = type;
         this.description = description;
@@ -125,15 +105,8 @@
     }
 
     public EventStripe(EventCluster cluster) {
-<<<<<<< HEAD
-        this.clusters = ImmutableSortedSet
-                .orderedBy(Comparator.comparing(EventCluster::getStartMillis))
-                .add(cluster.withParent(this))
-                .build();
-=======
         this.clusters = copyAsSortedSet(singleton(cluster.withParent(this)),
                 comparing(EventCluster::getStartMillis));
->>>>>>> 0e3a1edc
 
         type = cluster.getEventType();
         description = cluster.getDescription();
@@ -144,19 +117,6 @@
         this.parent = null;
     }
 
-<<<<<<< HEAD
-    private EventStripe(EventStripe u, EventStripe v) {
-        clusters = Sets.union(u.getClusters(), v.getClusters())
-                .copyInto(new TreeSet<>(Comparator.comparing(EventCluster::getStartMillis)));
-
-        type = u.getEventType();
-        description = u.getDescription();
-        lod = u.getDescriptionLoD();
-        eventIDs = Sets.union(u.getEventIDs(), v.getEventIDs());
-        tagged = Sets.union(u.getEventIDsWithTags(), v.getEventIDsWithTags());
-        hashHits = Sets.union(u.getEventIDsWithHashHits(), v.getEventIDsWithHashHits());
-        parent = u.getParent().orElse(v.getParent().orElse(null));
-=======
     private EventStripe(EventStripe stripeA, EventStripe stripeB) {
         clusters = copyAsSortedSet(Sets.union(stripeB.getClusters(), stripeB.getClusters()), comparing(EventCluster::getStartMillis));
 
@@ -167,7 +127,6 @@
         tagged = Sets.union(stripeB.getEventIDsWithTags(), stripeB.getEventIDsWithTags());
         hashHits = Sets.union(stripeB.getEventIDsWithHashHits(), stripeB.getEventIDsWithHashHits());
         parent = stripeA.getParent().orElse(stripeB.getParent().orElse(null));
->>>>>>> 0e3a1edc
     }
 
     @Override
@@ -271,8 +230,6 @@
         }
         return Objects.equals(this.eventIDs, other.eventIDs);
     }
-<<<<<<< HEAD
-=======
 
     private static <X> SortedSet<X> copyAsSortedSet(Collection<X> setA, Comparator<X> comparator) {
 
@@ -280,5 +237,4 @@
         treeSet.addAll(setA);
         return treeSet;
     }
->>>>>>> 0e3a1edc
 }