/*
 * Autopsy Forensic Browser
 *
 * Copyright 2018-2019 Basis Technology Corp.
 * Contact: carrier <at> sleuthkit <dot> org
 *
 * Licensed under the Apache License, Version 2.0 (the "License");
 * you may not use this file except in compliance with the License.
 * You may obtain a copy of the License at
 *
 *     http://www.apache.org/licenses/LICENSE-2.0
 *
 * Unless required by applicable law or agreed to in writing, software
 * distributed under the License is distributed on an "AS IS" BASIS,
 * WITHOUT WARRANTIES OR CONDITIONS OF ANY KIND, either express or implied.
 * See the License for the specific language governing permissions and
 * limitations under the License.
 */
package org.sleuthkit.autopsy.timeline.ui.filtering.datamodel;

import com.google.common.collect.Lists;
import java.util.Collection;
import java.util.List;
import java.util.Objects;
import java.util.stream.Collectors;
import javafx.collections.FXCollections;
import javafx.collections.ListChangeListener;
import javafx.collections.ObservableList;
import org.openide.util.Exceptions;
import org.sleuthkit.datamodel.timeline.TimelineFilter;
import org.sleuthkit.datamodel.timeline.TimelineFilter.CompoundFilter;

/**
 *
 * Defualt implementation of CompoundFilterState
 *
 * @param <SubFilterType> The type of the subfilters in the underlying
 *                        CompoundFilter
 * @param <FilterType>    The type of the underlying CompoundFilter
 */
public class CompoundFilterState<SubFilterType extends TimelineFilter, FilterType extends CompoundFilter<SubFilterType>> extends DefaultFilterState<FilterType> {

    private final ObservableList< FilterState<? extends SubFilterType>> subFilterStates = FXCollections.observableArrayList();

    /**
     * A constructor that automatically makes sub FilterStates for all the
     * subfilters of the given compound filter.
     *
     * @param filter The CompoundFilter this will represent the state of.
     */
    CompoundFilterState(FilterType filter) {
        super(filter);
        filter.getSubFilters().forEach(newSubFilter -> {
            //add the appropriate filter type: default or compound
            if (newSubFilter instanceof CompoundFilter<?>) {
                @SuppressWarnings(value = "unchecked")
                FilterState<SubFilterType> compoundFilterState = (FilterState<SubFilterType>) new CompoundFilterState<>((CompoundFilter<?>) newSubFilter);
                addSubFilterStateInternal(compoundFilterState);
            } else {
                addSubFilterStateInternal(new DefaultFilterState<>(newSubFilter));
            }
        });

        configureListeners();
    }

    /**
     * A constructor that doesn't make subfilter states automatically, but
     * instead uses the given collection of sub filter states. Designed
     * primarily for use when making a copy of an existing filterstate tree.
     *
     * @param filter          The CompoundFilter this will represent the state
     *                        of.
     * @param subFilterStates The filter states to use as the sub filter states.
     */
    CompoundFilterState(FilterType filter, Collection< FilterState<? extends SubFilterType>> subFilterStates) {
        super(filter);
        subFilterStates.forEach(this::addSubFilterStateInternal);

        configureListeners();
    }

    private void configureListeners() {
        try {
            //Add a new subfilterstate whenever the underlying subfilters change.
            getFilter().getSubFilters().addListener((ListChangeListener.Change<? extends SubFilterType> change) -> {
                while (change.next()) {
                    change.getAddedSubList().forEach((SubFilterType newSubFilter) -> {
                        //if there is not already a state for this filter
                        if (getSubFilterStates().stream().map(FilterState::getFilter).noneMatch(newSubFilter::equals)) {
                            //add the appropriate filter type: default or compound
                            if (newSubFilter instanceof CompoundFilter<?>) {
                                @SuppressWarnings("unchecked")
                                FilterState<SubFilterType> compoundFilterState = (FilterState<SubFilterType>) new CompoundFilterState<>((CompoundFilter<?>) newSubFilter);
                                addSubFilterStateInternal(compoundFilterState);

                            } else {
                                addSubFilterStateInternal(new DefaultFilterState<>(newSubFilter));
                            }

                        }
                    });
                }
            });
        } catch (Exception e) {
            Exceptions.printStackTrace(e);
        }
        activeProperty().addListener(activeProperty -> disableSubFiltersIfNotActive());
        disableSubFiltersIfNotActive();

        /**
         * If this filter is selected, and none of its subfilters are selected,
         * then select them all.
         */
        selectedProperty().addListener(selectedProperty -> {
            if (isSelected() && getSubFilterStates().stream().noneMatch(FilterState::isSelected)) {
                subFilterStates.forEach(subFilterState -> subFilterState.setSelected(true));
            }
        });
    }

    /**
     * Disable the sub-filters of the given compound filter if it is not active
     *
     * @param compoundFilter the compound filter
     */
    private void disableSubFiltersIfNotActive() {
        boolean inactive = isActive() == false;

        subFilterStates.forEach(subFilterState -> subFilterState.setDisabled(inactive));
    }

    /**
     * Add a sub filter state, if one does not already exist for the filter of
     * the state being added. Also added the filter to the wrapped filter of
     * this state.
     *
     * @param newSubFilterState The new filter state to be added as a subfilter
     *                          state.
     */
    protected void addSubFilterState(FilterState< ? extends SubFilterType> newSubFilterState) {
        SubFilterType filter = newSubFilterState.getFilter();
        if (getSubFilterStates().stream().map(FilterState::getFilter).noneMatch(filter::equals)) {

            //add the state first, and then the actual filter which will check for an existing state before adding another one.
            addSubFilterStateInternal(newSubFilterState);
            getFilter().getSubFilters().add(filter);
        }
    }

    private void addSubFilterStateInternal(FilterState< ? extends SubFilterType> newSubFilterState) {
        if (subFilterStates.contains(newSubFilterState) == false) {
            subFilterStates.add(newSubFilterState);
            newSubFilterState.selectedProperty().addListener(selectedProperty -> {
                //set this compound filter state selected af any of the subfilters are selected.
                setSelected(subFilterStates.stream().anyMatch(FilterState::isSelected));
            });
            newSubFilterState.setDisabled(isActive() == false);
        }
    }

    public ObservableList<  FilterState< ? extends SubFilterType>> getSubFilterStates() {
        return subFilterStates;
    }

    @Override
    public CompoundFilterState<SubFilterType, FilterType> copyOf() {
        @SuppressWarnings("unchecked")
        CompoundFilterState<SubFilterType, FilterType> copy
                = new CompoundFilterState<>((FilterType) getFilter().copyOf(),
                        Lists.transform(subFilterStates, FilterState::copyOf));

        copy.setSelected(isSelected());
        copy.setDisabled(isDisabled());
        return copy;
    }

    @Override
    @SuppressWarnings("unchecked")
    public FilterType getActiveFilter() {
        if (isActive() == false) {
            return null;
        }

        List<SubFilterType> activeSubFilters = subFilterStates.stream()
                .filter(filterState -> filterState.isActive())
                .map(filterState -> filterState.getActiveFilter())
                .collect(Collectors.toList());
        FilterType copy = (FilterType) getFilter().copyOf();
        copy.getSubFilters().clear();
        copy.getSubFilters().addAll(activeSubFilters);

        return copy;
    }

    @Override
    public int hashCode() {
        int hash = 7;
        hash = 41 * hash + Objects.hashCode(this.subFilterStates);
        return hash;
    }
<<<<<<< HEAD

    @Override
    public boolean equals(Object obj) {
        if (this == obj) {
            return true;
        }
        if (obj == null) {
            return false;
        }
        if (getClass() != obj.getClass()) {
            return false;
        }

        final CompoundFilterState<?, ?> other = (CompoundFilterState<?, ?>) obj;
        if (!Objects.equals(this.getFilter(), other.getFilter())) {
            return false;
        }
        if (!Objects.equals(this.isSelected(), other.isSelected())) {
            return false;
        }
        if (!Objects.equals(this.isDisabled(), other.isDisabled())) {
            return false;
        }
        if (!Objects.equals(this.subFilterStates, other.subFilterStates)) {
            return false;
        }
        return true;
    }

    @Override
    public String toString() {
        return "CompoundFilterState{ selected=" + isSelected() + ", disabled=" + isDisabled() + ", activeProp=" + isActive() + ",subFilterStates=" + subFilterStates + '}';
    }
    
    
=======

    @Override
    public boolean equals(Object obj) {
        if (this == obj) {
            return true;
        }
        if (obj == null) {
            return false;
        }
        if (getClass() != obj.getClass()) {
            return false;
        }

        final CompoundFilterState<?, ?> other = (CompoundFilterState<?, ?>) obj;
        if (!Objects.equals(this.getFilter(), other.getFilter())) {
            return false;
        }
        if (!Objects.equals(this.isSelected(), other.isSelected())) {
            return false;
        }
        if (!Objects.equals(this.isDisabled(), other.isDisabled())) {
            return false;
        }
        if (!Objects.equals(this.subFilterStates, other.subFilterStates)) {
            return false;
        }
        return true;
    }

    @Override
    public String toString() {
        return "CompoundFilterState{"
               + " selected=" + isSelected()
               + ", disabled=" + isDisabled()
               + ", activeProp=" + isActive()
               + ",subFilterStates=" + subFilterStates + '}'; //NON-NLS
    }

>>>>>>> e6a26a9f
}<|MERGE_RESOLUTION|>--- conflicted
+++ resolved
@@ -199,7 +199,6 @@
         hash = 41 * hash + Objects.hashCode(this.subFilterStates);
         return hash;
     }
-<<<<<<< HEAD
 
     @Override
     public boolean equals(Object obj) {
@@ -234,45 +233,4 @@
         return "CompoundFilterState{ selected=" + isSelected() + ", disabled=" + isDisabled() + ", activeProp=" + isActive() + ",subFilterStates=" + subFilterStates + '}';
     }
     
-    
-=======
-
-    @Override
-    public boolean equals(Object obj) {
-        if (this == obj) {
-            return true;
-        }
-        if (obj == null) {
-            return false;
-        }
-        if (getClass() != obj.getClass()) {
-            return false;
-        }
-
-        final CompoundFilterState<?, ?> other = (CompoundFilterState<?, ?>) obj;
-        if (!Objects.equals(this.getFilter(), other.getFilter())) {
-            return false;
-        }
-        if (!Objects.equals(this.isSelected(), other.isSelected())) {
-            return false;
-        }
-        if (!Objects.equals(this.isDisabled(), other.isDisabled())) {
-            return false;
-        }
-        if (!Objects.equals(this.subFilterStates, other.subFilterStates)) {
-            return false;
-        }
-        return true;
-    }
-
-    @Override
-    public String toString() {
-        return "CompoundFilterState{"
-               + " selected=" + isSelected()
-               + ", disabled=" + isDisabled()
-               + ", activeProp=" + isActive()
-               + ",subFilterStates=" + subFilterStates + '}'; //NON-NLS
-    }
-
->>>>>>> e6a26a9f
 }