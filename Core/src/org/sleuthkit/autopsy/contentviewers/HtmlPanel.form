<?xml version="1.0" encoding="UTF-8" ?>

<Form version="1.5" maxVersion="1.9" type="org.netbeans.modules.form.forminfo.JPanelFormInfo">
  <AuxValues>
    <AuxValue name="FormSettings_autoResourcing" type="java.lang.Integer" value="1"/>
    <AuxValue name="FormSettings_autoSetComponentName" type="java.lang.Boolean" value="false"/>
    <AuxValue name="FormSettings_generateFQN" type="java.lang.Boolean" value="true"/>
    <AuxValue name="FormSettings_generateMnemonicsCode" type="java.lang.Boolean" value="true"/>
    <AuxValue name="FormSettings_i18nAutoMode" type="java.lang.Boolean" value="true"/>
    <AuxValue name="FormSettings_layoutCodeTarget" type="java.lang.Integer" value="1"/>
    <AuxValue name="FormSettings_listenerGenerationStyle" type="java.lang.Integer" value="0"/>
    <AuxValue name="FormSettings_variablesLocal" type="java.lang.Boolean" value="false"/>
    <AuxValue name="FormSettings_variablesModifier" type="java.lang.Integer" value="2"/>
  </AuxValues>

  <Layout>
    <DimensionLayout dim="0">
      <Group type="103" groupAlignment="0" attributes="0">
          <Component id="htmlScrollPane" pref="300" max="32767" attributes="0"/>
          <Group type="102" attributes="0">
              <Component id="showImagesToggleButton" min="-2" max="-2" attributes="0"/>
<<<<<<< HEAD
              <EmptySpace min="0" pref="0" max="32767" attributes="0"/>
=======
              <EmptySpace min="0" pref="75" max="32767" attributes="0"/>
>>>>>>> f2386c8a
          </Group>
      </Group>
    </DimensionLayout>
    <DimensionLayout dim="1">
      <Group type="103" groupAlignment="0" attributes="0">
          <Group type="102" alignment="0" attributes="0">
              <Component id="showImagesToggleButton" min="-2" max="-2" attributes="0"/>
              <EmptySpace max="-2" attributes="0"/>
              <Component id="htmlScrollPane" pref="71" max="32767" attributes="0"/>
          </Group>
      </Group>
    </DimensionLayout>
  </Layout>
  <SubComponents>
    <Container class="javax.swing.JScrollPane" name="htmlScrollPane">
      <Properties>
        <Property name="verticalScrollBarPolicy" type="int" value="22"/>
      </Properties>
      <AuxValues>
        <AuxValue name="autoScrollPane" type="java.lang.Boolean" value="true"/>
      </AuxValues>

      <Layout class="org.netbeans.modules.form.compat2.layouts.support.JScrollPaneSupportLayout"/>
      <SubComponents>
        <Component class="javax.swing.JTextPane" name="htmlbodyTextPane">
          <Properties>
            <Property name="editable" type="boolean" value="false"/>
          </Properties>
        </Component>
      </SubComponents>
    </Container>
    <Component class="javax.swing.JToggleButton" name="showImagesToggleButton">
      <Properties>
        <Property name="text" type="java.lang.String" editor="org.netbeans.modules.i18n.form.FormI18nStringEditor">
          <ResourceString bundle="org/sleuthkit/autopsy/contentviewers/Bundle.properties" key="HtmlPanel.showImagesToggleButton.text" replaceFormat="org.openide.util.NbBundle.getMessage({sourceFileName}.class, &quot;{key}&quot;)"/>
        </Property>
      </Properties>
      <Events>
        <EventHandler event="actionPerformed" listener="java.awt.event.ActionListener" parameters="java.awt.event.ActionEvent" handler="showImagesToggleButtonActionPerformed"/>
      </Events>
    </Component>
  </SubComponents>
</Form><|MERGE_RESOLUTION|>--- conflicted
+++ resolved
@@ -19,11 +19,7 @@
           <Component id="htmlScrollPane" pref="300" max="32767" attributes="0"/>
           <Group type="102" attributes="0">
               <Component id="showImagesToggleButton" min="-2" max="-2" attributes="0"/>
-<<<<<<< HEAD
-              <EmptySpace min="0" pref="0" max="32767" attributes="0"/>
-=======
               <EmptySpace min="0" pref="75" max="32767" attributes="0"/>
->>>>>>> f2386c8a
           </Group>
       </Group>
     </DimensionLayout>
