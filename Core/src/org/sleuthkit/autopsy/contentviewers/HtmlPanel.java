/*
 * Autopsy Forensic Browser
 *
 * Copyright 2019 Basis Technology Corp.
 * Contact: carrier <at> sleuthkit <dot> org
 *
 * Licensed under the Apache License, Version 2.0 (the "License");
 * you may not use this file except in compliance with the License.
 * You may obtain a copy of the License at
 *
 *     http://www.apache.org/licenses/LICENSE-2.0
 *
 * Unless required by applicable law or agreed to in writing, software
 * distributed under the License is distributed on an "AS IS" BASIS,
 * WITHOUT WARRANTIES OR CONDITIONS OF ANY KIND, either express or implied.
 * See the License for the specific language governing permissions and
 * limitations under the License.
 */
package org.sleuthkit.autopsy.contentviewers;

<<<<<<< HEAD
import org.jsoup.Jsoup;
import org.jsoup.nodes.Document;
=======
import java.io.IOException;
import java.io.StringReader;
import java.util.List;
import java.util.logging.Level;
import java.util.logging.Logger;
import javafx.application.Platform;
import javafx.beans.value.ChangeListener;
import javafx.beans.value.ObservableValue;
import javafx.concurrent.Worker;
import javafx.scene.web.WebView;
import javafx.embed.swing.JFXPanel;
import javafx.scene.Scene;
import net.htmlparser.jericho.Attribute;
import net.htmlparser.jericho.OutputDocument;
import net.htmlparser.jericho.Source;
>>>>>>> f2386c8a
import org.openide.util.NbBundle.Messages;

/**
 * A file content viewer for HTML files.
 */
@SuppressWarnings("PMD.SingularField") // UI widgets cause lots of false positives
final class HtmlPanel extends javax.swing.JPanel {

    private static final Logger logger = Logger.getLogger(HtmlPanel.class.getName());
    private static final long serialVersionUID = 1L;
    
    private String htmlText;
    
    /**
     * Creates new form HtmlViewerPanel
     */
    HtmlPanel() {
        initComponents();
        
        Utilities.configureTextPaneAsHtml(htmlbodyTextPane);
    }
    
    /**
     * Set the text pane's HTML text and refresh the view to display it.
     * 
     * @param htmlText The HTML text to be applied to the text pane.
     */
    void setHtmlText(String htmlText) {
        this.htmlText = htmlText;
        refresh();
    }
    
    /**
     * Clear the HTML in the text pane and disable the show/hide button.
     */
    void reset() {
        htmlbodyTextPane.setText("");
        showImagesToggleButton.setEnabled(false);
    }

    /**
<<<<<<< HEAD
     * Guarantee the HTML text has 'html' and 'body' tags.
     * 
     * @param htmlText The HTML text
     * 
     * @return The HTML text with the 'html' and 'body' tags applied.
     */
    private String wrapInHtmlBody(String htmlText) {
        return "<html><body>" + htmlText + "</body></html>";
    }

    /**
     * Cleans out input HTML string
=======
     * Cleans out input HTML string so it will not access resources over the internet
>>>>>>> f2386c8a
     *
     * @param htmlInString The HTML string to cleanse
     *
     * @return The cleansed HTML String
     */
    private String cleanseHTML(String htmlInString) {
<<<<<<< HEAD

        Document doc = Jsoup.parse(htmlInString);

        // Update all 'img' tags.
        doc.select("img[src]").forEach(img -> img.attr("src", ""));

        return doc.html();
=======
        String returnString = "";
        try {
            Source source = new Source(new StringReader(htmlInString));
            OutputDocument document = new OutputDocument(source);
            //remove background images
            source.getAllTags().stream().filter((tag) -> (tag.toString().contains("background-image"))).forEachOrdered((tag) -> {
                document.remove(tag);
            });
            //remove images
            source.getAllElements("img").forEach((element) -> {
                document.remove(element.getAllTags());
            });
            //remove frames
            source.getAllElements("frame").forEach((element) -> {
                document.remove(element.getAllTags());
            });
            //remove iframes
            source.getAllElements("iframe").forEach((element) -> {
                document.remove(element.getAllTags());
            });
            //remove pictures
            source.getAllElements("picture").forEach((element) -> {
                document.remove(element.getAllTags());
            });
            //remove svg
            source.getAllElements("svg").forEach((element) -> {
                document.remove(element.getAllTags());
            });
            //remove audio
            source.getAllElements("audio").forEach((element) -> {
                document.remove(element.getAllTags());
            });
            //remove video
            source.getAllElements("video").forEach((element) -> {
                document.remove(element.getAllTags());
            });
            //remove tracks
            source.getAllElements("track").forEach((element) -> {
                document.remove(element.getAllTags());
            });
            //remove embeded external elements
            source.getAllElements("embed").forEach((element) -> {
                document.remove(element.getAllTags());
            });
            //remove linked elements
            source.getAllElements("link").forEach((element) -> {
                document.remove(element.getAllTags());
            });
            //remove other URI elements such as input boxes
            List<Attribute> attributesToRemove = source.getURIAttributes();
            document.remove(attributesToRemove);
            returnString = document.toString();
        } catch (IOException ex) {
            logger.log(Level.WARNING, "Unable to read html for cleaning out URI elements with Jericho", ex);
        }
        return returnString;
>>>>>>> f2386c8a
    }
    
    /**
     * Refresh the panel to reflect the current show/hide images setting.
     */
    @Messages({
        "HtmlPanel_showImagesToggleButton_show=Download Images",
        "HtmlPanel_showImagesToggleButton_hide=Hide Images",
        "Html_text_display_error=The HTML text cannot be displayed, it may not be correctly formed HTML.",
    })
    private void refresh() {
        if (false == htmlText.isEmpty()) {
            try {
                if (showImagesToggleButton.isSelected()) {
                    showImagesToggleButton.setText(Bundle.HtmlPanel_showImagesToggleButton_hide());
                    this.htmlbodyTextPane.setText(wrapInHtmlBody(htmlText));
                } else {
                    showImagesToggleButton.setText(Bundle.HtmlPanel_showImagesToggleButton_show());
                    this.htmlbodyTextPane.setText(wrapInHtmlBody(cleanseHTML(htmlText)));
                }
                showImagesToggleButton.setEnabled(true);
                htmlbodyTextPane.setCaretPosition(0); 
            } catch(Exception ex) {
                this.htmlbodyTextPane.setText(wrapInHtmlBody(Bundle.Html_text_display_error()));
            }
        }
    }

    /**
     * This method is called from within the constructor to initialize the form.
     * WARNING: Do NOT modify this code. The content of this method is always
     * regenerated by the Form Editor.
     */
    @SuppressWarnings("unchecked")
    // <editor-fold defaultstate="collapsed" desc="Generated Code">//GEN-BEGIN:initComponents
    private void initComponents() {

        htmlScrollPane = new javax.swing.JScrollPane();
        htmlbodyTextPane = new javax.swing.JTextPane();
        showImagesToggleButton = new javax.swing.JToggleButton();

        htmlScrollPane.setVerticalScrollBarPolicy(javax.swing.ScrollPaneConstants.VERTICAL_SCROLLBAR_ALWAYS);

        htmlbodyTextPane.setEditable(false);
        htmlScrollPane.setViewportView(htmlbodyTextPane);

        org.openide.awt.Mnemonics.setLocalizedText(showImagesToggleButton, org.openide.util.NbBundle.getMessage(HtmlPanel.class, "HtmlPanel.showImagesToggleButton.text")); // NOI18N
        showImagesToggleButton.addActionListener(new java.awt.event.ActionListener() {
            public void actionPerformed(java.awt.event.ActionEvent evt) {
                showImagesToggleButtonActionPerformed(evt);
            }
        });

        javax.swing.GroupLayout layout = new javax.swing.GroupLayout(this);
        this.setLayout(layout);
        layout.setHorizontalGroup(
            layout.createParallelGroup(javax.swing.GroupLayout.Alignment.LEADING)
            .addComponent(htmlScrollPane, javax.swing.GroupLayout.DEFAULT_SIZE, 300, Short.MAX_VALUE)
            .addGroup(layout.createSequentialGroup()
                .addComponent(showImagesToggleButton)
<<<<<<< HEAD
                .addGap(0, 0, Short.MAX_VALUE))
=======
                .addGap(0, 75, Short.MAX_VALUE))
            .addComponent(htmlJPanel, javax.swing.GroupLayout.DEFAULT_SIZE, javax.swing.GroupLayout.DEFAULT_SIZE, Short.MAX_VALUE)
>>>>>>> f2386c8a
        );
        layout.setVerticalGroup(
            layout.createParallelGroup(javax.swing.GroupLayout.Alignment.LEADING)
            .addGroup(layout.createSequentialGroup()
                .addComponent(showImagesToggleButton)
                .addPreferredGap(javax.swing.LayoutStyle.ComponentPlacement.RELATED)
                .addComponent(htmlScrollPane, javax.swing.GroupLayout.DEFAULT_SIZE, 71, Short.MAX_VALUE))
        );
    }// </editor-fold>//GEN-END:initComponents

    private void showImagesToggleButtonActionPerformed(java.awt.event.ActionEvent evt) {//GEN-FIRST:event_showImagesToggleButtonActionPerformed
        refresh();
    }//GEN-LAST:event_showImagesToggleButtonActionPerformed


    // Variables declaration - do not modify//GEN-BEGIN:variables
    private javax.swing.JScrollPane htmlScrollPane;
    private javax.swing.JTextPane htmlbodyTextPane;
    private javax.swing.JToggleButton showImagesToggleButton;
    // End of variables declaration//GEN-END:variables
}<|MERGE_RESOLUTION|>--- conflicted
+++ resolved
@@ -18,10 +18,6 @@
  */
 package org.sleuthkit.autopsy.contentviewers;
 
-<<<<<<< HEAD
-import org.jsoup.Jsoup;
-import org.jsoup.nodes.Document;
-=======
 import java.io.IOException;
 import java.io.StringReader;
 import java.util.List;
@@ -37,7 +33,6 @@
 import net.htmlparser.jericho.Attribute;
 import net.htmlparser.jericho.OutputDocument;
 import net.htmlparser.jericho.Source;
->>>>>>> f2386c8a
 import org.openide.util.NbBundle.Messages;
 
 /**
@@ -48,28 +43,28 @@
 
     private static final Logger logger = Logger.getLogger(HtmlPanel.class.getName());
     private static final long serialVersionUID = 1L;
-    
+
     private String htmlText;
-    
+
     /**
      * Creates new form HtmlViewerPanel
      */
     HtmlPanel() {
         initComponents();
-        
+
         Utilities.configureTextPaneAsHtml(htmlbodyTextPane);
     }
-    
+
     /**
      * Set the text pane's HTML text and refresh the view to display it.
-     * 
+     *
      * @param htmlText The HTML text to be applied to the text pane.
      */
     void setHtmlText(String htmlText) {
         this.htmlText = htmlText;
         refresh();
     }
-    
+
     /**
      * Clear the HTML in the text pane and disable the show/hide button.
      */
@@ -79,37 +74,13 @@
     }
 
     /**
-<<<<<<< HEAD
-     * Guarantee the HTML text has 'html' and 'body' tags.
-     * 
-     * @param htmlText The HTML text
-     * 
-     * @return The HTML text with the 'html' and 'body' tags applied.
-     */
-    private String wrapInHtmlBody(String htmlText) {
-        return "<html><body>" + htmlText + "</body></html>";
-    }
-
-    /**
-     * Cleans out input HTML string
-=======
      * Cleans out input HTML string so it will not access resources over the internet
->>>>>>> f2386c8a
      *
      * @param htmlInString The HTML string to cleanse
      *
      * @return The cleansed HTML String
      */
     private String cleanseHTML(String htmlInString) {
-<<<<<<< HEAD
-
-        Document doc = Jsoup.parse(htmlInString);
-
-        // Update all 'img' tags.
-        doc.select("img[src]").forEach(img -> img.attr("src", ""));
-
-        return doc.html();
-=======
         String returnString = "";
         try {
             Source source = new Source(new StringReader(htmlInString));
@@ -166,9 +137,8 @@
             logger.log(Level.WARNING, "Unable to read html for cleaning out URI elements with Jericho", ex);
         }
         return returnString;
->>>>>>> f2386c8a
-    }
-    
+    }
+
     /**
      * Refresh the panel to reflect the current show/hide images setting.
      */
@@ -188,7 +158,7 @@
                     this.htmlbodyTextPane.setText(wrapInHtmlBody(cleanseHTML(htmlText)));
                 }
                 showImagesToggleButton.setEnabled(true);
-                htmlbodyTextPane.setCaretPosition(0); 
+                htmlbodyTextPane.setCaretPosition(0);
             } catch(Exception ex) {
                 this.htmlbodyTextPane.setText(wrapInHtmlBody(Bundle.Html_text_display_error()));
             }
@@ -227,12 +197,8 @@
             .addComponent(htmlScrollPane, javax.swing.GroupLayout.DEFAULT_SIZE, 300, Short.MAX_VALUE)
             .addGroup(layout.createSequentialGroup()
                 .addComponent(showImagesToggleButton)
-<<<<<<< HEAD
-                .addGap(0, 0, Short.MAX_VALUE))
-=======
                 .addGap(0, 75, Short.MAX_VALUE))
             .addComponent(htmlJPanel, javax.swing.GroupLayout.DEFAULT_SIZE, javax.swing.GroupLayout.DEFAULT_SIZE, Short.MAX_VALUE)
->>>>>>> f2386c8a
         );
         layout.setVerticalGroup(
             layout.createParallelGroup(javax.swing.GroupLayout.Alignment.LEADING)
