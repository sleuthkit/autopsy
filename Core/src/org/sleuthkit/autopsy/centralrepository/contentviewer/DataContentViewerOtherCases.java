--- conflicted
+++ resolved
@@ -52,16 +52,11 @@
 import org.joda.time.DateTimeZone;
 import org.joda.time.LocalDateTime;
 import org.openide.nodes.Node;
-import org.openide.util.Exceptions;
 import org.openide.util.NbBundle.Messages;
 import org.openide.util.lookup.ServiceProvider;
 import org.sleuthkit.autopsy.casemodule.Case;
 import org.sleuthkit.autopsy.casemodule.NoCurrentCaseException;
-<<<<<<< HEAD
-=======
-import org.sleuthkit.autopsy.centralrepository.AddEditCentralRepoCommentAction;
 import org.sleuthkit.autopsy.centralrepository.datamodel.CorrelationAttributeNormalizationException;
->>>>>>> 835c1b4d
 import org.sleuthkit.autopsy.corecomponentinterfaces.DataContentViewer;
 import org.sleuthkit.autopsy.centralrepository.datamodel.CorrelationAttributeInstance;
 import org.sleuthkit.autopsy.centralrepository.datamodel.EamArtifactUtil;
@@ -132,25 +127,7 @@
                     }
                 } else if (jmi.equals(showCommonalityMenuItem)) {
                     showCommonalityDetails();
-<<<<<<< HEAD
                 } 
-
-=======
-                } else if (jmi.equals(addCommentMenuItem)) {
-                    try {
-                        OtherOccurrenceNodeInstanceData selectedNode = (OtherOccurrenceNodeInstanceData) tableModel.getRow(otherCasesTable.getSelectedRow());
-                        AddEditCentralRepoCommentAction action = new AddEditCentralRepoCommentAction(selectedNode.getCorrelationAttribute());
-                        action.actionPerformed(null);
-                        String currentComment = action.getComment();
-                        if (currentComment != null) {
-                            selectedNode.updateComment(action.getComment());
-                            otherCasesTable.repaint();
-                        }
-                    } catch (EamDbException ex) {
-                        LOGGER.log(Level.SEVERE, "Error performing Add/Edit Comment action", ex);	//NON-NLS
-                    }
-                }
->>>>>>> 835c1b4d
             }
         };
 
