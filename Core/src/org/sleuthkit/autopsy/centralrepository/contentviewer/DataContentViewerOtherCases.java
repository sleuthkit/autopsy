/*
 * Central Repository
 *
 * Copyright 2015-2018 Basis Technology Corp.
 * Contact: carrier <at> sleuthkit <dot> org
 *
 * Licensed under the Apache License, Version 2.0 (the "License");
 * you may not use this file except in compliance with the License.
 * You may obtain a copy of the License at
 *
 *     http://www.apache.org/licenses/LICENSE-2.0
 *
 * Unless required by applicable law or agreed to in writing, software
 * distributed under the License is distributed on an "AS IS" BASIS,
 * WITHOUT WARRANTIES OR CONDITIONS OF ANY KIND, either express or implied.
 * See the License for the specific language governing permissions and
 * limitations under the License.
 */
package org.sleuthkit.autopsy.centralrepository.contentviewer;

import java.awt.Component;
import java.awt.FontMetrics;
import java.awt.event.ActionEvent;
import java.awt.event.ActionListener;
import java.io.BufferedWriter;
import java.io.File;
import java.io.IOException;
import java.nio.file.Files;
import java.text.DateFormat;
import java.text.ParseException;
import java.text.SimpleDateFormat;
import java.util.ArrayList;
import java.util.Calendar;
import java.util.Collection;
import java.util.HashMap;
import java.util.List;
import java.util.Locale;
import java.util.Map;
import java.util.Objects;
import java.util.logging.Level;
import org.sleuthkit.autopsy.coreutils.Logger;
import javax.swing.JFileChooser;
import javax.swing.JMenuItem;
import javax.swing.JOptionPane;
import static javax.swing.JOptionPane.DEFAULT_OPTION;
import static javax.swing.JOptionPane.PLAIN_MESSAGE;
import static javax.swing.JOptionPane.ERROR_MESSAGE;
import javax.swing.JPanel;
import javax.swing.filechooser.FileNameExtensionFilter;
import javax.swing.table.TableCellRenderer;
import javax.swing.table.TableColumn;
import org.joda.time.DateTimeZone;
import org.joda.time.LocalDateTime;
import org.openide.nodes.Node;
import org.openide.util.NbBundle.Messages;
import org.openide.util.lookup.ServiceProvider;
import org.sleuthkit.autopsy.casemodule.Case;
import org.sleuthkit.autopsy.casemodule.NoCurrentCaseException;
import org.sleuthkit.autopsy.centralrepository.AddEditCentralRepoCommentAction;
import org.sleuthkit.autopsy.corecomponentinterfaces.DataContentViewer;
import org.sleuthkit.autopsy.centralrepository.datamodel.CorrelationAttribute;
import org.sleuthkit.autopsy.centralrepository.datamodel.CorrelationAttributeInstance;
import org.sleuthkit.autopsy.centralrepository.datamodel.EamArtifactUtil;
import org.sleuthkit.autopsy.centralrepository.datamodel.CorrelationCase;
import org.sleuthkit.autopsy.centralrepository.datamodel.EamDbException;
import org.sleuthkit.datamodel.AbstractFile;
import org.sleuthkit.datamodel.BlackboardArtifact;
import org.sleuthkit.datamodel.BlackboardArtifactTag;
import org.sleuthkit.datamodel.Content;
import org.sleuthkit.datamodel.ContentTag;
import org.sleuthkit.datamodel.TskCoreException;
import org.sleuthkit.datamodel.TskException;
import org.sleuthkit.autopsy.centralrepository.datamodel.EamDb;
import org.sleuthkit.autopsy.centralrepository.datamodel.EamDbUtil;
import org.sleuthkit.datamodel.SleuthkitCase;
import org.sleuthkit.datamodel.TskData;

/**
 * View correlation results from other cases
 */
@SuppressWarnings("PMD.SingularField") // UI widgets cause lots of false positives
@ServiceProvider(service = DataContentViewer.class, position = 8)
@Messages({"DataContentViewerOtherCases.title=Other Occurrences",
    "DataContentViewerOtherCases.toolTip=Displays instances of the selected file/artifact from other occurrences.",})
public class DataContentViewerOtherCases extends JPanel implements DataContentViewer {

    private static final long serialVersionUID = -1L;

    private static final Logger logger = Logger.getLogger(DataContentViewerOtherCases.class.getName());

    private static final int DEFAULT_MIN_CELL_WIDTH = 15;
    private static final int CELL_TEXT_WIDTH_PADDING = 5;

    private final DataContentViewerOtherCasesTableModel tableModel;
    private final Collection<CorrelationAttribute> correlationAttributes;
    /**
     * Could be null.
     */
    private AbstractFile file;

    /**
     * Creates new form DataContentViewerOtherCases
     */
    public DataContentViewerOtherCases() {
        this.tableModel = new DataContentViewerOtherCasesTableModel();
        this.correlationAttributes = new ArrayList<>();

        initComponents();
        customizeComponents();
        reset();
    }

    private void customizeComponents() {
        ActionListener actList = new ActionListener() {
            @Override
            public void actionPerformed(ActionEvent e) {
                JMenuItem jmi = (JMenuItem) e.getSource();
                if (jmi.equals(selectAllMenuItem)) {
                    otherCasesTable.selectAll();
                } else if (jmi.equals(showCaseDetailsMenuItem)) {
                    showCaseDetails(otherCasesTable.getSelectedRow());
                } else if (jmi.equals(exportToCSVMenuItem)) {
                    try {
                        saveToCSV();
                    } catch (NoCurrentCaseException ex) {
                        logger.log(Level.SEVERE, "Exception while getting open case.", ex); // NON-NLS
                    }
                } else if (jmi.equals(showCommonalityMenuItem)) {
                    showCommonalityDetails();
                } else if (jmi.equals(addCommentMenuItem)) {
                    try {
                        OtherOccurrenceNodeInstanceData selectedNode = (OtherOccurrenceNodeInstanceData) tableModel.getRow(otherCasesTable.getSelectedRow());
                        AddEditCentralRepoCommentAction action = new AddEditCentralRepoCommentAction(selectedNode.createCorrelationAttribute());
                        action.actionPerformed(null);
                        String currentComment = action.getComment();
                        if (currentComment != null) {
                            selectedNode.updateComment(action.getComment());
                            otherCasesTable.repaint();
                        }
                    } catch (EamDbException ex) {
                        logger.log(Level.SEVERE, "Error performing Add/Edit Central Repository Comment action", ex);
                    }
                }
            }
        };

        exportToCSVMenuItem.addActionListener(actList);
        selectAllMenuItem.addActionListener(actList);
        showCaseDetailsMenuItem.addActionListener(actList);
        showCommonalityMenuItem.addActionListener(actList);
        addCommentMenuItem.addActionListener(actList);

        // Set background of every nth row as light grey.
        TableCellRenderer renderer = new DataContentViewerOtherCasesTableCellRenderer();
        otherCasesTable.setDefaultRenderer(Object.class, renderer);

    }

    @Messages({"DataContentViewerOtherCases.correlatedArtifacts.isEmpty=There are no files or artifacts to correlate.",
        "# {0} - commonality percentage",
        "# {1} - correlation type",
        "# {2} - correlation value",
        "DataContentViewerOtherCases.correlatedArtifacts.byType={0}% of data sources have {2} (type: {1})\n",
        "DataContentViewerOtherCases.correlatedArtifacts.title=Attribute Frequency",
        "DataContentViewerOtherCases.correlatedArtifacts.failed=Failed to get frequency details."})
    /**
     * Show how common the selected correlationAttributes are with details
     * dialog.
     */
    private void showCommonalityDetails() {
        if (correlationAttributes.isEmpty()) {
            JOptionPane.showConfirmDialog(showCommonalityMenuItem,
                    Bundle.DataContentViewerOtherCases_correlatedArtifacts_isEmpty(),
                    Bundle.DataContentViewerOtherCases_correlatedArtifacts_title(),
                    DEFAULT_OPTION, PLAIN_MESSAGE);
        } else {
            StringBuilder msg = new StringBuilder(correlationAttributes.size());
            int percentage;
            try {
                EamDb dbManager = EamDb.getInstance();
                for (CorrelationAttribute eamArtifact : correlationAttributes) {
                    percentage = dbManager.getFrequencyPercentage(eamArtifact);
                    msg.append(Bundle.DataContentViewerOtherCases_correlatedArtifacts_byType(percentage,
                            eamArtifact.getCorrelationType().getDisplayName(),
                            eamArtifact.getCorrelationValue()));
                }
                JOptionPane.showConfirmDialog(showCommonalityMenuItem,
                        msg.toString(),
                        Bundle.DataContentViewerOtherCases_correlatedArtifacts_title(),
                        DEFAULT_OPTION, PLAIN_MESSAGE);
            } catch (EamDbException ex) {
                logger.log(Level.SEVERE, "Error getting commonality details.", ex);
                JOptionPane.showConfirmDialog(showCommonalityMenuItem,
                        Bundle.DataContentViewerOtherCases_correlatedArtifacts_failed(),
                        Bundle.DataContentViewerOtherCases_correlatedArtifacts_title(),
                        DEFAULT_OPTION, ERROR_MESSAGE);
            }
        }
    }

    @Messages({"DataContentViewerOtherCases.caseDetailsDialog.notSelected=No Row Selected",
        "DataContentViewerOtherCases.caseDetailsDialog.noDetails=No details for this case.",
        "DataContentViewerOtherCases.caseDetailsDialog.noDetailsReference=No case details for Global reference properties.",
        "DataContentViewerOtherCases.caseDetailsDialog.noCaseNameError=Error",
        "DataContentViewerOtherCases.noOpenCase.errMsg=No open case available."})
    private void showCaseDetails(int selectedRowViewIdx) {

        String caseDisplayName = Bundle.DataContentViewerOtherCases_caseDetailsDialog_noCaseNameError();
        try {
            if (-1 != selectedRowViewIdx) {
                EamDb dbManager = EamDb.getInstance();
                int selectedRowModelIdx = otherCasesTable.convertRowIndexToModel(selectedRowViewIdx);
                OtherOccurrenceNodeInstanceData nodeData = (OtherOccurrenceNodeInstanceData) tableModel.getRow(selectedRowModelIdx);
                CorrelationCase eamCasePartial = nodeData.getCorrelationAttributeInstance().getCorrelationCase();
                if (eamCasePartial == null) {
                    JOptionPane.showConfirmDialog(showCaseDetailsMenuItem,
                            Bundle.DataContentViewerOtherCases_caseDetailsDialog_noDetailsReference(),
                            caseDisplayName,
                            DEFAULT_OPTION, PLAIN_MESSAGE);
                    return;
                }
                caseDisplayName = eamCasePartial.getDisplayName();
                // query case details
                CorrelationCase eamCase = dbManager.getCaseByUUID(eamCasePartial.getCaseUUID());
                if (eamCase == null) {
                    JOptionPane.showConfirmDialog(showCaseDetailsMenuItem,
                            Bundle.DataContentViewerOtherCases_caseDetailsDialog_noDetails(),
                            caseDisplayName,
                            DEFAULT_OPTION, PLAIN_MESSAGE);
                    return;
                }

                // display case details
                JOptionPane.showConfirmDialog(showCaseDetailsMenuItem,
                        eamCase.getCaseDetailsOptionsPaneDialog(),
                        caseDisplayName,
                        DEFAULT_OPTION, PLAIN_MESSAGE);
            } else {
                JOptionPane.showConfirmDialog(showCaseDetailsMenuItem,
                        Bundle.DataContentViewerOtherCases_caseDetailsDialog_notSelected(),
                        caseDisplayName,
                        DEFAULT_OPTION, PLAIN_MESSAGE);
            }
        } catch (EamDbException ex) {
            logger.log(Level.SEVERE, "Error loading case details", ex);
            JOptionPane.showConfirmDialog(showCaseDetailsMenuItem,
                    Bundle.DataContentViewerOtherCases_caseDetailsDialog_noDetails(),
                    caseDisplayName,
                    DEFAULT_OPTION, PLAIN_MESSAGE);
        }
    }

    private void saveToCSV() throws NoCurrentCaseException {
        if (0 != otherCasesTable.getSelectedRowCount()) {
            Calendar now = Calendar.getInstance();
            String fileName = String.format("%1$tY%1$tm%1$te%1$tI%1$tM%1$tS_other_data_sources.csv", now);
            CSVFileChooser.setCurrentDirectory(new File(Case.getCurrentCaseThrows().getExportDirectory()));
            CSVFileChooser.setSelectedFile(new File(fileName));
            CSVFileChooser.setFileFilter(new FileNameExtensionFilter("csv file", "csv"));

            int returnVal = CSVFileChooser.showSaveDialog(otherCasesTable);
            if (returnVal == JFileChooser.APPROVE_OPTION) {

                File selectedFile = CSVFileChooser.getSelectedFile();
                if (!selectedFile.getName().endsWith(".csv")) { // NON-NLS
                    selectedFile = new File(selectedFile.toString() + ".csv"); // NON-NLS
                }

                writeSelectedRowsToFileAsCSV(selectedFile);
            }
        }
    }

    private void writeSelectedRowsToFileAsCSV(File destFile) {
        StringBuilder content;
        int[] selectedRowViewIndices = otherCasesTable.getSelectedRows();
        int colCount = tableModel.getColumnCount();

        try (BufferedWriter writer = Files.newBufferedWriter(destFile.toPath())) {

            // write column names
            content = new StringBuilder("");
            for (int colIdx = 0; colIdx < colCount; colIdx++) {
                content.append('"').append(tableModel.getColumnName(colIdx)).append('"');
                if (colIdx < (colCount - 1)) {
                    content.append(",");
                }
            }

            content.append(System.getProperty("line.separator"));
            writer.write(content.toString());

            // write rows
            for (int rowViewIdx : selectedRowViewIndices) {
                content = new StringBuilder("");
                for (int colIdx = 0; colIdx < colCount; colIdx++) {
                    int rowModelIdx = otherCasesTable.convertRowIndexToModel(rowViewIdx);
                    content.append('"').append(tableModel.getValueAt(rowModelIdx, colIdx)).append('"');
                    if (colIdx < (colCount - 1)) {
                        content.append(",");
                    }
                }
                content.append(System.getProperty("line.separator"));
                writer.write(content.toString());
            }

        } catch (IOException ex) {
            logger.log(Level.SEVERE, "Error writing selected rows to CSV.", ex);
        }
    }

    /**
     * Reset the UI and clear cached data.
     */
    private void reset() {
        // start with empty table
        tableModel.clearTable();
        correlationAttributes.clear();
        earliestCaseDate.setText(Bundle.DataContentViewerOtherCases_earliestCaseNotAvailable());
    }

    @Override
    public String getTitle() {
        return Bundle.DataContentViewerOtherCases_title();
    }

    @Override
    public String getToolTip() {
        return Bundle.DataContentViewerOtherCases_toolTip();
    }

    @Override
    public DataContentViewer createInstance() {
        return new DataContentViewerOtherCases();
    }

    @Override
    public Component getComponent() {
        return this;
    }

    @Override
    public void resetComponent() {
        reset();
    }

    @Override
    public int isPreferred(Node node) {
        return 1;
    }

    /**
     * Get the associated BlackboardArtifact from a node, if it exists.
     *
     * @param node The node
     *
     * @return The associated BlackboardArtifact, or null
     */
    private BlackboardArtifact getBlackboardArtifactFromNode(Node node) {
        BlackboardArtifactTag nodeBbArtifactTag = node.getLookup().lookup(BlackboardArtifactTag.class);
        BlackboardArtifact nodeBbArtifact = node.getLookup().lookup(BlackboardArtifact.class);

        if (nodeBbArtifactTag != null) {
            return nodeBbArtifactTag.getArtifact();
        } else if (nodeBbArtifact != null) {
            return nodeBbArtifact;
        }

        return null;
    }

    /**
     * Get the associated AbstractFile from a node, if it exists.
     *
     * @param node The node
     *
     * @return The associated AbstractFile, or null
     */
    private AbstractFile getAbstractFileFromNode(Node node) {
        BlackboardArtifactTag nodeBbArtifactTag = node.getLookup().lookup(BlackboardArtifactTag.class);
        ContentTag nodeContentTag = node.getLookup().lookup(ContentTag.class);
        BlackboardArtifact nodeBbArtifact = node.getLookup().lookup(BlackboardArtifact.class);
        AbstractFile nodeAbstractFile = node.getLookup().lookup(AbstractFile.class);

        if (nodeBbArtifactTag != null) {
            Content content = nodeBbArtifactTag.getContent();
            if (content instanceof AbstractFile) {
                return (AbstractFile) content;
            }
        } else if (nodeContentTag != null) {
            Content content = nodeContentTag.getContent();
            if (content instanceof AbstractFile) {
                return (AbstractFile) content;
            }
        } else if (nodeBbArtifact != null) {
            Content content;
            try {
                content = nodeBbArtifact.getSleuthkitCase().getContentById(nodeBbArtifact.getObjectID());
            } catch (TskCoreException ex) {
                logger.log(Level.SEVERE, "Error retrieving blackboard artifact", ex); // NON-NLS
                return null;
            }

            if (content instanceof AbstractFile) {
                return (AbstractFile) content;
            }
        } else if (nodeAbstractFile != null) {
            return nodeAbstractFile;
        }

        return null;
    }

    /**
     * Determine what attributes can be used for correlation based on the node.
     * If EamDB is not enabled, get the default Files correlation.
     *
     * @param node The node to correlate
     *
     * @return A list of attributes that can be used for correlation
     */
    private Collection<CorrelationAttribute> getCorrelationAttributesFromNode(Node node) {
        Collection<CorrelationAttribute> ret = new ArrayList<>();

        // correlate on blackboard artifact attributes if they exist and supported
        BlackboardArtifact bbArtifact = getBlackboardArtifactFromNode(node);
        if (bbArtifact != null && EamDb.isEnabled()) {
            ret.addAll(EamArtifactUtil.getCorrelationAttributeFromBlackboardArtifact(bbArtifact, false, false));
        }

        // we can correlate based on the MD5 if it is enabled      
        if (this.file != null && EamDb.isEnabled()) {
            try {

                List<CorrelationAttribute.Type> artifactTypes = EamDb.getInstance().getDefinedCorrelationTypes();
                String md5 = this.file.getMd5Hash();
                if (md5 != null && !md5.isEmpty() && null != artifactTypes && !artifactTypes.isEmpty()) {
                    for (CorrelationAttribute.Type aType : artifactTypes) {
                        if (aType.getId() == CorrelationAttribute.FILES_TYPE_ID) {
                            ret.add(new CorrelationAttribute(aType, md5));
                            break;
                        }
                    }
                }
            } catch (EamDbException ex) {
                logger.log(Level.SEVERE, "Error connecting to DB", ex); // NON-NLS
            }

        } else {
            try {
                // If EamDb not enabled, get the Files default correlation type to allow Other Occurances to be enabled.   
                if (this.file != null) {
                    String md5 = this.file.getMd5Hash();
                    if (md5 != null && !md5.isEmpty()) {
                        ret.add(new CorrelationAttribute(CorrelationAttribute.getDefaultCorrelationTypes().get(0), md5));
                    }
                }
            } catch (EamDbException ex) {
                logger.log(Level.SEVERE, "Error connecting to DB", ex); // NON-NLS
            }
        }

        return ret;
    }

    @Messages({"DataContentViewerOtherCases.earliestCaseNotAvailable= Not Enabled."})
    /**
     * Gets the list of Eam Cases and determines the earliest case creation
     * date. Sets the label to display the earliest date string to the user.
     */
    private void setEarliestCaseDate() {
        String dateStringDisplay = Bundle.DataContentViewerOtherCases_earliestCaseNotAvailable();

        if (EamDb.isEnabled()) {
            LocalDateTime earliestDate = LocalDateTime.now(DateTimeZone.UTC);
            DateFormat datetimeFormat = new SimpleDateFormat("yyyy/MM/dd HH:mm:ss", Locale.US);
            try {
                EamDb dbManager = EamDb.getInstance();
                List<CorrelationCase> cases = dbManager.getCases();
                for (CorrelationCase aCase : cases) {
                    LocalDateTime caseDate = LocalDateTime.fromDateFields(datetimeFormat.parse(aCase.getCreationDate()));

                    if (caseDate.isBefore(earliestDate)) {
                        earliestDate = caseDate;
                        dateStringDisplay = aCase.getCreationDate();
                    }

                }

            } catch (EamDbException ex) {
                logger.log(Level.SEVERE, "Error getting list of cases from database.", ex); // NON-NLS
            } catch (ParseException ex) {
                logger.log(Level.SEVERE, "Error parsing date of cases from database.", ex); // NON-NLS
            }

        }
        earliestCaseDate.setText(dateStringDisplay);
    }

    /**
     * Query the central repo database (if enabled) and the case database to
     * find all artifact instances correlated to the given central repository
     * artifact. If the central repo is not enabled, this will only return files
     * from the current case with matching MD5 hashes.
     *
     * @param corAttr        CorrelationAttribute to query for
     * @param dataSourceName Data source to filter results
     * @param deviceId       Device Id to filter results
     *
     * @return A collection of correlated artifact instances
     */
    private Map<UniquePathKey, OtherOccurrenceNodeInstanceData> getCorrelatedInstances(CorrelationAttribute corAttr, String dataSourceName, String deviceId) {
        // @@@ Check exception
        try {
            final Case openCase = Case.getCurrentCase();
            String caseUUID = openCase.getName();

            HashMap<UniquePathKey, OtherOccurrenceNodeInstanceData> nodeDataMap = new HashMap<>();

            if (EamDb.isEnabled()) {
                List<CorrelationAttributeInstance> instances = EamDb.getInstance().getArtifactInstancesByTypeValue(corAttr.getCorrelationType(), corAttr.getCorrelationValue());

                for (CorrelationAttributeInstance artifactInstance : instances) {

                    // Only add the attribute if it isn't the object the user selected.
                    // We consider it to be a different object if at least one of the following is true:
                    // - the case UUID is different
                    // - the data source name is different
                    // - the data source device ID is different
                    // - the file path is different
                    if (!artifactInstance.getCorrelationCase().getCaseUUID().equals(caseUUID)
                            || !artifactInstance.getCorrelationDataSource().getName().equals(dataSourceName)
                            || !artifactInstance.getCorrelationDataSource().getDeviceID().equals(deviceId)
                            || !artifactInstance.getFilePath().equalsIgnoreCase(file.getParentPath() + file.getName())) {

                        OtherOccurrenceNodeInstanceData newNode = new OtherOccurrenceNodeInstanceData(artifactInstance, corAttr.getCorrelationType(), corAttr.getCorrelationValue());
                        UniquePathKey uniquePathKey = new UniquePathKey(newNode);
                        nodeDataMap.put(uniquePathKey, newNode);
                    }
                }
            }

            if (corAttr.getCorrelationType().getDisplayName().equals("Files")) {
                List<AbstractFile> caseDbFiles = getCaseDbMatches(corAttr, openCase);

                for (AbstractFile caseDbFile : caseDbFiles) {
                    addOrUpdateNodeData(openCase, nodeDataMap, caseDbFile);
                }
            }

            return nodeDataMap;
        } catch (EamDbException ex) {
            logger.log(Level.SEVERE, "Error getting artifact instances from database.", ex); // NON-NLS
        } catch (NoCurrentCaseException ex) {
            logger.log(Level.SEVERE, "Exception while getting open case.", ex); // NON-NLS
        } catch (TskCoreException ex) {
            // do nothing. 
            // @@@ Review this behavior
            logger.log(Level.SEVERE, "Exception while querying open case.", ex); // NON-NLS
        }

        return new HashMap<>(0);
    }

    /**
     * Get all other abstract files in the current case with the same MD5 as the
     * selected node.
     *
     * @param corAttr  The CorrelationAttribute containing the MD5 to search for
     * @param openCase The current case
     *
     * @return List of matching AbstractFile objects
     *
     * @throws NoCurrentCaseException
     * @throws TskCoreException
     * @throws EamDbException
     */
    private List<AbstractFile> getCaseDbMatches(CorrelationAttribute corAttr, Case openCase) throws NoCurrentCaseException, TskCoreException, EamDbException {
        String md5 = corAttr.getCorrelationValue();
        SleuthkitCase tsk = openCase.getSleuthkitCase();
        List<AbstractFile> matches = tsk.findAllFilesWhere(String.format("md5 = '%s'", new Object[]{md5}));

        List<AbstractFile> caseDbArtifactInstances = new ArrayList<>();
        for (AbstractFile fileMatch : matches) {
            if (this.file.equals(fileMatch)) {
                continue; // If this is the file the user clicked on
            }
            caseDbArtifactInstances.add(fileMatch);
        }
        return caseDbArtifactInstances;

    }

    /**
     * Adds the file to the nodeDataMap map if it does not already exist
     *
     * @param autopsyCase
     * @param nodeDataMap
     * @param newFile
     *
     * @throws TskCoreException
     * @throws EamDbException
     */
    private void addOrUpdateNodeData(final Case autopsyCase, Map<UniquePathKey, OtherOccurrenceNodeInstanceData> nodeDataMap, AbstractFile newFile) throws TskCoreException, EamDbException {

        OtherOccurrenceNodeInstanceData newNode = new OtherOccurrenceNodeInstanceData(newFile, autopsyCase);

        // If the caseDB object has a notable tag associated with it, update
        // the known status to BAD
        if (newNode.getKnown() != TskData.FileKnown.BAD) {
            List<ContentTag> fileMatchTags = autopsyCase.getServices().getTagsManager().getContentTagsByContent(newFile);
            for (ContentTag tag : fileMatchTags) {
                TskData.FileKnown tagKnownStatus = tag.getName().getKnownStatus();
                if (tagKnownStatus.equals(TskData.FileKnown.BAD)) {
                    newNode.updateKnown(TskData.FileKnown.BAD);
                    break;
                }
            }
        }

        // Make a key to see if the file is already in the map
        UniquePathKey uniquePathKey = new UniquePathKey(newNode);

        // If this node is already in the list, the only thing we need to do is
        // update the known status to BAD if the caseDB version had known status BAD.
        // Otherwise this is a new node so add the new node to the map.
        if (nodeDataMap.containsKey(uniquePathKey)) {
            if (newNode.getKnown() == TskData.FileKnown.BAD) {
                OtherOccurrenceNodeInstanceData prevInstance = nodeDataMap.get(uniquePathKey);
                prevInstance.updateKnown(newNode.getKnown());
            }
        } else {
            nodeDataMap.put(uniquePathKey, newNode);
        }
    }

    @Override
    public boolean isSupported(Node node) {

        // Is supported if one of the following is true:
        // - The central repo is enabled and the node has correlatable content
        //   (either through the MD5 hash of the associated file or through a BlackboardArtifact)
        // - The central repo is disabled and the backing file has a valid MD5 hash
        this.file = this.getAbstractFileFromNode(node);
        if (EamDb.isEnabled()) {
            return this.file != null
                    && this.file.getSize() > 0
                    && !getCorrelationAttributesFromNode(node).isEmpty();
        } else {
            return this.file != null
                    && this.file.getSize() > 0
                    && ((this.file.getMd5Hash() != null) && (!this.file.getMd5Hash().isEmpty()));
        }
    }

    @Override
    @Messages({"DataContentViewerOtherCases.table.nodbconnection=Cannot connect to central repository database."})
    public void setNode(Node node) {

        reset(); // reset the table to empty.
        if (node == null) {
            return;
        }
        //could be null
        this.file = this.getAbstractFileFromNode(node);
        populateTable(node);
    }

    /**
     * Load the correlatable data into the table model. If there is no data
     * available display the message on the status panel.
     *
     * @param node The node being viewed.
     */
    @Messages({
        "DataContentViewerOtherCases.table.noArtifacts=Item has no attributes with which to search.",
        "DataContentViewerOtherCases.table.noResultsFound=No results found."
    })
    private void populateTable(Node node) {
        String dataSourceName = "";
        String deviceId = "";
        try {
            if (this.file != null) {
                Content dataSource = this.file.getDataSource();
                dataSourceName = dataSource.getName();
                deviceId = Case.getCurrentCaseThrows().getSleuthkitCase().getDataSource(dataSource.getId()).getDeviceId();
            }
        } catch (TskException | NoCurrentCaseException ex) {
            // do nothing. 
            // @@@ Review this behavior
        }

        // get the attributes we can correlate on
        correlationAttributes.addAll(getCorrelationAttributesFromNode(node));
        for (CorrelationAttribute corAttr : correlationAttributes) {
            Map<UniquePathKey, OtherOccurrenceNodeInstanceData> correlatedNodeDataMap = new HashMap<>(0);

            // get correlation and reference set instances from DB
            correlatedNodeDataMap.putAll(getCorrelatedInstances(corAttr, dataSourceName, deviceId));

            correlatedNodeDataMap.values().forEach((nodeData) -> {
                tableModel.addNodeData(nodeData);

            });
        }

        if (correlationAttributes.isEmpty()) {
            tableModel.addNodeData(new OtherOccurrenceNodeMessageData(Bundle.DataContentViewerOtherCases_table_noArtifacts()));
            setColumnWidthToText(0, Bundle.DataContentViewerOtherCases_table_noArtifacts());
        } else if (0 == tableModel.getRowCount()) {
            tableModel.addNodeData(new OtherOccurrenceNodeMessageData(Bundle.DataContentViewerOtherCases_table_noResultsFound()));
            setColumnWidthToText(0, Bundle.DataContentViewerOtherCases_table_noResultsFound());
        } else {
            setColumnWidths();
        }
        setEarliestCaseDate();
    }

    /**
     * Adjust a given column for the text provided.
     *
     * @param columnIndex The index of the column to adjust.
     * @param text        The text whose length will be used to adjust the
     *                    column width.
     */
    private void setColumnWidthToText(int columnIndex, String text) {
        TableColumn column = otherCasesTable.getColumnModel().getColumn(columnIndex);
        FontMetrics fontMetrics = otherCasesTable.getFontMetrics(otherCasesTable.getFont());
        int stringWidth = fontMetrics.stringWidth(text);
        column.setMinWidth(stringWidth + CELL_TEXT_WIDTH_PADDING);
    }

    /**
     * Adjust column widths to their preferred values.
     */
    private void setColumnWidths() {
        for (int idx = 0; idx < tableModel.getColumnCount(); idx++) {
            TableColumn column = otherCasesTable.getColumnModel().getColumn(idx);
            column.setMinWidth(DEFAULT_MIN_CELL_WIDTH);
            int columnWidth = tableModel.getColumnPreferredWidth(idx);
            if (columnWidth > 0) {
                column.setPreferredWidth(columnWidth);
            }
        }
    }

    /**
     * This method is called from within the constructor to initialize the form.
     * WARNING: Do NOT modify this code. The content of this method is always
     * regenerated by the Form Editor.
     */
    @SuppressWarnings("unchecked")
    // <editor-fold defaultstate="collapsed" desc="Generated Code">//GEN-BEGIN:initComponents
    private void initComponents() {

        rightClickPopupMenu = new javax.swing.JPopupMenu();
        selectAllMenuItem = new javax.swing.JMenuItem();
        exportToCSVMenuItem = new javax.swing.JMenuItem();
        showCaseDetailsMenuItem = new javax.swing.JMenuItem();
        showCommonalityMenuItem = new javax.swing.JMenuItem();
        addCommentMenuItem = new javax.swing.JMenuItem();
        CSVFileChooser = new javax.swing.JFileChooser();
        otherCasesPanel = new javax.swing.JPanel();
        tableContainerPanel = new javax.swing.JPanel();
        tableScrollPane = new javax.swing.JScrollPane();
        otherCasesTable = new javax.swing.JTable();
        earliestCaseLabel = new javax.swing.JLabel();
        earliestCaseDate = new javax.swing.JLabel();
        tableStatusPanel = new javax.swing.JPanel();

        rightClickPopupMenu.addPopupMenuListener(new javax.swing.event.PopupMenuListener() {
            public void popupMenuCanceled(javax.swing.event.PopupMenuEvent evt) {
            }
            public void popupMenuWillBecomeInvisible(javax.swing.event.PopupMenuEvent evt) {
            }
            public void popupMenuWillBecomeVisible(javax.swing.event.PopupMenuEvent evt) {
                rightClickPopupMenuPopupMenuWillBecomeVisible(evt);
            }
        });

        org.openide.awt.Mnemonics.setLocalizedText(selectAllMenuItem, org.openide.util.NbBundle.getMessage(DataContentViewerOtherCases.class, "DataContentViewerOtherCases.selectAllMenuItem.text")); // NOI18N
        rightClickPopupMenu.add(selectAllMenuItem);

        org.openide.awt.Mnemonics.setLocalizedText(exportToCSVMenuItem, org.openide.util.NbBundle.getMessage(DataContentViewerOtherCases.class, "DataContentViewerOtherCases.exportToCSVMenuItem.text")); // NOI18N
        rightClickPopupMenu.add(exportToCSVMenuItem);

        org.openide.awt.Mnemonics.setLocalizedText(showCaseDetailsMenuItem, org.openide.util.NbBundle.getMessage(DataContentViewerOtherCases.class, "DataContentViewerOtherCases.showCaseDetailsMenuItem.text")); // NOI18N
        rightClickPopupMenu.add(showCaseDetailsMenuItem);

        org.openide.awt.Mnemonics.setLocalizedText(showCommonalityMenuItem, org.openide.util.NbBundle.getMessage(DataContentViewerOtherCases.class, "DataContentViewerOtherCases.showCommonalityMenuItem.text")); // NOI18N
        rightClickPopupMenu.add(showCommonalityMenuItem);

        org.openide.awt.Mnemonics.setLocalizedText(addCommentMenuItem, org.openide.util.NbBundle.getMessage(DataContentViewerOtherCases.class, "DataContentViewerOtherCases.addCommentMenuItem.text")); // NOI18N
        rightClickPopupMenu.add(addCommentMenuItem);

        setMinimumSize(new java.awt.Dimension(1500, 10));
        setOpaque(false);
        setPreferredSize(new java.awt.Dimension(1500, 44));

        otherCasesPanel.setPreferredSize(new java.awt.Dimension(1500, 144));

        tableContainerPanel.setPreferredSize(new java.awt.Dimension(1500, 63));

        tableScrollPane.setPreferredSize(new java.awt.Dimension(1500, 30));

        otherCasesTable.setAutoCreateRowSorter(true);
        otherCasesTable.setModel(tableModel);
        otherCasesTable.setToolTipText(org.openide.util.NbBundle.getMessage(DataContentViewerOtherCases.class, "DataContentViewerOtherCases.table.toolTip.text")); // NOI18N
        otherCasesTable.setComponentPopupMenu(rightClickPopupMenu);
        otherCasesTable.setSelectionMode(javax.swing.ListSelectionModel.SINGLE_INTERVAL_SELECTION);
        tableScrollPane.setViewportView(otherCasesTable);

        org.openide.awt.Mnemonics.setLocalizedText(earliestCaseLabel, org.openide.util.NbBundle.getMessage(DataContentViewerOtherCases.class, "DataContentViewerOtherCases.earliestCaseLabel.text")); // NOI18N
        earliestCaseLabel.setToolTipText(org.openide.util.NbBundle.getMessage(DataContentViewerOtherCases.class, "DataContentViewerOtherCases.earliestCaseLabel.toolTipText")); // NOI18N

        org.openide.awt.Mnemonics.setLocalizedText(earliestCaseDate, org.openide.util.NbBundle.getMessage(DataContentViewerOtherCases.class, "DataContentViewerOtherCases.earliestCaseDate.text")); // NOI18N

        tableStatusPanel.setPreferredSize(new java.awt.Dimension(1500, 16));

        javax.swing.GroupLayout tableStatusPanelLayout = new javax.swing.GroupLayout(tableStatusPanel);
        tableStatusPanel.setLayout(tableStatusPanelLayout);
        tableStatusPanelLayout.setHorizontalGroup(
            tableStatusPanelLayout.createParallelGroup(javax.swing.GroupLayout.Alignment.LEADING)
            .addGap(0, 0, Short.MAX_VALUE)
        );
        tableStatusPanelLayout.setVerticalGroup(
            tableStatusPanelLayout.createParallelGroup(javax.swing.GroupLayout.Alignment.LEADING)
            .addGap(0, 16, Short.MAX_VALUE)
        );

        javax.swing.GroupLayout tableContainerPanelLayout = new javax.swing.GroupLayout(tableContainerPanel);
        tableContainerPanel.setLayout(tableContainerPanelLayout);
        tableContainerPanelLayout.setHorizontalGroup(
            tableContainerPanelLayout.createParallelGroup(javax.swing.GroupLayout.Alignment.LEADING)
            .addGroup(javax.swing.GroupLayout.Alignment.TRAILING, tableContainerPanelLayout.createSequentialGroup()
                .addComponent(tableStatusPanel, javax.swing.GroupLayout.DEFAULT_SIZE, 1282, Short.MAX_VALUE)
                .addGap(218, 218, 218))
            .addComponent(tableScrollPane, javax.swing.GroupLayout.DEFAULT_SIZE, javax.swing.GroupLayout.DEFAULT_SIZE, Short.MAX_VALUE)
            .addGroup(tableContainerPanelLayout.createSequentialGroup()
                .addComponent(earliestCaseLabel)
                .addPreferredGap(javax.swing.LayoutStyle.ComponentPlacement.RELATED)
                .addComponent(earliestCaseDate)
                .addContainerGap(javax.swing.GroupLayout.DEFAULT_SIZE, Short.MAX_VALUE))
        );
        tableContainerPanelLayout.setVerticalGroup(
            tableContainerPanelLayout.createParallelGroup(javax.swing.GroupLayout.Alignment.LEADING)
            .addGroup(javax.swing.GroupLayout.Alignment.TRAILING, tableContainerPanelLayout.createSequentialGroup()
                .addComponent(tableScrollPane, javax.swing.GroupLayout.DEFAULT_SIZE, 27, Short.MAX_VALUE)
                .addGap(2, 2, 2)
                .addGroup(tableContainerPanelLayout.createParallelGroup(javax.swing.GroupLayout.Alignment.BASELINE)
                    .addComponent(earliestCaseLabel)
                    .addComponent(earliestCaseDate))
                .addGap(0, 0, 0)
                .addComponent(tableStatusPanel, javax.swing.GroupLayout.PREFERRED_SIZE, javax.swing.GroupLayout.DEFAULT_SIZE, javax.swing.GroupLayout.PREFERRED_SIZE)
                .addGap(0, 0, 0))
        );

        javax.swing.GroupLayout otherCasesPanelLayout = new javax.swing.GroupLayout(otherCasesPanel);
        otherCasesPanel.setLayout(otherCasesPanelLayout);
        otherCasesPanelLayout.setHorizontalGroup(
            otherCasesPanelLayout.createParallelGroup(javax.swing.GroupLayout.Alignment.LEADING)
            .addGap(0, 1500, Short.MAX_VALUE)
            .addGroup(otherCasesPanelLayout.createParallelGroup(javax.swing.GroupLayout.Alignment.LEADING)
                .addComponent(tableContainerPanel, javax.swing.GroupLayout.Alignment.TRAILING, javax.swing.GroupLayout.DEFAULT_SIZE, javax.swing.GroupLayout.DEFAULT_SIZE, Short.MAX_VALUE))
        );
        otherCasesPanelLayout.setVerticalGroup(
            otherCasesPanelLayout.createParallelGroup(javax.swing.GroupLayout.Alignment.LEADING)
            .addGap(0, 483, Short.MAX_VALUE)
            .addGroup(otherCasesPanelLayout.createParallelGroup(javax.swing.GroupLayout.Alignment.LEADING)
                .addGroup(otherCasesPanelLayout.createSequentialGroup()
                    .addComponent(tableContainerPanel, javax.swing.GroupLayout.DEFAULT_SIZE, 59, Short.MAX_VALUE)
                    .addGap(0, 0, 0)))
        );

        javax.swing.GroupLayout layout = new javax.swing.GroupLayout(this);
        this.setLayout(layout);
        layout.setHorizontalGroup(
            layout.createParallelGroup(javax.swing.GroupLayout.Alignment.LEADING)
            .addComponent(otherCasesPanel, javax.swing.GroupLayout.DEFAULT_SIZE, javax.swing.GroupLayout.DEFAULT_SIZE, Short.MAX_VALUE)
        );
        layout.setVerticalGroup(
            layout.createParallelGroup(javax.swing.GroupLayout.Alignment.LEADING)
            .addComponent(otherCasesPanel, javax.swing.GroupLayout.DEFAULT_SIZE, 59, Short.MAX_VALUE)
        );
    }// </editor-fold>//GEN-END:initComponents

    private void rightClickPopupMenuPopupMenuWillBecomeVisible(javax.swing.event.PopupMenuEvent evt) {//GEN-FIRST:event_rightClickPopupMenuPopupMenuWillBecomeVisible
        boolean enableCentralRepoActions = false;

        if (EamDbUtil.useCentralRepo() && otherCasesTable.getSelectedRowCount() == 1) {
            int rowIndex = otherCasesTable.getSelectedRow();
            OtherOccurrenceNodeData selectedNode = (OtherOccurrenceNodeData) tableModel.getRow(rowIndex);
            if (selectedNode instanceof OtherOccurrenceNodeInstanceData) {
                OtherOccurrenceNodeInstanceData instanceData = (OtherOccurrenceNodeInstanceData) selectedNode;
                enableCentralRepoActions = instanceData.isCentralRepoNode();
            }
        }

        addCommentMenuItem.setVisible(enableCentralRepoActions);
        showCaseDetailsMenuItem.setVisible(enableCentralRepoActions);
        showCommonalityMenuItem.setVisible(enableCentralRepoActions);
    }//GEN-LAST:event_rightClickPopupMenuPopupMenuWillBecomeVisible

    // Variables declaration - do not modify//GEN-BEGIN:variables
    private javax.swing.JFileChooser CSVFileChooser;
    private javax.swing.JMenuItem addCommentMenuItem;
    private javax.swing.JLabel earliestCaseDate;
    private javax.swing.JLabel earliestCaseLabel;
    private javax.swing.JMenuItem exportToCSVMenuItem;
    private javax.swing.JPanel otherCasesPanel;
    private javax.swing.JTable otherCasesTable;
    private javax.swing.JPopupMenu rightClickPopupMenu;
    private javax.swing.JMenuItem selectAllMenuItem;
    private javax.swing.JMenuItem showCaseDetailsMenuItem;
    private javax.swing.JMenuItem showCommonalityMenuItem;
    private javax.swing.JPanel tableContainerPanel;
    private javax.swing.JScrollPane tableScrollPane;
    private javax.swing.JPanel tableStatusPanel;
    // End of variables declaration//GEN-END:variables

    /**
     * Used as a key to ensure we eliminate duplicates from the result set by
     * not overwriting CR correlation instances.
     */
    private static final class UniquePathKey {

        private final String dataSourceID;
        private final String filePath;
        private final String type;

        UniquePathKey(OtherOccurrenceNodeInstanceData nodeData) {
            super();
            dataSourceID = nodeData.getDeviceID();
            if (nodeData.getFilePath() != null) {
                filePath = nodeData.getFilePath().toLowerCase();
            } else {
                filePath = null;
            }
            type = nodeData.getType();
        }

        @Override
        public boolean equals(Object other) {
            if (other instanceof UniquePathKey) {
                UniquePathKey otherKey = (UniquePathKey) (other);
<<<<<<< HEAD
                return (Objects.equals(otherKey.dataSourceID, this.dataSourceID)
                        && Objects.equals(otherKey.filePath, this.filePath)
                        && Objects.equals(otherKey.type, this.type));
=======
                return (Objects.equals(otherKey.getDataSourceID(), this.getDataSourceID())
                        && Objects.equals(otherKey.getFilePath(), this.getFilePath())
                        && Objects.equals(otherKey.getType(), this.getType()));
>>>>>>> 7f1d1b99
            }
            return false;
        }

        @Override
        public int hashCode() {
            //int hash = 7;
            //hash = 67 * hash + this.dataSourceID.hashCode();
            //hash = 67 * hash + this.filePath.hashCode();
            return Objects.hash(getDataSourceID(), getFilePath(), getType());
        }

        /**
         * Get the type of this UniquePathKey.
         *
         * @return the type
         */
        String getType() {
            return type;
        }

        /**
         * Get the file path for the UniquePathKey.
         *
         * @return the filePath
         */
        String getFilePath() {
            return filePath;
        }

        /**
         * Get the data source id for the UniquePathKey.
         *
         * @return the dataSourceID
         */
        String getDataSourceID() {
            return dataSourceID;
        }
    }

}<|MERGE_RESOLUTION|>--- conflicted
+++ resolved
@@ -943,15 +943,9 @@
         public boolean equals(Object other) {
             if (other instanceof UniquePathKey) {
                 UniquePathKey otherKey = (UniquePathKey) (other);
-<<<<<<< HEAD
-                return (Objects.equals(otherKey.dataSourceID, this.dataSourceID)
-                        && Objects.equals(otherKey.filePath, this.filePath)
-                        && Objects.equals(otherKey.type, this.type));
-=======
                 return (Objects.equals(otherKey.getDataSourceID(), this.getDataSourceID())
                         && Objects.equals(otherKey.getFilePath(), this.getFilePath())
                         && Objects.equals(otherKey.getType(), this.getType()));
->>>>>>> 7f1d1b99
             }
             return false;
         }
