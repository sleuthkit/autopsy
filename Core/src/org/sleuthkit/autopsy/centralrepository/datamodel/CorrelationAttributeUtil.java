/*
 * Central Repository
 *
 * Copyright 2017-2021 Basis Technology Corp.
 * Contact: carrier <at> sleuthkit <dot> org
 *
 * Licensed under the Apache License, Version 2.0 (the "License");
 * you may not use this file except in compliance with the License.
 * You may obtain a copy of the License at
 *
 *     http://www.apache.org/licenses/LICENSE-2.0
 *
 * Unless required by applicable law or agreed to in writing, software
 * distributed under the License is distributed on an "AS IS" BASIS,
 * WITHOUT WARRANTIES OR CONDITIONS OF ANY KIND, either express or implied.
 * See the License for the specific language governing permissions and
 * limitations under the License.
 */
package org.sleuthkit.autopsy.centralrepository.datamodel;

import java.sql.ResultSet;
import java.sql.SQLException;
import java.util.ArrayList;
import java.util.Arrays;
import java.util.Collections;
import java.util.HashSet;
import java.util.List;
import java.util.Optional;
import java.util.Set;
import java.util.logging.Level;
import org.openide.util.NbBundle.Messages;
import org.sleuthkit.autopsy.casemodule.Case;
import org.sleuthkit.autopsy.casemodule.NoCurrentCaseException;
import org.sleuthkit.autopsy.centralrepository.datamodel.CentralRepoAccount.CentralRepoAccountType;
import org.sleuthkit.autopsy.coreutils.Logger;
import org.sleuthkit.datamodel.AbstractFile;
import org.sleuthkit.datamodel.Account;
import org.sleuthkit.datamodel.AnalysisResult;
import org.sleuthkit.datamodel.BlackboardArtifact;
import org.sleuthkit.datamodel.BlackboardArtifact.ARTIFACT_TYPE;
import org.sleuthkit.datamodel.BlackboardAttribute;
import org.sleuthkit.datamodel.BlackboardAttribute.ATTRIBUTE_TYPE;
import org.sleuthkit.datamodel.Content;
import org.sleuthkit.datamodel.DataArtifact;
import org.sleuthkit.datamodel.DataSource;
import org.sleuthkit.datamodel.HashUtility;
import org.sleuthkit.datamodel.InvalidAccountIDException;
import org.sleuthkit.datamodel.OsAccount;
import org.sleuthkit.datamodel.OsAccountInstance;
import org.sleuthkit.datamodel.TskCoreException;
import org.sleuthkit.datamodel.TskData;

/**
 * Utility class for working with correlation attributes in the central
 * repository.
 */
public class CorrelationAttributeUtil {

    private static final Logger logger = Logger.getLogger(CorrelationAttributeUtil.class.getName());
    private static final List<String> domainsToSkip = Arrays.asList("localhost", "127.0.0.1");

    // artifact ids that specifically have a TSK_DOMAIN attribute that should be handled by CR
    private static final Set<Integer> DOMAIN_ARTIFACT_TYPE_IDS = new HashSet<>(Arrays.asList(
            ARTIFACT_TYPE.TSK_WEB_BOOKMARK.getTypeID(),
            ARTIFACT_TYPE.TSK_WEB_COOKIE.getTypeID(),
            ARTIFACT_TYPE.TSK_WEB_DOWNLOAD.getTypeID(),
            ARTIFACT_TYPE.TSK_WEB_HISTORY.getTypeID(),
            ARTIFACT_TYPE.TSK_WEB_CACHE.getTypeID()
    ));

    /**
     * Gets a string that is expected to be the same string that is stored in
     * the correlation_types table in the central repository as the display name
     * for the email address correlation attribute type. This string is
     * duplicated in the CorrelationAttributeInstance class.
     *
     * TODO (Jira-6088): We should not have multiple definitions of this string.
     *
     * @return The display name of the email address correlation attribute type.
     */
    @Messages({"CorrelationAttributeUtil.emailaddresses.text=Email Addresses"})
    private static String getEmailAddressAttrDisplayName() {
        return Bundle.CorrelationAttributeUtil_emailaddresses_text();
    }

    public static List<CorrelationAttributeInstance> makeCorrAttrsToSave(DataArtifact artifact) {
        int artifactTypeID = artifact.getArtifactTypeID();
        //The account fields in these types are expected to be saved in a TSK_ACCOUNT artifact, which will be processed
        if (artifactTypeID == ARTIFACT_TYPE.TSK_CALLLOG.getTypeID()
                || artifactTypeID == ARTIFACT_TYPE.TSK_MESSAGE.getTypeID()
                || artifactTypeID == ARTIFACT_TYPE.TSK_CONTACT.getTypeID()) {
            return Collections.emptyList();
        }
        return CorrelationAttributeUtil.makeCorrAttrsForSearch(artifact);
    }

    /**
     * Makes zero to many correlation attribute instances from the attributes of
     * abstract file objects that have correlatable data. The intention of this method
     * is to use the results to save to the CR, not to correlate with them. If
     * you want to correlate, please use makeCorrAttrsForSearch. An artifact
     * that can have correlatable data != An artifact that should be the source
     * of data in the CR, so results may be un-necessarily incomplete.
     *
     * @param file A AbstractFile object.
     *
     * @return A list, possibly empty, of correlation attribute instances for
     *         the content.
     */
    public static List<CorrelationAttributeInstance> makeCorrAttrsToSave(AbstractFile file) {
        return makeCorrAttrsForSearch(file);
    }

    public static List<CorrelationAttributeInstance> makeCorrAttrsToSave(AnalysisResult file) {
        return Collections.emptyList();
    }

    public static List<CorrelationAttributeInstance> makeCorrAttrsToSave(OsAccountInstance osAccountInstance) {
        return makeCorrAttrsForSearch(osAccountInstance);
    }

    /**
     * Makes zero to many correlation attribute instances from the attributes of
     * AnalysisResult that have correlatable data. The intention of this method
     * is to use the results to correlate with, not to save. If you want to
     * save, please use makeCorrAttrsToSave. An artifact that can have data to
     * search for != An artifact that should be the source of data in the CR, so
     * results may be too lenient.
     *
     * IMPORTANT: The correlation attribute instances are NOT added to the
     * central repository by this method.
     *
     * JIRA-TODO (Jira-6088)
     *
     * @param analysisResult An AnalysisResult object.
     *
     * @return A list, possibly empty, of correlation attribute instances for
     *         the AnalysisResult.
     */
    public static List<CorrelationAttributeInstance> makeCorrAttrsForSearch(AnalysisResult analysisResult) {
        List<CorrelationAttributeInstance> correlationAttrs = new ArrayList<>();
<<<<<<< HEAD
        if (CentralRepository.isEnabled()) {
            try {
                int artifactTypeID = analysisResult.getArtifactTypeID();
                if (artifactTypeID == ARTIFACT_TYPE.TSK_INTERESTING_ARTIFACT_HIT.getTypeID()) {
                    BlackboardAttribute assocArtifactAttr = analysisResult.getAttribute(BlackboardAttribute.Type.TSK_ASSOCIATED_ARTIFACT);
                    if (assocArtifactAttr != null) {
                        BlackboardArtifact sourceArtifact = Case.getCurrentCaseThrows().getSleuthkitCase().getBlackboardArtifact(assocArtifactAttr.getValueLong());
                        if (sourceArtifact instanceof DataArtifact) {
                            correlationAttrs.addAll((CorrelationAttributeUtil.makeCorrAttrsForSearch((DataArtifact) sourceArtifact)));
                        } else if (sourceArtifact instanceof AnalysisResult) {
                            correlationAttrs.addAll((CorrelationAttributeUtil.makeCorrAttrsForSearch((AnalysisResult) sourceArtifact)));
                        } else {
                            String sourceName = sourceArtifact != null ? "SourceArtifact display name: " + sourceArtifact.getDisplayName() : "SourceArtifact was null";
                            logger.log(Level.WARNING, "Source artifact found through TSK_ASSOCIATED_ARTIFACT attribute was not a DataArtifact or "
                                    + "an Analysis Result. AssociateArtifactAttr Value: {0} {1}",
                                    new Object[]{assocArtifactAttr.getValueString(), sourceName});
                        }

=======
        try {
            int artifactTypeID = analysisResult.getArtifactTypeID();
            if (artifactTypeID == ARTIFACT_TYPE.TSK_INTERESTING_ARTIFACT_HIT.getTypeID()) {
                //because this attribute retrieval is only occuring when the analysis result is an interesting artifact hit 
                //and only one attribute is being retrieved the analysis result's own get attribute method can be used efficently
                BlackboardAttribute assocArtifactAttr = analysisResult.getAttribute(BlackboardAttribute.Type.TSK_ASSOCIATED_ARTIFACT);
                if (assocArtifactAttr != null) {
                    BlackboardArtifact sourceArtifact = Case.getCurrentCaseThrows().getSleuthkitCase().getBlackboardArtifact(assocArtifactAttr.getValueLong());
                    if (sourceArtifact instanceof DataArtifact) {
                        correlationAttrs.addAll((CorrelationAttributeUtil.makeCorrAttrsForSearch((DataArtifact) sourceArtifact)));
                    } else if (sourceArtifact instanceof AnalysisResult) {
                        correlationAttrs.addAll((CorrelationAttributeUtil.makeCorrAttrsForSearch((AnalysisResult) sourceArtifact)));
                    } else {
                        String sourceName = sourceArtifact != null ? "SourceArtifact display name: " + sourceArtifact.getDisplayName() : "SourceArtifact was null";
                        logger.log(Level.WARNING, "Source artifact found through TSK_ASSOCIATED_ARTIFACT attribute was not a DataArtifact or "
                                + "an Analysis Result. AssociateArtifactAttr Value: {0} {1}",
                                new Object[]{assocArtifactAttr.getValueString(), sourceName});
                    }

                }
            } else {
                if (artifactTypeID == ARTIFACT_TYPE.TSK_KEYWORD_HIT.getTypeID()) {
                    //because this attribute retrieval is only occuring when the analysis result is an keyword hit
                    //and only one attribute is being retrieved the analysis result's own get attribute method can be used efficently
                    BlackboardAttribute setNameAttr = analysisResult.getAttribute(BlackboardAttribute.Type.TSK_SET_NAME);
                    if (setNameAttr != null && CorrelationAttributeUtil.getEmailAddressAttrDisplayName().equals(setNameAttr.getValueString())) {
                        correlationAttrs.addAll(makeCorrAttrFromArtifactAttr(analysisResult, BlackboardAttribute.ATTRIBUTE_TYPE.TSK_KEYWORD, CorrelationAttributeInstance.EMAIL_TYPE_ID, analysisResult.getAttributes()));
>>>>>>> fc372bf1
                    }
                } else {
                    if (artifactTypeID == ARTIFACT_TYPE.TSK_KEYWORD_HIT.getTypeID()) {
                        BlackboardAttribute setNameAttr = analysisResult.getAttribute(BlackboardAttribute.Type.TSK_SET_NAME);
                        if (setNameAttr != null && CorrelationAttributeUtil.getEmailAddressAttrDisplayName().equals(setNameAttr.getValueString())) {
                            correlationAttrs.addAll(makeCorrAttrFromArtifactAttr(analysisResult, BlackboardAttribute.ATTRIBUTE_TYPE.TSK_KEYWORD, CorrelationAttributeInstance.EMAIL_TYPE_ID, analysisResult.getAttributes()));
                        }
                    }
                    Content parent = analysisResult.getParent();
                    if (parent instanceof AbstractFile) {
                        correlationAttrs.addAll(CorrelationAttributeUtil.makeCorrAttrsForSearch((AbstractFile) parent));
                    } else if (parent instanceof AnalysisResult) {
                        correlationAttrs.addAll(CorrelationAttributeUtil.makeCorrAttrsForSearch((AnalysisResult) parent));
                    } else if (parent instanceof DataArtifact) {
                        correlationAttrs.addAll(CorrelationAttributeUtil.makeCorrAttrsForSearch((DataArtifact) parent));
                    } else if (parent instanceof OsAccount) {
                        for (OsAccountInstance osAccountInst : ((OsAccount) parent).getOsAccountInstances()) {
                            if (osAccountInst.getDataSource().equals(analysisResult.getDataSource())) {
                                correlationAttrs.addAll(CorrelationAttributeUtil.makeCorrAttrsForSearch(osAccountInst));
                                break;
                            }
                        }
                    }
                }

            } catch (TskCoreException ex) {
                logger.log(Level.SEVERE, "Failed to get information regarding correlation attributes from AnalysisResult", ex);
            } catch (NoCurrentCaseException ex) {
                logger.log(Level.SEVERE, "Attempted to retrieve correlation attributes for search with no currently open case.", ex);
            } catch (CentralRepoException ex) {
                logger.log(Level.SEVERE, "Failed to get correlation type from central repository.", ex);
            }
        }
        return correlationAttrs;
    }

    /**
     * Makes zero to many correlation attribute instances from the attributes of
     * a DataArtifact that have correlatable data. The intention of this method
     * is to use the results to correlate with, not to save. If you want to
     * save, please use makeCorrAttrsToSave. An artifact that can have data to
     * search for != An artifact that should be the source of data in the CR, so
     * results may be too lenient.
     *
     * IMPORTANT: The correlation attribute instances are NOT added to the
     * central repository by this method.
     *
     * JIRA-TODO (Jira-6088)
     *
     * @param artifact A DataArtifact object.
     *
     * @return A list, possibly empty, of correlation attribute instances for
     *         the DataArtifact.
     */
    public static List<CorrelationAttributeInstance> makeCorrAttrsForSearch(DataArtifact artifact) {
        List<CorrelationAttributeInstance> correlationAttrs = new ArrayList<>();
<<<<<<< HEAD
        if (CentralRepository.isEnabled()) {
            try {
                List<BlackboardAttribute> attributes = artifact.getAttributes();

                int artifactTypeID = artifact.getArtifactTypeID();
                if (DOMAIN_ARTIFACT_TYPE_IDS.contains(artifactTypeID)) {
                    BlackboardAttribute domainAttr = getAttribute(attributes, new BlackboardAttribute.Type(ATTRIBUTE_TYPE.TSK_DOMAIN));
                    if ((domainAttr != null)
                            && !domainsToSkip.contains(domainAttr.getValueString())) {
                        correlationAttrs.addAll(makeCorrAttrFromArtifactAttr(artifact, BlackboardAttribute.ATTRIBUTE_TYPE.TSK_DOMAIN, CorrelationAttributeInstance.DOMAIN_TYPE_ID, attributes));
                    }
                } else if (artifactTypeID == ARTIFACT_TYPE.TSK_DEVICE_ATTACHED.getTypeID()) {
                    // prefetch all the information as we will be calling makeCorrAttrFromArtifactAttr() multiple times
                    Content sourceContent = Case.getCurrentCaseThrows().getSleuthkitCase().getContentById(artifact.getObjectID());
                    Content dataSource = sourceContent.getDataSource();
                    correlationAttrs.addAll(makeCorrAttrFromArtifactAttr(artifact, BlackboardAttribute.ATTRIBUTE_TYPE.TSK_DEVICE_ID, CorrelationAttributeInstance.USBID_TYPE_ID,
                            attributes, sourceContent, dataSource));
                    correlationAttrs.addAll(makeCorrAttrFromArtifactAttr(artifact, BlackboardAttribute.ATTRIBUTE_TYPE.TSK_MAC_ADDRESS, CorrelationAttributeInstance.MAC_TYPE_ID,
                            attributes, sourceContent, dataSource));
                } else if (artifactTypeID == ARTIFACT_TYPE.TSK_WIFI_NETWORK.getTypeID()) {
                    correlationAttrs.addAll(makeCorrAttrFromArtifactAttr(artifact, BlackboardAttribute.ATTRIBUTE_TYPE.TSK_SSID, CorrelationAttributeInstance.SSID_TYPE_ID, attributes));
                } else if (artifactTypeID == ARTIFACT_TYPE.TSK_WIFI_NETWORK_ADAPTER.getTypeID()
                        || artifactTypeID == ARTIFACT_TYPE.TSK_BLUETOOTH_PAIRING.getTypeID()
                        || artifactTypeID == ARTIFACT_TYPE.TSK_BLUETOOTH_ADAPTER.getTypeID()) {
                    correlationAttrs.addAll(makeCorrAttrFromArtifactAttr(artifact, BlackboardAttribute.ATTRIBUTE_TYPE.TSK_MAC_ADDRESS, CorrelationAttributeInstance.MAC_TYPE_ID, attributes));
                } else if (artifactTypeID == ARTIFACT_TYPE.TSK_DEVICE_INFO.getTypeID()) {
                    // prefetch all the information as we will be calling makeCorrAttrFromArtifactAttr() multiple times
                    Content sourceContent = Case.getCurrentCaseThrows().getSleuthkitCase().getContentById(artifact.getObjectID());
                    Content dataSource = sourceContent.getDataSource();
                    correlationAttrs.addAll(makeCorrAttrFromArtifactAttr(artifact, BlackboardAttribute.ATTRIBUTE_TYPE.TSK_IMEI, CorrelationAttributeInstance.IMEI_TYPE_ID,
                            attributes, sourceContent, dataSource));
                    correlationAttrs.addAll(makeCorrAttrFromArtifactAttr(artifact, BlackboardAttribute.ATTRIBUTE_TYPE.TSK_IMSI, CorrelationAttributeInstance.IMSI_TYPE_ID,
                            attributes, sourceContent, dataSource));
                    correlationAttrs.addAll(makeCorrAttrFromArtifactAttr(artifact, BlackboardAttribute.ATTRIBUTE_TYPE.TSK_ICCID, CorrelationAttributeInstance.ICCID_TYPE_ID,
                            attributes, sourceContent, dataSource));

                } else if (artifactTypeID == ARTIFACT_TYPE.TSK_SIM_ATTACHED.getTypeID()) {
                    // prefetch all the information as we will be calling makeCorrAttrFromArtifactAttr() multiple times
                    Content sourceContent = Case.getCurrentCaseThrows().getSleuthkitCase().getContentById(artifact.getObjectID());
                    Content dataSource = sourceContent.getDataSource();
                    correlationAttrs.addAll(makeCorrAttrFromArtifactAttr(artifact, BlackboardAttribute.ATTRIBUTE_TYPE.TSK_IMSI, CorrelationAttributeInstance.IMSI_TYPE_ID,
                            attributes, sourceContent, dataSource));
                    correlationAttrs.addAll(makeCorrAttrFromArtifactAttr(artifact, BlackboardAttribute.ATTRIBUTE_TYPE.TSK_ICCID, CorrelationAttributeInstance.ICCID_TYPE_ID,
                            attributes, sourceContent, dataSource));

                } else if (artifactTypeID == ARTIFACT_TYPE.TSK_WEB_FORM_ADDRESS.getTypeID()) {
                    // prefetch all the information as we will be calling makeCorrAttrFromArtifactAttr() multiple times
                    Content sourceContent = Case.getCurrentCaseThrows().getSleuthkitCase().getContentById(artifact.getObjectID());
                    Content dataSource = sourceContent.getDataSource();
                    correlationAttrs.addAll(makeCorrAttrFromArtifactAttr(artifact, BlackboardAttribute.ATTRIBUTE_TYPE.TSK_PHONE_NUMBER, CorrelationAttributeInstance.PHONE_TYPE_ID,
                            attributes, sourceContent, dataSource));
                    correlationAttrs.addAll(makeCorrAttrFromArtifactAttr(artifact, BlackboardAttribute.ATTRIBUTE_TYPE.TSK_EMAIL, CorrelationAttributeInstance.EMAIL_TYPE_ID,
                            attributes, sourceContent, dataSource));

                } else if (artifactTypeID == ARTIFACT_TYPE.TSK_ACCOUNT.getTypeID()) {
                    makeCorrAttrFromAcctArtifact(correlationAttrs, artifact);

                } else if (artifactTypeID == ARTIFACT_TYPE.TSK_INSTALLED_PROG.getTypeID()) {
                    BlackboardAttribute setNameAttr = getAttribute(attributes, new BlackboardAttribute.Type(BlackboardAttribute.ATTRIBUTE_TYPE.TSK_PATH));
                    String pathAttrString = null;
                    if (setNameAttr != null) {
                        pathAttrString = setNameAttr.getValueString();
                    }
                    if (pathAttrString != null && !pathAttrString.isEmpty()) {
                        correlationAttrs.addAll(makeCorrAttrFromArtifactAttr(artifact, BlackboardAttribute.ATTRIBUTE_TYPE.TSK_PATH, CorrelationAttributeInstance.INSTALLED_PROGS_TYPE_ID, attributes));
                    } else {
                        correlationAttrs.addAll(makeCorrAttrFromArtifactAttr(artifact, BlackboardAttribute.ATTRIBUTE_TYPE.TSK_PROG_NAME, CorrelationAttributeInstance.INSTALLED_PROGS_TYPE_ID, attributes));
                    }
                } else if (artifactTypeID == ARTIFACT_TYPE.TSK_CONTACT.getTypeID()
                        || artifactTypeID == ARTIFACT_TYPE.TSK_CALLLOG.getTypeID()
                        || artifactTypeID == ARTIFACT_TYPE.TSK_MESSAGE.getTypeID()) {
                    correlationAttrs.addAll(makeCorrAttrsFromCommunicationArtifact(artifact, attributes));
=======
        try {

            List<BlackboardAttribute> attributes = artifact.getAttributes();

            int artifactTypeID = artifact.getArtifactTypeID();
            if (DOMAIN_ARTIFACT_TYPE_IDS.contains(artifactTypeID)) {
                BlackboardAttribute domainAttr = getAttribute(attributes, new BlackboardAttribute.Type(ATTRIBUTE_TYPE.TSK_DOMAIN));
                if ((domainAttr != null)
                        && !domainsToSkip.contains(domainAttr.getValueString())) {
                    correlationAttrs.addAll(makeCorrAttrFromArtifactAttr(artifact, BlackboardAttribute.ATTRIBUTE_TYPE.TSK_DOMAIN, CorrelationAttributeInstance.DOMAIN_TYPE_ID, attributes));
                }
            } else if (artifactTypeID == ARTIFACT_TYPE.TSK_DEVICE_ATTACHED.getTypeID()) {
                // prefetch all the information as we will be calling makeCorrAttrFromArtifactAttr() multiple times
                Content sourceContent = Case.getCurrentCaseThrows().getSleuthkitCase().getContentById(artifact.getObjectID());
                Content dataSource = sourceContent.getDataSource();
                correlationAttrs.addAll(makeCorrAttrFromArtifactAttr(artifact, BlackboardAttribute.ATTRIBUTE_TYPE.TSK_DEVICE_ID, CorrelationAttributeInstance.USBID_TYPE_ID,
                        attributes, sourceContent, dataSource));
                correlationAttrs.addAll(makeCorrAttrFromArtifactAttr(artifact, BlackboardAttribute.ATTRIBUTE_TYPE.TSK_MAC_ADDRESS, CorrelationAttributeInstance.MAC_TYPE_ID,
                        attributes, sourceContent, dataSource));
            } else if (artifactTypeID == ARTIFACT_TYPE.TSK_WIFI_NETWORK.getTypeID()) {
                correlationAttrs.addAll(makeCorrAttrFromArtifactAttr(artifact, BlackboardAttribute.ATTRIBUTE_TYPE.TSK_SSID, CorrelationAttributeInstance.SSID_TYPE_ID, attributes));
            } else if (artifactTypeID == ARTIFACT_TYPE.TSK_WIFI_NETWORK_ADAPTER.getTypeID()
                    || artifactTypeID == ARTIFACT_TYPE.TSK_BLUETOOTH_PAIRING.getTypeID()
                    || artifactTypeID == ARTIFACT_TYPE.TSK_BLUETOOTH_ADAPTER.getTypeID()) {
                correlationAttrs.addAll(makeCorrAttrFromArtifactAttr(artifact, BlackboardAttribute.ATTRIBUTE_TYPE.TSK_MAC_ADDRESS, CorrelationAttributeInstance.MAC_TYPE_ID, attributes));
            } else if (artifactTypeID == ARTIFACT_TYPE.TSK_DEVICE_INFO.getTypeID()) {
                // prefetch all the information as we will be calling makeCorrAttrFromArtifactAttr() multiple times
                Content sourceContent = Case.getCurrentCaseThrows().getSleuthkitCase().getContentById(artifact.getObjectID());
                Content dataSource = sourceContent.getDataSource();
                correlationAttrs.addAll(makeCorrAttrFromArtifactAttr(artifact, BlackboardAttribute.ATTRIBUTE_TYPE.TSK_IMEI, CorrelationAttributeInstance.IMEI_TYPE_ID,
                        attributes, sourceContent, dataSource));
                correlationAttrs.addAll(makeCorrAttrFromArtifactAttr(artifact, BlackboardAttribute.ATTRIBUTE_TYPE.TSK_IMSI, CorrelationAttributeInstance.IMSI_TYPE_ID,
                        attributes, sourceContent, dataSource));
                correlationAttrs.addAll(makeCorrAttrFromArtifactAttr(artifact, BlackboardAttribute.ATTRIBUTE_TYPE.TSK_ICCID, CorrelationAttributeInstance.ICCID_TYPE_ID,
                        attributes, sourceContent, dataSource));

            } else if (artifactTypeID == ARTIFACT_TYPE.TSK_SIM_ATTACHED.getTypeID()) {
                // prefetch all the information as we will be calling makeCorrAttrFromArtifactAttr() multiple times
                Content sourceContent = Case.getCurrentCaseThrows().getSleuthkitCase().getContentById(artifact.getObjectID());
                Content dataSource = sourceContent.getDataSource();
                correlationAttrs.addAll(makeCorrAttrFromArtifactAttr(artifact, BlackboardAttribute.ATTRIBUTE_TYPE.TSK_IMSI, CorrelationAttributeInstance.IMSI_TYPE_ID,
                        attributes, sourceContent, dataSource));
                correlationAttrs.addAll(makeCorrAttrFromArtifactAttr(artifact, BlackboardAttribute.ATTRIBUTE_TYPE.TSK_ICCID, CorrelationAttributeInstance.ICCID_TYPE_ID,
                        attributes, sourceContent, dataSource));

            } else if (artifactTypeID == ARTIFACT_TYPE.TSK_WEB_FORM_ADDRESS.getTypeID()) {
                // prefetch all the information as we will be calling makeCorrAttrFromArtifactAttr() multiple times
                Content sourceContent = Case.getCurrentCaseThrows().getSleuthkitCase().getContentById(artifact.getObjectID());
                Content dataSource = sourceContent.getDataSource();
                correlationAttrs.addAll(makeCorrAttrFromArtifactAttr(artifact, BlackboardAttribute.ATTRIBUTE_TYPE.TSK_PHONE_NUMBER, CorrelationAttributeInstance.PHONE_TYPE_ID,
                        attributes, sourceContent, dataSource));
                correlationAttrs.addAll(makeCorrAttrFromArtifactAttr(artifact, BlackboardAttribute.ATTRIBUTE_TYPE.TSK_EMAIL, CorrelationAttributeInstance.EMAIL_TYPE_ID,
                        attributes, sourceContent, dataSource));

            } else if (artifactTypeID == ARTIFACT_TYPE.TSK_ACCOUNT.getTypeID()) {
                makeCorrAttrFromAcctArtifact(correlationAttrs, artifact, attributes);

            } else if (artifactTypeID == ARTIFACT_TYPE.TSK_INSTALLED_PROG.getTypeID()) {
                BlackboardAttribute setNameAttr = getAttribute(attributes, new BlackboardAttribute.Type(BlackboardAttribute.ATTRIBUTE_TYPE.TSK_PATH));
                String pathAttrString = null;
                if (setNameAttr != null) {
                    pathAttrString = setNameAttr.getValueString();
                }
                if (pathAttrString != null && !pathAttrString.isEmpty()) {
                    correlationAttrs.addAll(makeCorrAttrFromArtifactAttr(artifact, BlackboardAttribute.ATTRIBUTE_TYPE.TSK_PATH, CorrelationAttributeInstance.INSTALLED_PROGS_TYPE_ID, attributes));
                } else {
                    correlationAttrs.addAll(makeCorrAttrFromArtifactAttr(artifact, BlackboardAttribute.ATTRIBUTE_TYPE.TSK_PROG_NAME, CorrelationAttributeInstance.INSTALLED_PROGS_TYPE_ID, attributes));
>>>>>>> fc372bf1
                }
            } catch (CorrelationAttributeNormalizationException ex) {
                logger.log(Level.WARNING, String.format("Error normalizing correlation attribute (%s)", artifact), ex); // NON-NLS
                return correlationAttrs;
            } catch (InvalidAccountIDException ex) {
                logger.log(Level.WARNING, String.format("Invalid account identifier (artifactID: %d)", artifact.getId())); // NON-NLS
                return correlationAttrs;
            } catch (CentralRepoException ex) {
                logger.log(Level.SEVERE, String.format("Error querying central repository (%s)", artifact), ex); // NON-NLS
                return correlationAttrs;
            } catch (TskCoreException ex) {
                logger.log(Level.SEVERE, String.format("Error getting querying case database (%s)", artifact), ex); // NON-NLS
                return correlationAttrs;
            } catch (NoCurrentCaseException ex) {
                logger.log(Level.SEVERE, "Error getting current case", ex); // NON-NLS
                return correlationAttrs;
            }
        }
        return correlationAttrs;
    }

    /**
     * Gets a specific attribute from a list of attributes.
     *
     * @param attributes    List of attributes
     * @param attributeType Attribute type of interest
     *
     * @return Attribute of interest, null if not found.
     *
     * @throws TskCoreException
     */
    private static BlackboardAttribute getAttribute(List<BlackboardAttribute> attributes, BlackboardAttribute.Type attributeType) throws TskCoreException {
        for (BlackboardAttribute attribute : attributes) {
            if (attribute.getAttributeType().equals(attributeType)) {
                return attribute;
            }
        }
        return null;
    }

    /**
     * Makes a correlation attribute instance from a phone number attribute of
     * an artifact.
     *
     * @param artifact          An artifact with a phone number attribute.
     * @param attributes        List of attributes.
     *
     * @throws TskCoreException                           If there is an error
     *                                                    querying the case
     *                                                    database.
     * @throws CentralRepoException                       If there is an error
     *                                                    querying the central
     *                                                    repository.
     * @throws CorrelationAttributeNormalizationException If there is an error
     *                                                    in normalizing the
     *                                                    attribute.
     */
    private static List<CorrelationAttributeInstance> makeCorrAttrsFromCommunicationArtifact(BlackboardArtifact artifact,
            List<BlackboardAttribute> attributes) throws TskCoreException, CentralRepoException, CorrelationAttributeNormalizationException {

        /*
         * Extract the phone number from the artifact attribute.
         */
        String value = null;
        if (null != getAttribute(attributes, new BlackboardAttribute.Type(BlackboardAttribute.ATTRIBUTE_TYPE.TSK_PHONE_NUMBER))) {
            value = getAttribute(attributes, new BlackboardAttribute.Type(BlackboardAttribute.ATTRIBUTE_TYPE.TSK_PHONE_NUMBER)).getValueString();
        } else if (null != getAttribute(attributes, new BlackboardAttribute.Type(BlackboardAttribute.ATTRIBUTE_TYPE.TSK_PHONE_NUMBER_FROM))) {
            value = getAttribute(attributes, new BlackboardAttribute.Type(BlackboardAttribute.ATTRIBUTE_TYPE.TSK_PHONE_NUMBER_FROM)).getValueString();
        } else if (null != getAttribute(attributes, new BlackboardAttribute.Type(BlackboardAttribute.ATTRIBUTE_TYPE.TSK_PHONE_NUMBER_TO))) {
            value = getAttribute(attributes, new BlackboardAttribute.Type(BlackboardAttribute.ATTRIBUTE_TYPE.TSK_PHONE_NUMBER_TO)).getValueString();
        }
        /*
         * Normalize the phone number.
         */
        List<CorrelationAttributeInstance> corrAttrInstances = new ArrayList<>();
        if (value != null
                && CorrelationAttributeNormalizer.isValidPhoneNumber(value)) {
            value = CorrelationAttributeNormalizer.normalizePhone(value);
            CorrelationAttributeInstance corrAttr = makeCorrAttr(artifact, CentralRepository.getInstance().getCorrelationTypeById(CorrelationAttributeInstance.PHONE_TYPE_ID), value);
            if (corrAttr != null) {
                corrAttrInstances.add(corrAttr);
            }
        }
        return corrAttrInstances;
    }

    /**
     * Makes a correlation attribute instance for an account artifact.
     *
     * Also creates an account in the CR DB if it doesn't exist.
     *
     * IMPORTANT: The correlation attribute instance is NOT added to the central
     * repository by this method.
     *
     * @param corrAttrInstances A list of correlation attribute instances.
     * @param acctArtifact      An account artifact.
     *
     * @return The correlation attribute instance.
     */
    private static void makeCorrAttrFromAcctArtifact(List<CorrelationAttributeInstance> corrAttrInstances, BlackboardArtifact acctArtifact, List<BlackboardAttribute> attributes) throws InvalidAccountIDException, TskCoreException, CentralRepoException {

        // Get the account type from the artifact
        BlackboardAttribute accountTypeAttribute = getAttribute(attributes, new BlackboardAttribute.Type(BlackboardAttribute.ATTRIBUTE_TYPE.TSK_ACCOUNT_TYPE));
        String accountTypeStr = accountTypeAttribute.getValueString();

        // @@TODO Vik-6136: CR currently does not know of custom account types.  
        // Ensure there is a predefined account type for this account.
        Account.Type predefinedAccountType = Account.Type.PREDEFINED_ACCOUNT_TYPES.stream().filter(type -> type.getTypeName().equalsIgnoreCase(accountTypeStr)).findAny().orElse(null);

        // do not create any correlation attribute instance for a Device account
        if (Account.Type.DEVICE.getTypeName().equalsIgnoreCase(accountTypeStr) == false && predefinedAccountType != null) {

            // Get the corresponding CentralRepoAccountType from the database.
            Optional<CentralRepoAccountType> optCrAccountType = CentralRepository.getInstance().getAccountTypeByName(accountTypeStr);
            if (!optCrAccountType.isPresent()) {
                return;
            }
            CentralRepoAccountType crAccountType = optCrAccountType.get();

            int corrTypeId = crAccountType.getCorrelationTypeId();
            CorrelationAttributeInstance.Type corrType = CentralRepository.getInstance().getCorrelationTypeById(corrTypeId);

            // Get the account identifier
            BlackboardAttribute accountIdAttribute = getAttribute(attributes, new BlackboardAttribute.Type(BlackboardAttribute.ATTRIBUTE_TYPE.TSK_ID));
            String accountIdStr = accountIdAttribute.getValueString();

            // add/get the account and get its accountId.
            CentralRepoAccount crAccount = CentralRepository.getInstance().getOrCreateAccount(crAccountType, accountIdStr);

            CorrelationAttributeInstance corrAttr = makeCorrAttr(acctArtifact, corrType, accountIdStr);
            if (corrAttr != null) {
                // set the account_id in correlation attribute
                corrAttr.setAccountId(crAccount.getId());
                corrAttrInstances.add(corrAttr);
            }
        }
    }

    /**
     * Makes a correlation attribute instance from a specified attribute of an
     * artifact. The correlation attribute instance is added to an input list.
     *
     * @param artifact          An artifact.
     * @param artAttrType       The type of the attribute of the artifact that
     *                          is to be made into a correlation attribute
     *                          instance.
     * @param typeId            The type ID for the desired correlation
     *                          attribute instance.
     * @param attributes        List of attributes.
     * @param sourceContent     The source content object.
     * @param dataSource        The data source content object.
     *
     * @throws CentralRepoException If there is an error querying the central
     *                              repository.
     * @throws TskCoreException     If there is an error querying the case
     *                              database.
     */
    private static List<CorrelationAttributeInstance> makeCorrAttrFromArtifactAttr(BlackboardArtifact artifact, ATTRIBUTE_TYPE artAttrType, int typeId,
            List<BlackboardAttribute> attributes, Content sourceContent, Content dataSource) throws CentralRepoException, TskCoreException {
        List<CorrelationAttributeInstance> corrAttrInstances = new ArrayList<>();
        BlackboardAttribute attribute = getAttribute(attributes, new BlackboardAttribute.Type(artAttrType));
        if (attribute != null) {
            String value = attribute.getValueString();
            if ((null != value) && (value.isEmpty() == false)) {
                CorrelationAttributeInstance inst = makeCorrAttr(artifact, CentralRepository.getInstance().getCorrelationTypeById(typeId), value, sourceContent, dataSource);
                if (inst != null) {
                    corrAttrInstances.add(inst);
                }
            }
        }
        return corrAttrInstances;
    }

    /**
     * Makes a correlation attribute instance from a specified attribute of an
     * artifact. The correlation attribute instance is added to an input list.
     *
     * @param artifact          An artifact.
     * @param artAttrType       The type of the attribute of the artifact that
     *                          is to be made into a correlation attribute
     *                          instance.
     * @param typeId            The type ID for the desired correlation
     *                          attribute instance.
     * @param attributes        List of attributes.
     *
     * @throws CentralRepoException If there is an error querying the central
     *                              repository.
     * @throws TskCoreException     If there is an error querying the case
     *                              database.
     */
    private static List<CorrelationAttributeInstance> makeCorrAttrFromArtifactAttr(BlackboardArtifact artifact, ATTRIBUTE_TYPE artAttrType, int typeId,
            List<BlackboardAttribute> attributes) throws CentralRepoException, TskCoreException {

        return makeCorrAttrFromArtifactAttr(artifact, artAttrType, typeId, attributes, null, null);
    }

    /**
     * Makes a correlation attribute instance of a given type from an artifact.
     *
     * @param artifact        The artifact.
     * @param correlationType the correlation attribute type.
     * @param value           The correlation attribute value.
     *
     * TODO (Jira-6088): The methods in this low-level, utility class should
     * throw exceptions instead of logging them. The reason for this is that the
     * clients of the utility class, not the utility class itself, should be in
     * charge of error handling policy, per the Autopsy Coding Standard. Note
     * that clients of several of these methods currently cannot determine
     * whether receiving a null return value is an error or not, plus null
     * checking is easy to forget, while catching exceptions is enforced.
     *
     * @return The correlation attribute instance or null, if an error occurred.
     */
    private static CorrelationAttributeInstance makeCorrAttr(BlackboardArtifact artifact, CorrelationAttributeInstance.Type correlationType, String value) {
        return makeCorrAttr(artifact, correlationType, value, null, null);
    }

    /**
     * Makes a correlation attribute instance of a given type from an artifact.
     *
     * @param artifact        The artifact.
     * @param correlationType the correlation attribute type.
     * @param value           The correlation attribute value.
     * @param sourceContent   The source content object.
     * @param dataSource      The data source content object.
     *
     * TODO (Jira-6088): The methods in this low-level, utility class should
     * throw exceptions instead of logging them. The reason for this is that the
     * clients of the utility class, not the utility class itself, should be in
     * charge of error handling policy, per the Autopsy Coding Standard. Note
     * that clients of several of these methods currently cannot determine
     * whether receiving a null return value is an error or not, plus null
     * checking is easy to forget, while catching exceptions is enforced.
     *
     * @return The correlation attribute instance or null, if an error occurred.
     */
    private static CorrelationAttributeInstance makeCorrAttr(BlackboardArtifact artifact, CorrelationAttributeInstance.Type correlationType, String value,
            Content sourceContent, Content dataSource) {
        Content srcContent = sourceContent;
        Content dataSrc = dataSource;
        try {
            if (srcContent == null) {
                srcContent = Case.getCurrentCaseThrows().getSleuthkitCase().getContentById(artifact.getObjectID());
            }
            if (null == srcContent) {
                logger.log(Level.SEVERE, "Error creating artifact instance of type {0}. Failed to load content with ID: {1} associated with artifact with ID: {2}",
                        new Object[]{correlationType.getDisplayName(), artifact.getObjectID(), artifact.getId()}); // NON-NLS
                return null;
            }
            if (dataSrc == null) {
                dataSrc = srcContent.getDataSource();
            }
            if (dataSrc == null) {
                logger.log(Level.SEVERE, "Error creating artifact instance of type {0}. Failed to load data source for content with ID: {1}",
                        new Object[]{correlationType.getDisplayName(), artifact.getObjectID()}); // NON-NLS
                return null;
            }

            CorrelationCase correlationCase = CentralRepository.getInstance().getCase(Case.getCurrentCaseThrows());
            if (artifact.getArtifactTypeID() == ARTIFACT_TYPE.TSK_INSTALLED_PROG.getTypeID()
                    || !(srcContent instanceof AbstractFile)) {
                return new CorrelationAttributeInstance(
                        correlationType,
                        value,
                        correlationCase,
                        CorrelationDataSource.fromTSKDataSource(correlationCase, dataSrc),
                        "",
                        "",
                        TskData.FileKnown.UNKNOWN,
                        srcContent.getId());
            } else {
                AbstractFile bbSourceFile = (AbstractFile) srcContent;

                return new CorrelationAttributeInstance(
                        correlationType,
                        value,
                        correlationCase,
                        CorrelationDataSource.fromTSKDataSource(correlationCase, dataSrc),
                        bbSourceFile.getParentPath() + bbSourceFile.getName(),
                        "",
                        TskData.FileKnown.UNKNOWN,
                        bbSourceFile.getId());
            }
        } catch (TskCoreException ex) {
            logger.log(Level.SEVERE, String.format("Error getting querying case database (%s)", artifact), ex); // NON-NLS
            return null;
        } catch (CentralRepoException ex) {
            logger.log(Level.SEVERE, String.format("Error querying central repository (%s)", artifact), ex); // NON-NLS
            return null;
        } catch (CorrelationAttributeNormalizationException ex) {
            logger.log(Level.WARNING, String.format("Error creating correlation attribute instance (%s)", artifact), ex); // NON-NLS
            return null;
        } catch (NoCurrentCaseException ex) {
            logger.log(Level.SEVERE, "Error getting current case", ex); // NON-NLS
            return null;
        }
    }

    // @@@ BC: This seems like it should go into a DB-specific class because it is 
    // much different from the other methods in this class. It is going to the DB for data.
    /**
     * Gets the correlation attribute instance for a file. This method goes to
     * the CR to get an actual instance. It does not simply package the data
     * from file into a generic instance object.
     *
     * @param file The file.
     *
     * TODO (Jira-6088): The methods in this low-level, utility class should
     * throw exceptions instead of logging them. The reason for this is that the
     * clients of the utility class, not the utility class itself, should be in
     * charge of error handling policy, per the Autopsy Coding Standard. Note
     * that clients of several of these methods currently cannot determine
     * whether receiving a null return value is an error or not, plus null
     * checking is easy to forget, while catching exceptions is enforced.
     *
     * @return The correlation attribute instance or null, if no such
     *         correlation attribute instance was found or an error occurred.
     */
    public static CorrelationAttributeInstance getCorrAttrForFile(AbstractFile file) {

        if (!CentralRepository.isEnabled() || !isSupportedAbstractFileType(file)) {
            return null;
        }

        CorrelationAttributeInstance.Type type;
        CorrelationCase correlationCase;
        CorrelationDataSource correlationDataSource;

        try {
            type = CentralRepository.getInstance().getCorrelationTypeById(CorrelationAttributeInstance.FILES_TYPE_ID);
            correlationCase = CentralRepository.getInstance().getCase(Case.getCurrentCaseThrows());
            if (null == correlationCase) {
                //if the correlationCase is not in the Central repo then attributes generated in relation to it will not be
                return null;
            }
            correlationDataSource = CorrelationDataSource.fromTSKDataSource(correlationCase, file.getDataSource());
        } catch (TskCoreException ex) {
            logger.log(Level.SEVERE, String.format("Error getting querying case database (%s)", file), ex); // NON-NLS
            return null;
        } catch (CentralRepoException ex) {
            logger.log(Level.SEVERE, String.format("Error querying central repository (%s)", file), ex); // NON-NLS
            return null;
        } catch (NoCurrentCaseException ex) {
            logger.log(Level.SEVERE, "Error getting current case", ex); // NON-NLS
            return null;
        }

        CorrelationAttributeInstance correlationAttributeInstance;
        try {
            correlationAttributeInstance = CentralRepository.getInstance().getCorrelationAttributeInstance(type, correlationCase, correlationDataSource, file.getId());
        } catch (CentralRepoException ex) {
            logger.log(Level.SEVERE, String.format("Error querying central repository (%s)", file), ex); // NON-NLS
            return null;
        } catch (CorrelationAttributeNormalizationException ex) {
            logger.log(Level.WARNING, String.format("Error creating correlation attribute instance (%s)", file), ex); // NON-NLS
            return null;
        }

        /*
         * If no correlation attribute instance was found when querying by file
         * object ID, try searching by file path instead. This is necessary
         * because file object IDs were not stored in the central repository in
         * early versions of its schema.
         */
        if (correlationAttributeInstance == null && file.getMd5Hash() != null) {
            String filePath = (file.getParentPath() + file.getName()).toLowerCase();
            try {
                correlationAttributeInstance = CentralRepository.getInstance().getCorrelationAttributeInstance(type, correlationCase, correlationDataSource, file.getMd5Hash(), filePath);
            } catch (CentralRepoException ex) {
                logger.log(Level.SEVERE, String.format("Error querying central repository (%s)", file), ex); // NON-NLS
                return null;
            } catch (CorrelationAttributeNormalizationException ex) {
                logger.log(Level.WARNING, String.format("Error creating correlation attribute instance (%s)", file), ex); // NON-NLS
                return null;
            }
        }

        return correlationAttributeInstance;
    }

    /**
     * Makes a correlation attribute instance for a file. Will include the
     * specific object ID.
     *
     * IMPORTANT: The correlation attribute instance is NOT added to the central
     * repository by this method.
     *
     * TODO (Jira-6088): The methods in this low-level, utility class should
     * throw exceptions instead of logging them. The reason for this is that the
     * clients of the utility class, not the utility class itself, should be in
     * charge of error handling policy, per the Autopsy Coding Standard. Note
     * that clients of several of these methods currently cannot determine
     * whether receiving a null return value is an error or not, plus null
     * checking is easy to forget, while catching exceptions is enforced.
     *
     * @param file The file.
     *
     * @return The correlation attribute instance in a list, or an empty list if
     *         an error occurred.
     */
    public static List<CorrelationAttributeInstance> makeCorrAttrsForSearch(AbstractFile file) {
        List<CorrelationAttributeInstance> fileTypeList = new ArrayList<>(); // will be an empty or single element list as was decided in 7852
        if (!isSupportedAbstractFileType(file) || !CentralRepository.isEnabled()) {
            return fileTypeList;
        }

        // We need a hash to make the correlation artifact instance.
        String md5 = file.getMd5Hash();
        if (md5 == null || md5.isEmpty() || HashUtility.isNoDataMd5(md5)) {
            return fileTypeList;
        }

        try {
            CorrelationAttributeInstance.Type filesType = CentralRepository.getInstance().getCorrelationTypeById(CorrelationAttributeInstance.FILES_TYPE_ID);

            CorrelationCase correlationCase = CentralRepository.getInstance().getCase(Case.getCurrentCaseThrows());
            fileTypeList.add(new CorrelationAttributeInstance(
                    filesType,
                    file.getMd5Hash(),
                    correlationCase,
                    CorrelationDataSource.fromTSKDataSource(correlationCase, file.getDataSource()),
                    file.getParentPath() + file.getName(),
                    "",
                    TskData.FileKnown.UNKNOWN,
                    file.getId()));
        } catch (TskCoreException ex) {
            logger.log(Level.SEVERE, String.format("Error querying case database (%s)", file), ex); // NON-NLS
        } catch (CentralRepoException ex) {
            logger.log(Level.SEVERE, String.format("Error querying central repository (%s)", file), ex); // NON-NLS
        } catch (CorrelationAttributeNormalizationException ex) {
            logger.log(Level.WARNING, String.format("Error creating correlation attribute instance (%s)", file), ex); // NON-NLS
        } catch (NoCurrentCaseException ex) {
            logger.log(Level.SEVERE, "Error getting current case", ex); // NON-NLS
        }
        return fileTypeList;
    }

    /**
     * Checks whether or not a file is of a type that can be added to the
     * central repository as a correlation attribute instance.
     *
     * @param file A file.
     *
     * @return True or false.
     */
    public static boolean isSupportedAbstractFileType(AbstractFile file) {
        if (file == null) {
            return false;
        }
        switch (file.getType()) {
            case UNALLOC_BLOCKS:
            case UNUSED_BLOCKS:
            case SLACK:
            case VIRTUAL_DIR:
            case LOCAL_DIR:
                return false;
            case CARVED:
            case DERIVED:
            case LOCAL:
            case LAYOUT_FILE:
                return true;
            case FS:
                return file.isMetaFlagSet(TskData.TSK_FS_META_FLAG_ENUM.ALLOC);
            default:
                logger.log(Level.WARNING, "Unexpected file type {0}", file.getType().getName());
                return false;
        }
    }

    public static List<CorrelationAttributeInstance> makeCorrAttrsForSearch(OsAccountInstance osAccountInst) {
        List<CorrelationAttributeInstance> correlationAttrs = new ArrayList<>();
        if (CentralRepository.isEnabled()) {
            OsAccount account = null;
            DataSource dataSource = null;
            if (osAccountInst != null) {
                try {
                    account = osAccountInst.getOsAccount();
                    dataSource = osAccountInst.getDataSource();
                } catch (TskCoreException ex) {
                    logger.log(Level.SEVERE, "Error getting information from OsAccountInstance.", ex);
                }
            }
            if (account != null && dataSource != null) {
                Optional<String> accountAddr = account.getAddr();
                // Check address if it is null or one of the ones below we want to ignore it since they will always be one a windows system
                // and they are not unique
                if (accountAddr.isPresent() && !accountAddr.get().equals("S-1-5-18") && !accountAddr.get().equals("S-1-5-19") && !accountAddr.get().equals("S-1-5-20")) {
                    try {

                        CorrelationCase correlationCase = CentralRepository.getInstance().getCase(Case.getCurrentCaseThrows());
                        CorrelationAttributeInstance correlationAttributeInstance = new CorrelationAttributeInstance(
                                CentralRepository.getInstance().getCorrelationTypeById(CorrelationAttributeInstance.OSACCOUNT_TYPE_ID),
                                accountAddr.get(),
                                correlationCase,
                                CorrelationDataSource.fromTSKDataSource(correlationCase, dataSource),
                                "",
                                "",
                                TskData.FileKnown.KNOWN,
                                account.getId());
                        correlationAttrs.add(correlationAttributeInstance);
                    } catch (CentralRepoException ex) {
                        logger.log(Level.SEVERE, String.format("Cannot get central repository for OsAccount: %s.", accountAddr.get()), ex);  //NON-NLS
                    } catch (NoCurrentCaseException ex) {
                        logger.log(Level.SEVERE, "Exception while getting open case.", ex);  //NON-NLS
                    } catch (CorrelationAttributeNormalizationException ex) {
                        logger.log(Level.SEVERE, "Exception with Correlation Attribute Normalization.", ex);  //NON-NLS
                    }
                }
            }
        }
        return correlationAttrs;
    }

    /**
     * Check if any of the specified attribute values in the CR have a
     * non-empty, non null comment.
     *
     * @param attributes The list of attributes to check the type value matches
     *                   of for the presence of a comment.
     *
     * @return True if any the type value matches in the CR have a comment in
     *         their respective comment column, false if there are no comments
     *         or the CR is disabled.
     *
     * @throws CentralRepoException Thrown when there is an issue either getting
     *                              the CentralRepository instance or executing
     *                              a query.
     */
    public static boolean commentExistsOnAttributes(List<CorrelationAttributeInstance> attributes) throws CentralRepoException {
        boolean commentExists = false;
        if (CentralRepository.isEnabled() && !attributes.isEmpty()) {
            CentralRepository crInstance = CentralRepository.getInstance();
            //Query to check for the presence of a comment on any matching value in the specified table.
            String sqlSelect = "SELECT EXISTS "
                    + "(SELECT 1 "
                    + "FROM ";
            String sqlWhere = " WHERE value=? "
                    + "AND comment<>''"
                    + "LIMIT 1)";
            List<Object> params;
            CommentExistsCallback commentCallback = new CommentExistsCallback();
            for (CorrelationAttributeInstance instance : attributes) {
                params = new ArrayList<>();
                params.add(instance.getCorrelationValue());
                String sql = sqlSelect + CentralRepoDbUtil.correlationTypeToInstanceTableName(instance.getCorrelationType()) + sqlWhere;
                crInstance.executeQuery(sql, params, commentCallback);
                if (commentCallback.doesCommentExist()) {
                    //we are checking a binary condition so as soon as any query returns true we can stop
                    commentExists = true;
                    break;
                }
            }
        }
        return commentExists;
    }

    /**
     * Private implementation of the CentralRepositoryDbQueryCallback to parse
     * the results of the query which checks if a type value pair has a comment.
     */
    private static class CommentExistsCallback implements CentralRepositoryDbQueryCallback {

        private boolean commentExists = false;

        @Override
        public void process(ResultSet rs) throws CentralRepoException, SQLException {
            //there should only be 1 result here with 1 column
            if (rs.next()) {
                commentExists = rs.getBoolean(1);
            }
        }

        /**
         * Identifies if a comment existed.
         *
         * @return True if a comment existed, false otherwise.
         */
        boolean doesCommentExist() {
            return commentExists;
        }

    }

    /**
     * Prevent instantiation of this utility class.
     */
    private CorrelationAttributeUtil() {
    }

}<|MERGE_RESOLUTION|>--- conflicted
+++ resolved
@@ -96,11 +96,12 @@
 
     /**
      * Makes zero to many correlation attribute instances from the attributes of
-     * abstract file objects that have correlatable data. The intention of this method
-     * is to use the results to save to the CR, not to correlate with them. If
-     * you want to correlate, please use makeCorrAttrsForSearch. An artifact
-     * that can have correlatable data != An artifact that should be the source
-     * of data in the CR, so results may be un-necessarily incomplete.
+     * abstract file objects that have correlatable data. The intention of this
+     * method is to use the results to save to the CR, not to correlate with
+     * them. If you want to correlate, please use makeCorrAttrsForSearch. An
+     * artifact that can have correlatable data != An artifact that should be
+     * the source of data in the CR, so results may be un-necessarily
+     * incomplete.
      *
      * @param file A AbstractFile object.
      *
@@ -139,11 +140,13 @@
      */
     public static List<CorrelationAttributeInstance> makeCorrAttrsForSearch(AnalysisResult analysisResult) {
         List<CorrelationAttributeInstance> correlationAttrs = new ArrayList<>();
-<<<<<<< HEAD
+
         if (CentralRepository.isEnabled()) {
             try {
                 int artifactTypeID = analysisResult.getArtifactTypeID();
                 if (artifactTypeID == ARTIFACT_TYPE.TSK_INTERESTING_ARTIFACT_HIT.getTypeID()) {
+                    //because this attribute retrieval is only occuring when the analysis result is an interesting artifact hit 
+                    //and only one attribute is being retrieved the analysis result's own get attribute method can be used efficently
                     BlackboardAttribute assocArtifactAttr = analysisResult.getAttribute(BlackboardAttribute.Type.TSK_ASSOCIATED_ARTIFACT);
                     if (assocArtifactAttr != null) {
                         BlackboardArtifact sourceArtifact = Case.getCurrentCaseThrows().getSleuthkitCase().getBlackboardArtifact(assocArtifactAttr.getValueLong());
@@ -157,44 +160,28 @@
                                     + "an Analysis Result. AssociateArtifactAttr Value: {0} {1}",
                                     new Object[]{assocArtifactAttr.getValueString(), sourceName});
                         }
-
-=======
-        try {
-            int artifactTypeID = analysisResult.getArtifactTypeID();
-            if (artifactTypeID == ARTIFACT_TYPE.TSK_INTERESTING_ARTIFACT_HIT.getTypeID()) {
-                //because this attribute retrieval is only occuring when the analysis result is an interesting artifact hit 
-                //and only one attribute is being retrieved the analysis result's own get attribute method can be used efficently
-                BlackboardAttribute assocArtifactAttr = analysisResult.getAttribute(BlackboardAttribute.Type.TSK_ASSOCIATED_ARTIFACT);
-                if (assocArtifactAttr != null) {
-                    BlackboardArtifact sourceArtifact = Case.getCurrentCaseThrows().getSleuthkitCase().getBlackboardArtifact(assocArtifactAttr.getValueLong());
-                    if (sourceArtifact instanceof DataArtifact) {
-                        correlationAttrs.addAll((CorrelationAttributeUtil.makeCorrAttrsForSearch((DataArtifact) sourceArtifact)));
-                    } else if (sourceArtifact instanceof AnalysisResult) {
-                        correlationAttrs.addAll((CorrelationAttributeUtil.makeCorrAttrsForSearch((AnalysisResult) sourceArtifact)));
-                    } else {
-                        String sourceName = sourceArtifact != null ? "SourceArtifact display name: " + sourceArtifact.getDisplayName() : "SourceArtifact was null";
-                        logger.log(Level.WARNING, "Source artifact found through TSK_ASSOCIATED_ARTIFACT attribute was not a DataArtifact or "
-                                + "an Analysis Result. AssociateArtifactAttr Value: {0} {1}",
-                                new Object[]{assocArtifactAttr.getValueString(), sourceName});
-                    }
-
-                }
-            } else {
-                if (artifactTypeID == ARTIFACT_TYPE.TSK_KEYWORD_HIT.getTypeID()) {
-                    //because this attribute retrieval is only occuring when the analysis result is an keyword hit
-                    //and only one attribute is being retrieved the analysis result's own get attribute method can be used efficently
-                    BlackboardAttribute setNameAttr = analysisResult.getAttribute(BlackboardAttribute.Type.TSK_SET_NAME);
-                    if (setNameAttr != null && CorrelationAttributeUtil.getEmailAddressAttrDisplayName().equals(setNameAttr.getValueString())) {
-                        correlationAttrs.addAll(makeCorrAttrFromArtifactAttr(analysisResult, BlackboardAttribute.ATTRIBUTE_TYPE.TSK_KEYWORD, CorrelationAttributeInstance.EMAIL_TYPE_ID, analysisResult.getAttributes()));
->>>>>>> fc372bf1
                     }
                 } else {
                     if (artifactTypeID == ARTIFACT_TYPE.TSK_KEYWORD_HIT.getTypeID()) {
+                        //because this attribute retrieval is only occuring when the analysis result is an keyword hit
+                        //and only one attribute is being retrieved the analysis result's own get attribute method can be used efficently
                         BlackboardAttribute setNameAttr = analysisResult.getAttribute(BlackboardAttribute.Type.TSK_SET_NAME);
                         if (setNameAttr != null && CorrelationAttributeUtil.getEmailAddressAttrDisplayName().equals(setNameAttr.getValueString())) {
+                            /*
+                             * We no longer save email instances from keyword
+                             * search hits in the central repository, but we
+                             * still want to be able to search for email address
+                             * instances in the CR when we are presenting email
+                             * address keyword hits. Also note that we may want
+                             * to correlate on the source Content (parent) of
+                             * the keyword hit as well, so we do not return at
+                             * this point.
+                             */
                             correlationAttrs.addAll(makeCorrAttrFromArtifactAttr(analysisResult, BlackboardAttribute.ATTRIBUTE_TYPE.TSK_KEYWORD, CorrelationAttributeInstance.EMAIL_TYPE_ID, analysisResult.getAttributes()));
                         }
+
                     }
+
                     Content parent = analysisResult.getParent();
                     if (parent instanceof AbstractFile) {
                         correlationAttrs.addAll(CorrelationAttributeUtil.makeCorrAttrsForSearch((AbstractFile) parent));
@@ -243,7 +230,7 @@
      */
     public static List<CorrelationAttributeInstance> makeCorrAttrsForSearch(DataArtifact artifact) {
         List<CorrelationAttributeInstance> correlationAttrs = new ArrayList<>();
-<<<<<<< HEAD
+
         if (CentralRepository.isEnabled()) {
             try {
                 List<BlackboardAttribute> attributes = artifact.getAttributes();
@@ -299,7 +286,7 @@
                             attributes, sourceContent, dataSource));
 
                 } else if (artifactTypeID == ARTIFACT_TYPE.TSK_ACCOUNT.getTypeID()) {
-                    makeCorrAttrFromAcctArtifact(correlationAttrs, artifact);
+                    makeCorrAttrFromAcctArtifact(correlationAttrs, artifact, attributes);
 
                 } else if (artifactTypeID == ARTIFACT_TYPE.TSK_INSTALLED_PROG.getTypeID()) {
                     BlackboardAttribute setNameAttr = getAttribute(attributes, new BlackboardAttribute.Type(BlackboardAttribute.ATTRIBUTE_TYPE.TSK_PATH));
@@ -316,75 +303,6 @@
                         || artifactTypeID == ARTIFACT_TYPE.TSK_CALLLOG.getTypeID()
                         || artifactTypeID == ARTIFACT_TYPE.TSK_MESSAGE.getTypeID()) {
                     correlationAttrs.addAll(makeCorrAttrsFromCommunicationArtifact(artifact, attributes));
-=======
-        try {
-
-            List<BlackboardAttribute> attributes = artifact.getAttributes();
-
-            int artifactTypeID = artifact.getArtifactTypeID();
-            if (DOMAIN_ARTIFACT_TYPE_IDS.contains(artifactTypeID)) {
-                BlackboardAttribute domainAttr = getAttribute(attributes, new BlackboardAttribute.Type(ATTRIBUTE_TYPE.TSK_DOMAIN));
-                if ((domainAttr != null)
-                        && !domainsToSkip.contains(domainAttr.getValueString())) {
-                    correlationAttrs.addAll(makeCorrAttrFromArtifactAttr(artifact, BlackboardAttribute.ATTRIBUTE_TYPE.TSK_DOMAIN, CorrelationAttributeInstance.DOMAIN_TYPE_ID, attributes));
-                }
-            } else if (artifactTypeID == ARTIFACT_TYPE.TSK_DEVICE_ATTACHED.getTypeID()) {
-                // prefetch all the information as we will be calling makeCorrAttrFromArtifactAttr() multiple times
-                Content sourceContent = Case.getCurrentCaseThrows().getSleuthkitCase().getContentById(artifact.getObjectID());
-                Content dataSource = sourceContent.getDataSource();
-                correlationAttrs.addAll(makeCorrAttrFromArtifactAttr(artifact, BlackboardAttribute.ATTRIBUTE_TYPE.TSK_DEVICE_ID, CorrelationAttributeInstance.USBID_TYPE_ID,
-                        attributes, sourceContent, dataSource));
-                correlationAttrs.addAll(makeCorrAttrFromArtifactAttr(artifact, BlackboardAttribute.ATTRIBUTE_TYPE.TSK_MAC_ADDRESS, CorrelationAttributeInstance.MAC_TYPE_ID,
-                        attributes, sourceContent, dataSource));
-            } else if (artifactTypeID == ARTIFACT_TYPE.TSK_WIFI_NETWORK.getTypeID()) {
-                correlationAttrs.addAll(makeCorrAttrFromArtifactAttr(artifact, BlackboardAttribute.ATTRIBUTE_TYPE.TSK_SSID, CorrelationAttributeInstance.SSID_TYPE_ID, attributes));
-            } else if (artifactTypeID == ARTIFACT_TYPE.TSK_WIFI_NETWORK_ADAPTER.getTypeID()
-                    || artifactTypeID == ARTIFACT_TYPE.TSK_BLUETOOTH_PAIRING.getTypeID()
-                    || artifactTypeID == ARTIFACT_TYPE.TSK_BLUETOOTH_ADAPTER.getTypeID()) {
-                correlationAttrs.addAll(makeCorrAttrFromArtifactAttr(artifact, BlackboardAttribute.ATTRIBUTE_TYPE.TSK_MAC_ADDRESS, CorrelationAttributeInstance.MAC_TYPE_ID, attributes));
-            } else if (artifactTypeID == ARTIFACT_TYPE.TSK_DEVICE_INFO.getTypeID()) {
-                // prefetch all the information as we will be calling makeCorrAttrFromArtifactAttr() multiple times
-                Content sourceContent = Case.getCurrentCaseThrows().getSleuthkitCase().getContentById(artifact.getObjectID());
-                Content dataSource = sourceContent.getDataSource();
-                correlationAttrs.addAll(makeCorrAttrFromArtifactAttr(artifact, BlackboardAttribute.ATTRIBUTE_TYPE.TSK_IMEI, CorrelationAttributeInstance.IMEI_TYPE_ID,
-                        attributes, sourceContent, dataSource));
-                correlationAttrs.addAll(makeCorrAttrFromArtifactAttr(artifact, BlackboardAttribute.ATTRIBUTE_TYPE.TSK_IMSI, CorrelationAttributeInstance.IMSI_TYPE_ID,
-                        attributes, sourceContent, dataSource));
-                correlationAttrs.addAll(makeCorrAttrFromArtifactAttr(artifact, BlackboardAttribute.ATTRIBUTE_TYPE.TSK_ICCID, CorrelationAttributeInstance.ICCID_TYPE_ID,
-                        attributes, sourceContent, dataSource));
-
-            } else if (artifactTypeID == ARTIFACT_TYPE.TSK_SIM_ATTACHED.getTypeID()) {
-                // prefetch all the information as we will be calling makeCorrAttrFromArtifactAttr() multiple times
-                Content sourceContent = Case.getCurrentCaseThrows().getSleuthkitCase().getContentById(artifact.getObjectID());
-                Content dataSource = sourceContent.getDataSource();
-                correlationAttrs.addAll(makeCorrAttrFromArtifactAttr(artifact, BlackboardAttribute.ATTRIBUTE_TYPE.TSK_IMSI, CorrelationAttributeInstance.IMSI_TYPE_ID,
-                        attributes, sourceContent, dataSource));
-                correlationAttrs.addAll(makeCorrAttrFromArtifactAttr(artifact, BlackboardAttribute.ATTRIBUTE_TYPE.TSK_ICCID, CorrelationAttributeInstance.ICCID_TYPE_ID,
-                        attributes, sourceContent, dataSource));
-
-            } else if (artifactTypeID == ARTIFACT_TYPE.TSK_WEB_FORM_ADDRESS.getTypeID()) {
-                // prefetch all the information as we will be calling makeCorrAttrFromArtifactAttr() multiple times
-                Content sourceContent = Case.getCurrentCaseThrows().getSleuthkitCase().getContentById(artifact.getObjectID());
-                Content dataSource = sourceContent.getDataSource();
-                correlationAttrs.addAll(makeCorrAttrFromArtifactAttr(artifact, BlackboardAttribute.ATTRIBUTE_TYPE.TSK_PHONE_NUMBER, CorrelationAttributeInstance.PHONE_TYPE_ID,
-                        attributes, sourceContent, dataSource));
-                correlationAttrs.addAll(makeCorrAttrFromArtifactAttr(artifact, BlackboardAttribute.ATTRIBUTE_TYPE.TSK_EMAIL, CorrelationAttributeInstance.EMAIL_TYPE_ID,
-                        attributes, sourceContent, dataSource));
-
-            } else if (artifactTypeID == ARTIFACT_TYPE.TSK_ACCOUNT.getTypeID()) {
-                makeCorrAttrFromAcctArtifact(correlationAttrs, artifact, attributes);
-
-            } else if (artifactTypeID == ARTIFACT_TYPE.TSK_INSTALLED_PROG.getTypeID()) {
-                BlackboardAttribute setNameAttr = getAttribute(attributes, new BlackboardAttribute.Type(BlackboardAttribute.ATTRIBUTE_TYPE.TSK_PATH));
-                String pathAttrString = null;
-                if (setNameAttr != null) {
-                    pathAttrString = setNameAttr.getValueString();
-                }
-                if (pathAttrString != null && !pathAttrString.isEmpty()) {
-                    correlationAttrs.addAll(makeCorrAttrFromArtifactAttr(artifact, BlackboardAttribute.ATTRIBUTE_TYPE.TSK_PATH, CorrelationAttributeInstance.INSTALLED_PROGS_TYPE_ID, attributes));
-                } else {
-                    correlationAttrs.addAll(makeCorrAttrFromArtifactAttr(artifact, BlackboardAttribute.ATTRIBUTE_TYPE.TSK_PROG_NAME, CorrelationAttributeInstance.INSTALLED_PROGS_TYPE_ID, attributes));
->>>>>>> fc372bf1
                 }
             } catch (CorrelationAttributeNormalizationException ex) {
                 logger.log(Level.WARNING, String.format("Error normalizing correlation attribute (%s)", artifact), ex); // NON-NLS
@@ -429,8 +347,8 @@
      * Makes a correlation attribute instance from a phone number attribute of
      * an artifact.
      *
-     * @param artifact          An artifact with a phone number attribute.
-     * @param attributes        List of attributes.
+     * @param artifact   An artifact with a phone number attribute.
+     * @param attributes List of attributes.
      *
      * @throws TskCoreException                           If there is an error
      *                                                    querying the case
@@ -527,15 +445,14 @@
      * Makes a correlation attribute instance from a specified attribute of an
      * artifact. The correlation attribute instance is added to an input list.
      *
-     * @param artifact          An artifact.
-     * @param artAttrType       The type of the attribute of the artifact that
-     *                          is to be made into a correlation attribute
-     *                          instance.
-     * @param typeId            The type ID for the desired correlation
-     *                          attribute instance.
-     * @param attributes        List of attributes.
-     * @param sourceContent     The source content object.
-     * @param dataSource        The data source content object.
+     * @param artifact      An artifact.
+     * @param artAttrType   The type of the attribute of the artifact that is to
+     *                      be made into a correlation attribute instance.
+     * @param typeId        The type ID for the desired correlation attribute
+     *                      instance.
+     * @param attributes    List of attributes.
+     * @param sourceContent The source content object.
+     * @param dataSource    The data source content object.
      *
      * @throws CentralRepoException If there is an error querying the central
      *                              repository.
@@ -562,13 +479,12 @@
      * Makes a correlation attribute instance from a specified attribute of an
      * artifact. The correlation attribute instance is added to an input list.
      *
-     * @param artifact          An artifact.
-     * @param artAttrType       The type of the attribute of the artifact that
-     *                          is to be made into a correlation attribute
-     *                          instance.
-     * @param typeId            The type ID for the desired correlation
-     *                          attribute instance.
-     * @param attributes        List of attributes.
+     * @param artifact    An artifact.
+     * @param artAttrType The type of the attribute of the artifact that is to
+     *                    be made into a correlation attribute instance.
+     * @param typeId      The type ID for the desired correlation attribute
+     *                    instance.
+     * @param attributes  List of attributes.
      *
      * @throws CentralRepoException If there is an error querying the central
      *                              repository.
