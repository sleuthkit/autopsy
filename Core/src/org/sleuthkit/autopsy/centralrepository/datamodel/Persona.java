--- conflicted
+++ resolved
@@ -27,10 +27,6 @@
 import java.util.Objects;
 import java.util.UUID;
 import org.apache.commons.lang3.StringUtils;
-<<<<<<< HEAD
-import org.sleuthkit.datamodel.Examiner;
-=======
->>>>>>> 28f124d1
 import org.sleuthkit.datamodel.SleuthkitCase;
 
 /**
@@ -119,11 +115,7 @@
     }
 
     // Persona name to use if no name is specified.
-<<<<<<< HEAD
-    private static final String DEFAULT_PERSONA_NAME = "NoName";
-=======
     private static final String DEFAULT_PERSONA_NAME = "Unknown";
->>>>>>> 28f124d1
 
     // primary key in the Personas table in CR database
     private final long id;
@@ -133,11 +125,7 @@
     private final long createdDate;
     private final long modifiedDate;
     private final PersonaStatus status;
-<<<<<<< HEAD
-    private final Examiner examiner;
-=======
     private final CentralRepoExaminer examiner;
->>>>>>> 28f124d1
 
     public long getId() {
         return id;
@@ -167,19 +155,11 @@
         return status;
     }
 
-<<<<<<< HEAD
-    public Examiner getExaminer() {
-        return examiner;
-    }
-
-    Persona(long id, String uuidStr, String name, String comment, long created_date, long modified_date, PersonaStatus status, Examiner examiner) {
-=======
     public CentralRepoExaminer getExaminer() {
         return examiner;
     }
 
     Persona(long id, String uuidStr, String name, String comment, long created_date, long modified_date, PersonaStatus status, CentralRepoExaminer examiner) {
->>>>>>> 28f124d1
         this.id = id;
         this.uuidStr = uuidStr;
         this.name = name;
@@ -226,11 +206,7 @@
     private static Persona createPersona(String name, String comment, PersonaStatus status) throws CentralRepoException {
         // generate a UUID for the persona
         String uuidStr = UUID.randomUUID().toString();
-<<<<<<< HEAD
-        Examiner examiner = CentralRepository.getInstance().getCurrentCentralRepoExaminer();
-=======
         CentralRepoExaminer examiner = CentralRepository.getInstance().getOrInsertExaminer(System.getProperty("user.name"));
->>>>>>> 28f124d1
 
         Instant instant = Instant.now();
         Long timeStampMillis = instant.toEpochMilli();
@@ -263,11 +239,7 @@
      */
     public PersonaAccount addAccountToPersona(CentralRepoAccount account, String justification, Persona.Confidence confidence) throws CentralRepoException {
 
-<<<<<<< HEAD
-        Examiner currentExaminer = CentralRepository.getInstance().getCurrentCentralRepoExaminer();
-=======
         CentralRepoExaminer currentExaminer = CentralRepository.getInstance().getOrInsertExaminer(System.getProperty("user.name"));
->>>>>>> 28f124d1
 
         Instant instant = Instant.now();
         Long timeStampMillis = instant.toEpochMilli();
@@ -290,32 +262,18 @@
      */
     private static class PersonaQueryCallback implements CentralRepositoryDbQueryCallback {
 
-<<<<<<< HEAD
-        private Persona persona = null;
-=======
         private final Collection<Persona> personaList =  new ArrayList<>();
->>>>>>> 28f124d1
 
         @Override
         public void process(ResultSet rs) throws SQLException {
 
             while (rs.next()) {
-<<<<<<< HEAD
-                Examiner examiner = new Examiner(
-                        rs.getInt("examiner_id"),
-                        rs.getString("login_name"),
-                        rs.getString("display_name"));
-
-                PersonaStatus status = PersonaStatus.fromId(rs.getInt("status_id"));
-                persona = new Persona(
-=======
                 CentralRepoExaminer examiner = new CentralRepoExaminer(
                         rs.getInt("examiner_id"),
                         rs.getString("login_name"));
 
                 PersonaStatus status = PersonaStatus.fromId(rs.getInt("status_id"));
                 Persona persona = new Persona(
->>>>>>> 28f124d1
                         rs.getInt("id"),
                         rs.getString("uuid"),
                         rs.getString("name"),
@@ -325,16 +283,6 @@
                         status,
                         examiner
                 );
-<<<<<<< HEAD
-            }
-        }
-
-        Persona getPersona() {
-            return persona;
-        }
-    };
-
-=======
                 
                 personaList.add(persona);
             }
@@ -353,7 +301,6 @@
                 + "INNER JOIN examiners as e ON e.id = p.examiner_id ";
               
      
->>>>>>> 28f124d1
     /**
      * Gets the row from the Personas table with the given UUID, creates and
      * returns the Persona from that data.
@@ -367,31 +314,13 @@
      */
     private static Persona getPersonaByUUID(String uuid) throws CentralRepoException {
 
-<<<<<<< HEAD
-        String queryClause = "SELECT p.id, p.uuid, p.name, p.comment, p.created_date, p.modified_date, p.status_id, p.examiner_id, e.login_name, e.display_name "
-                + "FROM personas as p "
-                + "INNER JOIN examiners as e ON e.id = p.examiner_id "
-=======
         String queryClause = 
                 PERSONA_QUERY
->>>>>>> 28f124d1
                 + "WHERE p.uuid = '" + uuid + "'";
 
         PersonaQueryCallback queryCallback = new PersonaQueryCallback();
         CentralRepository.getInstance().executeSelectSQL(queryClause, queryCallback);
 
-<<<<<<< HEAD
-        return queryCallback.getPersona();
-    }
-
-    /**
-     * Gets the row from the Personas table with the given id, creates and
-     * returns the Persona from that data.
-     *
-     * @param id Persona id to match.
-     * @return Persona matching the given UUID, may be null if no match is
-     * found.
-=======
         Collection<Persona> personas = queryCallback.getPersonas();
         
         return personas.isEmpty() ? null : personas.iterator().next();
@@ -403,37 +332,21 @@
      * @param partialName Name substring to match.
      * @return Collection of personas matching the given name substring, may be
      * empty if no match is found.
->>>>>>> 28f124d1
      *
      * @throws CentralRepoException If there is an error in querying the
      * Personas table.
      */
-<<<<<<< HEAD
-    public static Persona getPersonaById(long id) throws CentralRepoException {
-
-        String queryClause = "SELECT p.id, p.uuid, p.name, p.comment, p.created_date, p.modified_date, p.status_id, p.examiner_id, e.login_name, e.display_name "
-                + "FROM personas as p "
-                + "INNER JOIN examiners as e ON e.id = p.examiner_id "
-                + "WHERE p.id = " + id;
-=======
     public static Collection<Persona> getPersonaByName(String partialName) throws CentralRepoException {
 
         String queryClause = PERSONA_QUERY
                 + "WHERE LOWER(p.name) LIKE " + "LOWER('%" + partialName + "%')" ;
->>>>>>> 28f124d1
 
         PersonaQueryCallback queryCallback = new PersonaQueryCallback();
         CentralRepository.getInstance().executeSelectSQL(queryClause, queryCallback);
 
-<<<<<<< HEAD
-        return queryCallback.getPersona();
-    }
-
-=======
         return queryCallback.getPersonas();
     }
     
->>>>>>> 28f124d1
     /**
      * Creates an alias for the Persona.
      *
@@ -496,36 +409,7 @@
     public Collection<PersonaAccount> getPersonaAccounts() throws CentralRepoException {
         return PersonaAccount.getPersonaAccountsForPersona(this.getId());
     }
-<<<<<<< HEAD
-
-    /**
-     * Gets all the Persona for the specified Account.
-     *
-     * @param accountId Id of account for which to get the Personas for.
-     * @return Collection of PersonaAccounts. may be empty.
-     *
-     * @throws CentralRepoException If there is an error in getting the
-     * persona_account.
-     */
-    public static Collection<PersonaAccount> getPersonaAccountsForAccount(long accountId) throws CentralRepoException {
-        return PersonaAccount.getPersonaAccountsForAccount(accountId);
-    }
-
-    /**
-     * Get all accounts associated with the persona.
-     *
-     * @return Collection of all accounts associated with the given persona, may
-     * be empty.
-     * @throws CentralRepoException If there is an error in getting the
-     * accounts.
-     */
-    public Collection<CentralRepoAccount> getAccounts() throws CentralRepoException {
-        return PersonaAccount.getAccountsForPersona(this.getId());
-    }
-
-=======
  
->>>>>>> 28f124d1
     /**
      * Callback to process a query that gets cases for account instances of an
      * account
@@ -561,11 +445,7 @@
         Collection<CorrelationCase> casesForPersona = new ArrayList<>();
 
         // get all accounts for this persona
-<<<<<<< HEAD
-        Collection<CentralRepoAccount> accounts = this.getAccounts();
-=======
         Collection<CentralRepoAccount> accounts = PersonaAccount.getAccountsForPersona(this.getId());
->>>>>>> 28f124d1
         for (CentralRepoAccount account : accounts) {
             int corrTypeId = account.getAccountType().getCorrelationTypeId();
             CorrelationAttributeInstance.Type correlationType = CentralRepository.getInstance().getCorrelationTypeById(corrTypeId);
@@ -586,7 +466,6 @@
         }
 
         return casesForPersona;
-<<<<<<< HEAD
     }
 
     /**
@@ -629,7 +508,7 @@
     public Collection<CorrelationDataSource> getDataSources() throws CentralRepoException {
         Collection<CorrelationDataSource> correlationDataSources = new ArrayList<>();
 
-        Collection<CentralRepoAccount> accounts = this.getAccounts();
+        Collection<CentralRepoAccount> accounts = PersonaAccount.getAccountsForPersona(this.getId());
         for (CentralRepoAccount account : accounts) {
             int corrTypeId = account.getAccountType().getCorrelationTypeId();
             CorrelationAttributeInstance.Type correlationType = CentralRepository.getInstance().getCorrelationTypeById(corrTypeId);
@@ -665,10 +544,9 @@
             while (resultSet.next()) {
 
                 // examiner that created the persona
-                Examiner personaExaminer = new Examiner(
+                CentralRepoExaminer personaExaminer = new CentralRepoExaminer(
                         resultSet.getInt("persona_examiner_id"),
-                        resultSet.getString("persona_examiner_login_name"),
-                        resultSet.getString("persona_examiner_display_name"));
+                        resultSet.getString("persona_examiner_login_name"));
 
                 // create persona
                 PersonaStatus status = PersonaStatus.fromId(resultSet.getInt("status_id"));
@@ -748,151 +626,21 @@
     }
 
     /**
-=======
-    }
-
-    /**
-     * Callback to process a query that gets data source for account instances
-     * of an account
-     */
-    private static class DatasourceForAccountInstanceQueryCallback implements CentralRepositoryDbQueryCallback {
-
-        Collection<CorrelationDataSource> correlationDataSources = new ArrayList<>();
-
-        @Override
-        public void process(ResultSet resultSet) throws CentralRepoException, SQLException {
-
-            while (resultSet.next()) {
-                // get Case for case_id
-
-                CorrelationCase correlationCase = CentralRepository.getInstance().getCaseById(resultSet.getInt("case_id"));
-                CorrelationDataSource correlationDatasource = CentralRepository.getInstance().getDataSourceById(correlationCase, resultSet.getInt("data_source_id"));
-
-                // Add data source to list if not already on it.
-                if (!correlationDataSources.stream().anyMatch(p -> Objects.equals(p.getDataSourceObjectID(), correlationDatasource.getDataSourceObjectID()))) {
-                    correlationDataSources.add(correlationDatasource);
-                }
-            }
-        }
-
-        Collection<CorrelationDataSource> getDataSources() {
-            return Collections.unmodifiableCollection(correlationDataSources);
-        }
-    };
-
-    /**
-     * Gets all data sources that the persona appears in.
-     *
-     * @return Collection of data sources that the persona appears in, may be
-     * empty.
-     *
-     * @throws CentralRepoException
-     */
-    public Collection<CorrelationDataSource> getDataSources() throws CentralRepoException {
-        Collection<CorrelationDataSource> correlationDataSources = new ArrayList<>();
-
-        Collection<CentralRepoAccount> accounts = PersonaAccount.getAccountsForPersona(this.getId());
-        for (CentralRepoAccount account : accounts) {
-            int corrTypeId = account.getAccountType().getCorrelationTypeId();
-            CorrelationAttributeInstance.Type correlationType = CentralRepository.getInstance().getCorrelationTypeById(corrTypeId);
-
-            String tableName = CentralRepoDbUtil.correlationTypeToInstanceTableName(correlationType);
-            String querySql = "SELECT case_id, data_source_id FROM " + tableName
-                    + " WHERE account_id = " + account.getAccountId();
-
-            DatasourceForAccountInstanceQueryCallback queryCallback = new DatasourceForAccountInstanceQueryCallback();
-            CentralRepository.getInstance().executeSelectSQL(querySql, queryCallback);
-
-            // Add any data sources that aren't already on the list.
-            for (CorrelationDataSource correlationDatasource : queryCallback.getDataSources()) {
-                if (!correlationDataSources.stream().anyMatch(p -> Objects.equals(p.getDataSourceObjectID(), correlationDatasource.getDataSourceObjectID()))) {
-                    correlationDataSources.add(correlationDatasource);
-                }
-            }
-        }
-
-        return correlationDataSources;
-    }
-
-    /**
-     * Callback to process a query that gets Personas for a case/datasource.
-     */
-    private static class PersonaFromAccountInstanceQueryCallback implements CentralRepositoryDbQueryCallback {
-
-        Collection<Persona> personasList = new ArrayList<>();
-
-        @Override
-        public void process(ResultSet resultSet) throws CentralRepoException, SQLException {
-
-            while (resultSet.next()) {
-
-                // examiner that created the persona
-                CentralRepoExaminer personaExaminer = new CentralRepoExaminer(
-                        resultSet.getInt("persona_examiner_id"),
-                        resultSet.getString("persona_examiner_login_name"));
-
-                // create persona
-                PersonaStatus status = PersonaStatus.fromId(resultSet.getInt("status_id"));
-                Persona persona = new Persona(
-                        resultSet.getInt("persona_id"),
-                        resultSet.getString("uuid"),
-                        resultSet.getString("name"),
-                        resultSet.getString("comment"),
-                        Long.parseLong(resultSet.getString("created_date")),
-                        Long.parseLong(resultSet.getString("modified_date")),
-                        status,
-                        personaExaminer
-                );
-
-                personasList.add(persona);
-            }
-        }
-
-        Collection<Persona> getPersonasList() {
-            return Collections.unmodifiableCollection(personasList);
-        }
-    };
-
-    /**
-     * Returns a query string for selecting personas for a case/datasource from
-     * the X_instance table for the given account type.
-     *
-     * @param crAccountType Account type to generate the query string for.
-     * @return Query substring.
-     * @throws CentralRepoException
-     */
-    private static String getPersonaFromInstanceTableQueryTemplate(CentralRepoAccount.CentralRepoAccountType crAccountType) throws CentralRepoException {
-
-        int corrTypeId = crAccountType.getCorrelationTypeId();
-        CorrelationAttributeInstance.Type correlationType = CentralRepository.getInstance().getCorrelationTypeById(corrTypeId);
-
-        String instanceTableName = CentralRepoDbUtil.correlationTypeToInstanceTableName(correlationType);
-        return "SELECT " + instanceTableName + ".account_id, case_id, data_source_id, "
-                + " personas.id as persona_id, personas.uuid, personas.name, personas.comment, personas.created_date, personas.modified_date, personas.status_id, "
-                + " personas.examiner_id as persona_examiner_id, persona_examiner.login_name as persona_examiner_login_name, persona_examiner.display_name as persona_examiner_display_name "
-                + " FROM " + instanceTableName
-                + " JOIN persona_accounts as pa on pa.account_id = " + instanceTableName + ".account_id"
-                + " JOIN personas as personas on personas.id = pa.persona_id"
-                + " JOIN examiners as persona_examiner ON persona_examiner.id = personas.examiner_id ";
-
-    }
-
-    /**
-     * Get all the persona for a given case.
-     *
-     * @param correlationCase Case to look the persona in.
+     * Get all the persona for a given data source.
+     *
+     * @param CorrelationDataSource Data source to look the persona in.
      *
      * @return Collection of personas, may be empty.
      * @throws CentralRepoException
      */
-    public static Collection<Persona> getPersonasForCase(CorrelationCase correlationCase) throws CentralRepoException {
+    public static Collection<Persona> getPersonasForDataSource(CorrelationDataSource dataSource) throws CentralRepoException {
         Collection<Persona> personaList = new ArrayList<>();
 
         Collection<CentralRepoAccount.CentralRepoAccountType> accountTypes = CentralRepository.getInstance().getAllAccountTypes();
         for (CentralRepoAccount.CentralRepoAccountType crAccountType : accountTypes) {
 
             String querySql = getPersonaFromInstanceTableQueryTemplate(crAccountType)
-                    + " WHERE case_id = " + correlationCase.getID();
+                    + " WHERE data_source_id = " + dataSource.getID();
 
             PersonaFromAccountInstanceQueryCallback queryCallback = new PersonaFromAccountInstanceQueryCallback();
             CentralRepository.getInstance().executeSelectSQL(querySql, queryCallback);
@@ -907,40 +655,4 @@
         }
         return personaList;
     }
-
-    /**
->>>>>>> 28f124d1
-     * Get all the persona for a given data source.
-     *
-     * @param CorrelationDataSource Data source to look the persona in.
-     *
-     * @return Collection of personas, may be empty.
-     * @throws CentralRepoException
-     */
-<<<<<<< HEAD
-    public static Collection<Persona> getPersonaForDataSource(CorrelationDataSource dataSource) throws CentralRepoException {
-=======
-    public static Collection<Persona> getPersonasForDataSource(CorrelationDataSource dataSource) throws CentralRepoException {
->>>>>>> 28f124d1
-        Collection<Persona> personaList = new ArrayList<>();
-
-        Collection<CentralRepoAccount.CentralRepoAccountType> accountTypes = CentralRepository.getInstance().getAllAccountTypes();
-        for (CentralRepoAccount.CentralRepoAccountType crAccountType : accountTypes) {
-
-            String querySql = getPersonaFromInstanceTableQueryTemplate(crAccountType)
-                    + " WHERE data_source_id = " + dataSource.getID();
-
-            PersonaFromAccountInstanceQueryCallback queryCallback = new PersonaFromAccountInstanceQueryCallback();
-            CentralRepository.getInstance().executeSelectSQL(querySql, queryCallback);
-
-            // Add persona that aren't already on the list.
-            for (Persona persona : queryCallback.getPersonasList()) {
-                if (!personaList.stream().anyMatch(p -> Objects.equals(p.getUuidStr(), persona.getUuidStr()))) {
-                    personaList.add(persona);
-                }
-            }
-
-        }
-        return personaList;
-    }
 }