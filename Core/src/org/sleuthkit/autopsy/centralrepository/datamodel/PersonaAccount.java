/*
 * Central Repository
 *
 * Copyright 2020 Basis Technology Corp.
 * Contact: carrier <at> sleuthkit <dot> org
 *
 * Licensed under the Apache License, Version 2.0 (the "License");
 * you may not use this file except in compliance with the License.
 * You may obtain a copy of the License at
 *
 *     http://www.apache.org/licenses/LICENSE-2.0
 *
 * Unless required by applicable law or agreed to in writing, software
 * distributed under the License is distributed on an "AS IS" BASIS,
 * WITHOUT WARRANTIES OR CONDITIONS OF ANY KIND, either express or implied.
 * See the License for the specific language governing permissions and
 * limitations under the License.
 */
package org.sleuthkit.autopsy.centralrepository.datamodel;

import java.sql.ResultSet;
import java.sql.SQLException;
import java.time.Instant;
import java.util.ArrayList;
import java.util.Collection;
import java.util.Collections;
import java.util.Objects;
import org.apache.commons.lang3.StringUtils;
import org.sleuthkit.datamodel.SleuthkitCase;
import org.sleuthkit.datamodel.Account;

/**
 * This class represents an association between a Persona and an Account.
 *
 * A Persona has at least one, possibly more, accounts associated with it.
 *
 *
 */
public class PersonaAccount {

    private final long id;
    private final Persona persona;
    private final CentralRepoAccount account;
    private final String justification;
    private final Persona.Confidence confidence;
    private final long dateAdded;
    private final CentralRepoExaminer examiner;

    public PersonaAccount(long id, Persona persona, CentralRepoAccount account, String justification, Persona.Confidence confidence, long dateAdded, CentralRepoExaminer examiner) {
        this.id = id;
        this.persona = persona;
        this.account = account;
        this.justification = justification;
        this.confidence = confidence;
        this.dateAdded = dateAdded;
        this.examiner = examiner;
    }

    public long getId() {
        return id;
    }

    public Persona getPersona() {
        return persona;
    }

    public CentralRepoAccount getAccount() {
        return account;
    }

    public String getJustification() {
        return justification;
    }

    public Persona.Confidence getConfidence() {
        return confidence;
    }

    public long getDateAdded() {
        return dateAdded;
    }

    public CentralRepoExaminer getExaminer() {
        return examiner;
    }

    @Override
    public int hashCode() {
        int hash = 5;
        hash = 83 * hash + Objects.hashCode(this.persona);
        hash = 83 * hash + Objects.hashCode(this.account);
        hash = 83 * hash + (int) (this.dateAdded ^ (this.dateAdded >>> 32));
        hash = 83 * hash + Objects.hashCode(this.examiner);
        return hash;
    }

    @Override
    public boolean equals(Object obj) {
        if (this == obj) {
            return true;
        }
        if (obj == null) {
            return false;
        }
        if (getClass() != obj.getClass()) {
            return false;
        }
        final PersonaAccount other = (PersonaAccount) obj;
        if (this.dateAdded != other.getDateAdded()) {
            return false;
        }
        if (!Objects.equals(this.persona, other.getPersona())) {
            return false;
        }
        if (!Objects.equals(this.account, other.getAccount())) {
            return false;
        }
        return Objects.equals(this.examiner, other.getExaminer());
    }

    /**
     * Creates an account for the specified Persona.
     *
     * @param persona Persona for which the account is being added.
     * @param account Account.
     * @param justification Reason for assigning the alias, may be null.
     * @param confidence Confidence level.
     *
     * @return PersonaAccount
     * @throws CentralRepoException If there is an error in creating the
     * account.
     */
    static PersonaAccount addPersonaAccount(Persona persona, CentralRepoAccount account, String justification, Persona.Confidence confidence) throws CentralRepoException {
        CentralRepository cr = CentralRepository.getInstance();
        
        if(cr == null) {
            throw new CentralRepoException("Failed to add Persona, Central Repository is not enable");
        } 
        
        CentralRepoExaminer currentExaminer = cr.getOrInsertExaminer(System.getProperty("user.name"));

        Instant instant = Instant.now();
        Long timeStampMillis = instant.toEpochMilli();
        String insertClause = " INTO persona_accounts (persona_id, account_id, justification, confidence_id, date_added, examiner_id ) "
                + "VALUES ( "
                + persona.getId() + ", "
                + account.getId() + ", "
                + "'" + ((StringUtils.isBlank(justification) ? "" : SleuthkitCase.escapeSingleQuotes(justification))) + "', "
                + confidence.getLevelId() + ", "
                + timeStampMillis.toString() + ", "
                + currentExaminer.getId()
                + ")";

        CentralRepository.getInstance().executeInsertSQL(insertClause);

        String queryClause = PERSONA_ACCOUNTS_QUERY_CALUSE
                + "WHERE persona_id = " + persona.getId()
                + " AND account_type_id = " + account.getAccountType().getAccountTypeId()
                + " AND account_unique_identifier = \"" + account.getIdentifier() + "\"";
        PersonaAccountsQueryCallback queryCallback = new PersonaAccountsQueryCallback();
        CentralRepository.getInstance().executeSelectSQL(queryClause, queryCallback);

        Collection<PersonaAccount> accounts = queryCallback.getPersonaAccountsList();
        if (accounts.size() != 1) {
            throw new CentralRepoException("Account add query failed");
        }

        return accounts.iterator().next();
    }

    /**
     * Callback to process a Persona Accounts query.
     */
    private static class PersonaAccountsQueryCallback implements CentralRepositoryDbQueryCallback {

        Collection<PersonaAccount> personaAccountsList = new ArrayList<>();

        @Override
        public void process(ResultSet rs) throws CentralRepoException, SQLException {

            while (rs.next()) {
                // examiner that created the persona/account association
                CentralRepoExaminer paExaminer = new CentralRepoExaminer(
                        rs.getInt("pa_examiner_id"),
                        rs.getString("pa_examiner_login_name"));

                // examiner that created the persona
                CentralRepoExaminer personaExaminer = new CentralRepoExaminer(
                        rs.getInt("persona_examiner_id"),
                        rs.getString("persona_examiner_login_name"));

                // create persona
                Persona.PersonaStatus status = Persona.PersonaStatus.fromId(rs.getInt("status_id"));
                Persona persona = new Persona(
                        rs.getInt("persona_id"),
                        rs.getString("uuid"),
                        rs.getString("name"),
                        rs.getString("comment"),
                        Long.parseLong(rs.getString("created_date")),
                        Long.parseLong(rs.getString("modified_date")),
                        status,
                        personaExaminer
                );

                // create account
                CentralRepoAccount.CentralRepoAccountType crAccountType = CentralRepository.getInstance().getAccountTypeByName(rs.getString("type_name"));
                CentralRepoAccount account = new CentralRepoAccount(
                        rs.getInt("account_id"),
                        crAccountType,
                        rs.getString("account_unique_identifier"));

                // create persona account
                PersonaAccount personaAccount = new PersonaAccount(rs.getLong("persona_accounts_id"), persona, account,
                        rs.getString("justification"),
                        Persona.Confidence.fromId(rs.getInt("confidence_id")),
                        Long.parseLong(rs.getString("date_added")),
                        paExaminer);

                personaAccountsList.add(personaAccount);
            }
        }

        Collection<PersonaAccount> getPersonaAccountsList() {
            return Collections.unmodifiableCollection(personaAccountsList);
        }
    };

    // Query clause  to select from persona_accounts table to create PersonaAccount(s)
    private static final String PERSONA_ACCOUNTS_QUERY_CALUSE = "SELECT persona_accounts.id as persona_accounts_id, justification, confidence_id, date_added, persona_accounts.examiner_id as pa_examiner_id, pa_examiner.login_name as pa_examiner_login_name, pa_examiner.display_name as pa_examiner_display_name,"
            + " personas.id as persona_id, personas.uuid, personas.name, personas.comment, personas.created_date, personas.modified_date, personas.status_id, "
            + " personas.examiner_id as persona_examiner_id, persona_examiner.login_name as persona_examiner_login_name, persona_examiner.display_name as persona_examiner_display_name, "
            + " accounts.id as account_id, account_type_id, account_unique_identifier,"
            + " account_types.type_name as type_name "
            + " FROM persona_accounts as persona_accounts "
            + " JOIN personas as personas on persona_accounts.persona_id = personas.id "
            + " JOIN accounts as accounts on persona_accounts.account_id = accounts.id "
            + " JOIN account_types as account_types on accounts.account_type_id = account_types.id "
            + " JOIN examiners as pa_examiner ON pa_examiner.id = persona_accounts.examiner_id "
            + " JOIN examiners as persona_examiner ON persona_examiner.id = personas.examiner_id ";

    /**
     * Gets all the Accounts for the specified Persona.
     *
     * @param personaId Id of persona for which to get the accounts for.
     *
     * @return Collection of PersonaAccounts, may be empty.
     *
     * @throws CentralRepoException If there is an error in getting the
     *                              persona_account.
     */
    static Collection<PersonaAccount> getPersonaAccountsForPersona(long personaId) throws CentralRepoException {
        CentralRepository cr = CentralRepository.getInstance();

        if (cr != null) {
            String queryClause = PERSONA_ACCOUNTS_QUERY_CALUSE
                    + " WHERE persona_accounts.persona_id = " + personaId;

            PersonaAccountsQueryCallback queryCallback = new PersonaAccountsQueryCallback();
            cr.executeSelectSQL(queryClause, queryCallback);

            return queryCallback.getPersonaAccountsList();
        }

        return new ArrayList<>();
    }

    /**
     * Gets all the Persona for the specified Account.
     *
     * @param accountId Id of account for which to get the Personas for.
     *
     * @return Collection of PersonaAccounts. may be empty.
     *
     * @throws CentralRepoException If there is an error in getting the
     *                              persona_account.
     */
    public static Collection<PersonaAccount> getPersonaAccountsForAccount(long accountId) throws CentralRepoException {
<<<<<<< HEAD
        String queryClause = PERSONA_ACCOUNTS_QUERY_CALUSE
                + " WHERE persona_accounts.account_id = " + accountId
                + "AND p.status_id != " + Persona.PersonaStatus.DELETED.getStatusId();
=======
>>>>>>> 7aa735c9

        CentralRepository cr = CentralRepository.getInstance();

        if (cr != null) {
            String queryClause = PERSONA_ACCOUNTS_QUERY_CALUSE
                    + " WHERE persona_accounts.account_id = " + accountId;

            PersonaAccountsQueryCallback queryCallback = new PersonaAccountsQueryCallback();
            cr.executeSelectSQL(queryClause, queryCallback);

            return queryCallback.getPersonaAccountsList();
        }

        return new ArrayList<>();
    }

    /**
     * Gets all the Persona associated with all the accounts matching the given
     * account identifier substring.
     *
     * @param accountIdentifierSubstring Account identifier substring to search
     *                                   for.
     *
     * @return Collection of PersonaAccounts. may be empty.
     *
     * @throws CentralRepoException If there is an error in getting the
     *                              persona_account.
     */
    public static Collection<PersonaAccount> getPersonaAccountsForIdentifierLike(String accountIdentifierSubstring) throws CentralRepoException {
        String queryClause = PERSONA_ACCOUNTS_QUERY_CALUSE
                + " WHERE LOWER(accounts.account_unique_identifier) LIKE LOWER('%" + accountIdentifierSubstring + "%')"
                + "AND p.status_id != " + Persona.PersonaStatus.DELETED.getStatusId();

        CentralRepository cr = CentralRepository.getInstance();
        if (cr != null) {
            PersonaAccountsQueryCallback queryCallback = new PersonaAccountsQueryCallback();
            cr.executeSelectSQL(queryClause, queryCallback);

            return queryCallback.getPersonaAccountsList();
        }

        return new ArrayList<>();
    }

    /**
     * Gets all the Persona associated with the given account.
     *
     * @param account Account to search for.
     *
     * @return Collection of PersonaAccounts, maybe empty if none were found or
     *         CR is not enabled.
     *
     * @throws CentralRepoException
     */
    public static Collection<PersonaAccount> getPersonaAccountsForAccount(Account account) throws CentralRepoException {
        String queryClause = PERSONA_ACCOUNTS_QUERY_CALUSE
                + " WHERE LOWER(accounts.account_unique_identifier) LIKE LOWER('%" + account.getTypeSpecificID() + "%') AND type_name = '" + account.getAccountType().getTypeName() + "' ";

        CentralRepository cr = CentralRepository.getInstance();
        if (cr != null) {
            PersonaAccountsQueryCallback queryCallback = new PersonaAccountsQueryCallback();
            cr.executeSelectSQL(queryClause, queryCallback);
            return queryCallback.getPersonaAccountsList();
        }

        return new ArrayList<>();
    }

    /**
     * Removes the PersonaAccount row by the given id
     *
     * @param id row id for the account to be removed
     *
     * @throws CentralRepoException If there is an error in removing the
     * account.
     */
    static void removePersonaAccount(long id) throws CentralRepoException {
        CentralRepository cr = CentralRepository.getInstance();
        
        if(cr == null) {
            throw new CentralRepoException("Failed to remove persona account, Central Repo is not enabled");
        }
        
        String deleteClause = " DELETE FROM persona_accounts WHERE id = " + id;
        cr.executeDeleteSQL(deleteClause);
    }

    /**
     * Callback to process a query that gets all accounts belonging to a
     * persona.
     */
    private static class AccountsForPersonaQueryCallback implements CentralRepositoryDbQueryCallback {

        Collection<CentralRepoAccount> accountsList = new ArrayList<>();

        @Override
        public void process(ResultSet rs) throws CentralRepoException, SQLException {

            while (rs.next()) {

                // create account
                CentralRepoAccount.CentralRepoAccountType crAccountType = CentralRepository.getInstance().getAccountTypeByName(rs.getString("type_name"));
                CentralRepoAccount account = new CentralRepoAccount(
                        rs.getInt("account_id"),
                        crAccountType,
                        rs.getString("account_unique_identifier"));

                accountsList.add(account);
            }
        }

        Collection<CentralRepoAccount> getAccountsList() {
            return Collections.unmodifiableCollection(accountsList);
        }
    };

    /**
     * Get all accounts associated with a persona.
     *
     * @param personaId Id of the persona to look for.
     *
     * @return Collection of all accounts associated with the given persona, may
     * be empty.
     * @throws CentralRepoException If there is an error in getting the
     * accounts.
     */
    static Collection<CentralRepoAccount> getAccountsForPersona(long personaId) throws CentralRepoException {
        CentralRepository cr = CentralRepository.getInstance();

        if (cr != null) {
            String queryClause = "SELECT account_id,  "
                    + " accounts.account_type_id as account_type_id, accounts.account_unique_identifier as account_unique_identifier,"
                    + " account_types.type_name as type_name "
                    + " FROM persona_accounts "
                    + " JOIN accounts as accounts on persona_accounts.account_id = accounts.id "
                    + " JOIN account_types as account_types on accounts.account_type_id = account_types.id "
                    + " WHERE persona_accounts.persona_id = " + personaId;

            AccountsForPersonaQueryCallback queryCallback = new AccountsForPersonaQueryCallback();
            cr.executeSelectSQL(queryClause, queryCallback);

            return queryCallback.getAccountsList();
        }

        return new ArrayList<>();
    }
}<|MERGE_RESOLUTION|>--- conflicted
+++ resolved
@@ -275,12 +275,9 @@
      *                              persona_account.
      */
     public static Collection<PersonaAccount> getPersonaAccountsForAccount(long accountId) throws CentralRepoException {
-<<<<<<< HEAD
         String queryClause = PERSONA_ACCOUNTS_QUERY_CALUSE
                 + " WHERE persona_accounts.account_id = " + accountId
                 + "AND p.status_id != " + Persona.PersonaStatus.DELETED.getStatusId();
-=======
->>>>>>> 7aa735c9
 
         CentralRepository cr = CentralRepository.getInstance();
 
