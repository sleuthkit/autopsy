--- conflicted
+++ resolved
@@ -121,11 +121,7 @@
 CreatePersonaAccountDialog.identifierTextField.text=
 CreatePersonaAccountDialog.identiferLbl.text=Identifier:
 CreatePersonaAccountDialog.okBtn.text=OK
-<<<<<<< HEAD
-PersonasTopComponent.introText.text=Personas represent an online identity.  They span cases and are stored in the Central Repository based on accounts that were found in artifacts.  You can create, edit, and delete personas here.
-=======
 PersonasTopComponent.introText.text=Personas represent an online identity. They span cases and are stored in the Central Repository based on accounts that were found in artifacts. You can create, edit, and delete personas here.
->>>>>>> d67c0e3b
 PersonasTopComponent_delete_confirmation_msg=Are you sure you want to delete this persona?
 PersonasTopComponent_delete_confirmation_Title=Are you sure?
 PersonasTopComponent_delete_exception_msg=Failed to delete persona.
