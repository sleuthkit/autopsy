<?xml version="1.0" encoding="UTF-8" ?>

<Form version="1.5" maxVersion="1.9" type="org.netbeans.modules.form.forminfo.JPanelFormInfo">
  <NonVisualComponents>
    <Component class="javax.swing.ButtonGroup" name="searchButtonGroup">
    </Component>
  </NonVisualComponents>
  <Properties>
    <Property name="name" type="java.lang.String" value="" noResource="true"/>
  </Properties>
  <AuxValues>
    <AuxValue name="FormSettings_autoResourcing" type="java.lang.Integer" value="1"/>
    <AuxValue name="FormSettings_autoSetComponentName" type="java.lang.Boolean" value="false"/>
    <AuxValue name="FormSettings_generateFQN" type="java.lang.Boolean" value="true"/>
    <AuxValue name="FormSettings_generateMnemonicsCode" type="java.lang.Boolean" value="true"/>
    <AuxValue name="FormSettings_i18nAutoMode" type="java.lang.Boolean" value="true"/>
    <AuxValue name="FormSettings_layoutCodeTarget" type="java.lang.Integer" value="1"/>
    <AuxValue name="FormSettings_listenerGenerationStyle" type="java.lang.Integer" value="0"/>
    <AuxValue name="FormSettings_variablesLocal" type="java.lang.Boolean" value="false"/>
    <AuxValue name="FormSettings_variablesModifier" type="java.lang.Integer" value="2"/>
  </AuxValues>

  <Layout>
    <DimensionLayout dim="0">
      <Group type="103" groupAlignment="0" attributes="0">
          <Component id="introTextScrollPane" alignment="0" max="32767" attributes="0"/>
          <Component id="mainSplitPane" alignment="0" pref="724" max="32767" attributes="0"/>
      </Group>
    </DimensionLayout>
    <DimensionLayout dim="1">
      <Group type="103" groupAlignment="0" attributes="0">
          <Group type="102" alignment="1" attributes="0">
              <Component id="introTextScrollPane" min="-2" pref="49" max="-2" attributes="0"/>
              <EmptySpace max="-2" attributes="0"/>
              <Component id="mainSplitPane" pref="470" max="32767" attributes="0"/>
          </Group>
      </Group>
    </DimensionLayout>
  </Layout>
  <SubComponents>
    <Container class="javax.swing.JScrollPane" name="introTextScrollPane">
      <Properties>
        <Property name="verticalScrollBarPolicy" type="int" value="21"/>
      </Properties>
      <AuxValues>
        <AuxValue name="autoScrollPane" type="java.lang.Boolean" value="true"/>
      </AuxValues>

      <Layout class="org.netbeans.modules.form.compat2.layouts.support.JScrollPaneSupportLayout"/>
      <SubComponents>
        <Component class="javax.swing.JTextArea" name="introText">
          <Properties>
<<<<<<< HEAD
            <Property name="background" type="java.awt.Color" editor="org.netbeans.beaninfo.editors.ColorEditor">
              <Color blue="ee" green="ee" id="Window" palette="2" red="ee" type="palette"/>
=======
            <Property name="background" type="java.awt.Color" editor="org.netbeans.modules.form.RADConnectionPropertyEditor">
              <Connection component="Form" name="getBackground" type="method"/>
>>>>>>> d67c0e3b
            </Property>
            <Property name="columns" type="int" value="20"/>
            <Property name="lineWrap" type="boolean" value="true"/>
            <Property name="rows" type="int" value="5"/>
            <Property name="text" type="java.lang.String" editor="org.netbeans.modules.i18n.form.FormI18nStringEditor">
              <ResourceString bundle="org/sleuthkit/autopsy/centralrepository/persona/Bundle.properties" key="PersonasTopComponent.introText.text" replaceFormat="org.openide.util.NbBundle.getMessage({sourceFileName}.class, &quot;{key}&quot;)"/>
            </Property>
            <Property name="wrapStyleWord" type="boolean" value="true"/>
            <Property name="focusable" type="boolean" value="false"/>
          </Properties>
        </Component>
      </SubComponents>
    </Container>
    <Container class="javax.swing.JSplitPane" name="mainSplitPane">
      <Properties>
        <Property name="dividerLocation" type="int" value="400"/>
      </Properties>

      <Layout class="org.netbeans.modules.form.compat2.layouts.support.JSplitPaneSupportLayout"/>
      <SubComponents>
        <Container class="javax.swing.JPanel" name="searchPanel">
          <Constraints>
            <Constraint layoutClass="org.netbeans.modules.form.compat2.layouts.support.JSplitPaneSupportLayout" value="org.netbeans.modules.form.compat2.layouts.support.JSplitPaneSupportLayout$JSplitPaneConstraintsDescription">
              <JSplitPaneConstraints position="left"/>
            </Constraint>
          </Constraints>

          <Layout>
            <DimensionLayout dim="0">
              <Group type="103" groupAlignment="0" attributes="0">
                  <Group type="102" alignment="0" attributes="0">
                      <EmptySpace max="-2" attributes="0"/>
                      <Group type="103" groupAlignment="0" attributes="0">
                          <Component id="createButtonSeparator" max="32767" attributes="0"/>
                          <Component id="resultsPane" pref="0" max="32767" attributes="0"/>
                          <Component id="searchField" max="32767" attributes="0"/>
                          <Group type="102" attributes="0">
                              <Component id="searchNameRadio" min="-2" max="-2" attributes="0"/>
                              <EmptySpace max="-2" attributes="0"/>
                              <Component id="searchAccountRadio" min="-2" max="-2" attributes="0"/>
                              <EmptySpace max="32767" attributes="0"/>
                              <Component id="searchBtn" min="-2" max="-2" attributes="0"/>
                          </Group>
                          <Group type="102" attributes="0">
                              <Group type="103" groupAlignment="0" attributes="0">
                                  <Component id="createAccountBtn" min="-2" max="-2" attributes="0"/>
                                  <Group type="102" alignment="0" attributes="0">
                                      <Component id="createBtn" min="-2" max="-2" attributes="0"/>
                                      <EmptySpace max="-2" attributes="0"/>
                                      <Component id="editBtn" min="-2" max="-2" attributes="0"/>
                                      <EmptySpace max="-2" attributes="0"/>
                                      <Component id="deleteBtn" min="-2" max="-2" attributes="0"/>
                                  </Group>
                              </Group>
                              <EmptySpace min="0" pref="0" max="32767" attributes="0"/>
                          </Group>
                      </Group>
                      <EmptySpace max="-2" attributes="0"/>
                  </Group>
              </Group>
            </DimensionLayout>
            <DimensionLayout dim="1">
              <Group type="103" groupAlignment="0" attributes="0">
                  <Group type="102" alignment="0" attributes="0">
                      <EmptySpace max="-2" attributes="0"/>
                      <Component id="searchField" min="-2" max="-2" attributes="0"/>
                      <EmptySpace max="-2" attributes="0"/>
                      <Group type="103" groupAlignment="3" attributes="0">
                          <Component id="searchNameRadio" alignment="3" min="-2" max="-2" attributes="0"/>
                          <Component id="searchAccountRadio" alignment="3" min="-2" max="-2" attributes="0"/>
                          <Component id="searchBtn" alignment="3" min="-2" max="-2" attributes="0"/>
                      </Group>
                      <EmptySpace max="-2" attributes="0"/>
                      <Component id="resultsPane" pref="300" max="32767" attributes="0"/>
                      <EmptySpace max="-2" attributes="0"/>
                      <Group type="103" groupAlignment="3" attributes="0">
                          <Component id="editBtn" alignment="3" min="-2" max="-2" attributes="0"/>
                          <Component id="createBtn" alignment="3" min="-2" max="-2" attributes="0"/>
                          <Component id="deleteBtn" alignment="3" min="-2" max="-2" attributes="0"/>
                      </Group>
                      <EmptySpace max="-2" attributes="0"/>
                      <Component id="createButtonSeparator" min="-2" pref="4" max="-2" attributes="0"/>
                      <EmptySpace max="-2" attributes="0"/>
                      <Component id="createAccountBtn" min="-2" pref="32" max="-2" attributes="0"/>
                      <EmptySpace max="-2" attributes="0"/>
                  </Group>
              </Group>
            </DimensionLayout>
          </Layout>
          <SubComponents>
            <Component class="javax.swing.JTextField" name="searchField">
              <Properties>
                <Property name="text" type="java.lang.String" editor="org.netbeans.modules.i18n.form.FormI18nStringEditor">
                  <ResourceString bundle="org/sleuthkit/autopsy/centralrepository/persona/Bundle.properties" key="PersonasTopComponent.searchField.text" replaceFormat="org.openide.util.NbBundle.getMessage({sourceFileName}.class, &quot;{key}&quot;)"/>
                </Property>
              </Properties>
            </Component>
            <Component class="javax.swing.JRadioButton" name="searchNameRadio">
              <Properties>
                <Property name="buttonGroup" type="javax.swing.ButtonGroup" editor="org.netbeans.modules.form.RADComponent$ButtonGroupPropertyEditor">
                  <ComponentRef name="searchButtonGroup"/>
                </Property>
                <Property name="selected" type="boolean" value="true"/>
                <Property name="text" type="java.lang.String" editor="org.netbeans.modules.i18n.form.FormI18nStringEditor">
                  <ResourceString bundle="org/sleuthkit/autopsy/centralrepository/persona/Bundle.properties" key="PersonasTopComponent.searchNameRadio.text" replaceFormat="org.openide.util.NbBundle.getMessage({sourceFileName}.class, &quot;{key}&quot;)"/>
                </Property>
              </Properties>
            </Component>
            <Component class="javax.swing.JRadioButton" name="searchAccountRadio">
              <Properties>
                <Property name="buttonGroup" type="javax.swing.ButtonGroup" editor="org.netbeans.modules.form.RADComponent$ButtonGroupPropertyEditor">
                  <ComponentRef name="searchButtonGroup"/>
                </Property>
                <Property name="text" type="java.lang.String" editor="org.netbeans.modules.i18n.form.FormI18nStringEditor">
                  <ResourceString bundle="org/sleuthkit/autopsy/centralrepository/persona/Bundle.properties" key="PersonasTopComponent.searchAccountRadio.text" replaceFormat="org.openide.util.NbBundle.getMessage({sourceFileName}.class, &quot;{key}&quot;)"/>
                </Property>
              </Properties>
            </Component>
            <Component class="javax.swing.JButton" name="searchBtn">
              <Properties>
                <Property name="text" type="java.lang.String" editor="org.netbeans.modules.i18n.form.FormI18nStringEditor">
                  <ResourceString bundle="org/sleuthkit/autopsy/centralrepository/persona/Bundle.properties" key="PersonasTopComponent.searchBtn.text" replaceFormat="org.openide.util.NbBundle.getMessage({sourceFileName}.class, &quot;{key}&quot;)"/>
                </Property>
              </Properties>
            </Component>
            <Container class="javax.swing.JScrollPane" name="resultsPane">
              <AuxValues>
                <AuxValue name="autoScrollPane" type="java.lang.Boolean" value="true"/>
              </AuxValues>

              <Layout class="org.netbeans.modules.form.compat2.layouts.support.JScrollPaneSupportLayout"/>
              <SubComponents>
                <Component class="javax.swing.JTable" name="resultsTable">
                  <Properties>
                    <Property name="toolTipText" type="java.lang.String" editor="org.netbeans.modules.i18n.form.FormI18nStringEditor">
                      <ResourceString bundle="org/sleuthkit/autopsy/centralrepository/persona/Bundle.properties" key="PersonasTopComponent.resultsTable.toolTipText" replaceFormat="org.openide.util.NbBundle.getMessage({sourceFileName}.class, &quot;{key}&quot;)"/>
                    </Property>
                    <Property name="columnModel" type="javax.swing.table.TableColumnModel" editor="org.netbeans.modules.form.editors2.TableColumnModelEditor">
                      <TableColumnModel selectionModel="0">
                        <Column maxWidth="25" minWidth="-1" prefWidth="-1" resizable="true">
                          <Title editor="org.netbeans.modules.i18n.form.FormI18nStringEditor">
                            <ResourceString bundle="org/sleuthkit/autopsy/centralrepository/persona/Bundle.properties" key="PersonasTopComponent.resultsTable.columnModel.title0" replaceFormat="org.openide.util.NbBundle.getMessage({sourceFileName}.class, &quot;{key}&quot;)"/>
                          </Title>
                          <Editor/>
                          <Renderer/>
                        </Column>
                        <Column maxWidth="-1" minWidth="-1" prefWidth="-1" resizable="true">
                          <Title editor="org.netbeans.modules.i18n.form.FormI18nStringEditor">
                            <ResourceString bundle="org/sleuthkit/autopsy/centralrepository/persona/Bundle.properties" key="PersonasTopComponent.resultsTable.columnModel.title1" replaceFormat="org.openide.util.NbBundle.getMessage({sourceFileName}.class, &quot;{key}&quot;)"/>
                          </Title>
                          <Editor/>
                          <Renderer/>
                        </Column>
                      </TableColumnModel>
                    </Property>
                    <Property name="tableHeader" type="javax.swing.table.JTableHeader" editor="org.netbeans.modules.form.editors2.JTableHeaderEditor">
                      <TableHeader reorderingAllowed="false" resizingAllowed="true"/>
                    </Property>
                  </Properties>
                </Component>
              </SubComponents>
            </Container>
            <Component class="javax.swing.JButton" name="createAccountBtn">
              <Properties>
                <Property name="text" type="java.lang.String" editor="org.netbeans.modules.i18n.form.FormI18nStringEditor">
                  <ResourceString bundle="org/sleuthkit/autopsy/centralrepository/persona/Bundle.properties" key="PersonasTopComponent.createAccountBtn.text" replaceFormat="org.openide.util.NbBundle.getMessage({sourceFileName}.class, &quot;{key}&quot;)"/>
                </Property>
              </Properties>
              <AuxValues>
                <AuxValue name="generateMnemonicsCode" type="java.lang.Boolean" value="true"/>
              </AuxValues>
            </Component>
            <Component class="javax.swing.JButton" name="editBtn">
              <Properties>
                <Property name="text" type="java.lang.String" editor="org.netbeans.modules.i18n.form.FormI18nStringEditor">
                  <ResourceString bundle="org/sleuthkit/autopsy/centralrepository/persona/Bundle.properties" key="PersonasTopComponent.editBtn.text" replaceFormat="org.openide.util.NbBundle.getMessage({sourceFileName}.class, &quot;{key}&quot;)"/>
                </Property>
                <Property name="enabled" type="boolean" value="false"/>
              </Properties>
            </Component>
            <Component class="javax.swing.JButton" name="deleteBtn">
              <Properties>
                <Property name="text" type="java.lang.String" editor="org.netbeans.modules.i18n.form.FormI18nStringEditor">
                  <ResourceString bundle="org/sleuthkit/autopsy/centralrepository/persona/Bundle.properties" key="PersonasTopComponent.deleteBtn.text" replaceFormat="org.openide.util.NbBundle.getMessage({sourceFileName}.class, &quot;{key}&quot;)"/>
                </Property>
                <Property name="enabled" type="boolean" value="false"/>
              </Properties>
            </Component>
            <Component class="javax.swing.JSeparator" name="createButtonSeparator">
            </Component>
            <Component class="javax.swing.JButton" name="createBtn">
              <Properties>
                <Property name="text" type="java.lang.String" editor="org.netbeans.modules.i18n.form.FormI18nStringEditor">
                  <ResourceString bundle="org/sleuthkit/autopsy/centralrepository/persona/Bundle.properties" key="PersonasTopComponent.createBtn.text" replaceFormat="org.openide.util.NbBundle.getMessage({sourceFileName}.class, &quot;{key}&quot;)"/>
                </Property>
              </Properties>
              <AuxValues>
                <AuxValue name="generateMnemonicsCode" type="java.lang.Boolean" value="true"/>
              </AuxValues>
            </Component>
          </SubComponents>
        </Container>
        <Container class="javax.swing.JScrollPane" name="detailsScrollPane">
          <Constraints>
            <Constraint layoutClass="org.netbeans.modules.form.compat2.layouts.support.JSplitPaneSupportLayout" value="org.netbeans.modules.form.compat2.layouts.support.JSplitPaneSupportLayout$JSplitPaneConstraintsDescription">
              <JSplitPaneConstraints position="right"/>
            </Constraint>
          </Constraints>

          <Layout class="org.netbeans.modules.form.compat2.layouts.support.JScrollPaneSupportLayout"/>
          <SubComponents>
            <Component class="org.sleuthkit.autopsy.centralrepository.persona.PersonaDetailsPanel" name="detailsPanel">
            </Component>
          </SubComponents>
        </Container>
      </SubComponents>
    </Container>
  </SubComponents>
</Form><|MERGE_RESOLUTION|>--- conflicted
+++ resolved
@@ -50,13 +50,8 @@
       <SubComponents>
         <Component class="javax.swing.JTextArea" name="introText">
           <Properties>
-<<<<<<< HEAD
-            <Property name="background" type="java.awt.Color" editor="org.netbeans.beaninfo.editors.ColorEditor">
-              <Color blue="ee" green="ee" id="Window" palette="2" red="ee" type="palette"/>
-=======
             <Property name="background" type="java.awt.Color" editor="org.netbeans.modules.form.RADConnectionPropertyEditor">
               <Connection component="Form" name="getBackground" type="method"/>
->>>>>>> d67c0e3b
             </Property>
             <Property name="columns" type="int" value="20"/>
             <Property name="lineWrap" type="boolean" value="true"/>
