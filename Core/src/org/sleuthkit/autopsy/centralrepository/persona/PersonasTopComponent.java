/*
 * Autopsy Forensic Browser
 *
 * Copyright 2020 Basis Technology Corp.
 * Contact: carrier <at> sleuthkit <dot> org
 *
 * Licensed under the Apache License, Version 2.0 (the "License");
 * you may not use this file except in compliance with the License.
 * You may obtain a copy of the License at
 *
 *     http://www.apache.org/licenses/LICENSE-2.0
 *
 * Unless required by applicable law or agreed to in writing, software
 * distributed under the License is distributed on an "AS IS" BASIS,
 * WITHOUT WARRANTIES OR CONDITIONS OF ANY KIND, either express or implied.
 * See the License for the specific language governing permissions and
 * limitations under the License.
 */
package org.sleuthkit.autopsy.centralrepository.persona;

import java.awt.event.ActionEvent;
import java.awt.event.ActionListener;
import java.util.ArrayList;
import java.util.Collection;
import java.util.List;
import java.util.logging.Level;
import javax.swing.JOptionPane;
import javax.swing.JTable;
import javax.swing.ListSelectionModel;
import javax.swing.event.ListSelectionEvent;
import javax.swing.event.ListSelectionListener;
import javax.swing.table.DefaultTableModel;
import org.openide.DialogDisplayer;
import org.openide.NotifyDescriptor;
import org.openide.util.NbBundle.Messages;
import org.openide.windows.RetainLocation;
import org.openide.windows.TopComponent;
import org.openide.windows.WindowManager;
import org.sleuthkit.autopsy.centralrepository.datamodel.CentralRepoException;
import org.sleuthkit.autopsy.centralrepository.datamodel.Persona;
import org.sleuthkit.autopsy.coreutils.Logger;

/**
 * Top component for the Personas tool
 *
 */
@TopComponent.Description(preferredID = "PersonasTopComponent", persistenceType = TopComponent.PERSISTENCE_NEVER)
@TopComponent.Registration(mode = "personas", openAtStartup = false)
@RetainLocation("personas")
@SuppressWarnings("PMD.SingularField")
public final class PersonasTopComponent extends TopComponent {
    
    private static final long serialVersionUID = 1L;

    private static final Logger logger = Logger.getLogger(PersonasTopComponent.class.getName());

    private List<Persona> currentResults = null;
    private Persona selectedPersona = null;

    @Messages({
        "PersonasTopComponent_Name=Personas",
        "PersonasTopComponent_delete_exception_Title=Delete failure",
        "PersonasTopComponent_delete_exception_msg=Failed to delete persona.",
        "PersonasTopComponent_delete_confirmation_Title=Are you sure?",
        "PersonasTopComponent_delete_confirmation_msg=Are you sure you want to delete this persona?",
    })
    public PersonasTopComponent() {
        initComponents();
        setName(Bundle.PersonasTopComponent_Name());
        executeSearch();

        searchBtn.addActionListener(new ActionListener() {
            @Override
            public void actionPerformed(ActionEvent e) {
                executeSearch();
            }
        });

        editBtn.addActionListener(new ActionListener() {
            @Override
            public void actionPerformed(ActionEvent e) {
                new PersonaDetailsDialog(PersonasTopComponent.this,
                        PersonaDetailsMode.EDIT, selectedPersona, new CreateEditCallbackImpl());
            }
        });

        createBtn.addActionListener(new ActionListener() {
            @Override
            public void actionPerformed(ActionEvent e) {
                new PersonaDetailsDialog(PersonasTopComponent.this,
                        PersonaDetailsMode.CREATE, selectedPersona, new CreateEditCallbackImpl());
            }
        });
        
        deleteBtn.addActionListener(new ActionListener() {
            @Override
            public void actionPerformed(ActionEvent e) {
                NotifyDescriptor confirm = new NotifyDescriptor.Confirmation(
                Bundle.PersonasTopComponent_delete_confirmation_msg(),
                Bundle.PersonasTopComponent_delete_confirmation_Title(),
                NotifyDescriptor.YES_NO_OPTION);
                DialogDisplayer.getDefault().notify(confirm);
                if (confirm.getValue().equals(NotifyDescriptor.YES_OPTION)) {
                    try {
                        if (selectedPersona != null) {
                            selectedPersona.delete();
                        }
                    } catch (CentralRepoException ex) {
                        logger.log(Level.SEVERE, "Failed to delete persona: " + selectedPersona.getName(), ex);
                        JOptionPane.showMessageDialog(PersonasTopComponent.this,
                        Bundle.PersonasTopComponent_delete_exception_msg(),
                        Bundle.PersonasTopComponent_delete_exception_Title(),
                        JOptionPane.ERROR_MESSAGE);
                        return;
                    }
                    executeSearch();
                }
            }
        });

        // Results table
        resultsTable.setSelectionMode(ListSelectionModel.SINGLE_SELECTION);
        resultsTable.getSelectionModel().addListSelectionListener(new ListSelectionListener() {
            @Override
            public void valueChanged(ListSelectionEvent e) {
                handleSelectionChange(e);
            }
        });
        
        searchNameRadio.addActionListener((ActionEvent e) -> {
            searchField.setText("");
        });
        
        searchAccountRadio.addActionListener((ActionEvent e) -> {
            searchField.setText("");
        });
        
        createAccountBtn.addActionListener(new ActionListener() {
            @Override
            public void actionPerformed(ActionEvent e) {
                new CreatePersonaAccountDialog(detailsPanel);
            }
        });
    }

    /**
     * Callback method for the create/edit mode of the PersonaDetailsDialog
     */
    class CreateEditCallbackImpl implements PersonaDetailsDialogCallback {

        @Override
        public void callback(Persona persona) {
            if (persona != null) {
                searchField.setText("");
                executeSearch();
                int personaRow = currentResults.indexOf(persona);
                resultsTable.getSelectionModel().setSelectionInterval(personaRow, personaRow);
                handleSelectionChange();
            }
            createBtn.setEnabled(true);
        }
    }

    void setPersona(int index) {
        Persona persona = currentResults.get(index);
        selectedPersona = persona;
        editBtn.setEnabled(true);
        deleteBtn.setEnabled(true);
    }

    /**
     * Table model for the persona search results
     */
    final class PersonaFilterTableModel extends DefaultTableModel {

        private static final long serialVersionUID = 1L;

        PersonaFilterTableModel(Object[][] rows, String[] colNames) {
            super(rows, colNames);
        }

        @Override
        public boolean isCellEditable(int row, int column) {
            return false;
        }
    }

    private void handleSelectionChange(ListSelectionEvent e) {
        if (e.getValueIsAdjusting()) {
            return;
        }
        handleSelectionChange();
    }

    private void handleSelectionChange() {
        int selectedRow = resultsTable.getSelectedRow();
        if (selectedRow != -1) {
            setPersona(resultsTable.getSelectedRow());
            detailsPanel.setMode(this, PersonaDetailsMode.VIEW, selectedPersona);
        } else {
            detailsPanel.clear();
        }
    }

    private void updateResultsTable(Collection<Persona> results) {
        Object[][] rows = new Object[results.size()][2];
        int i = 0;
        for (Persona result : results) {
            rows[i] = new Object[]{result.getId(), result.getName()};
            i++;
        }
        PersonaFilterTableModel updatedTableModel = new PersonaFilterTableModel(
                rows,
                new String[]{"ID", "Name"}
        );

        resultsTable.setModel(updatedTableModel);
        currentResults = new ArrayList<>(results);

        // Formatting
        resultsTable.getColumnModel().getColumn(0).setMaxWidth(100);
        resultsTable.setAutoResizeMode(JTable.AUTO_RESIZE_ALL_COLUMNS);
    }

    @Messages({
        "PersonasTopComponent_search_exception_Title=Search failure",
        "PersonasTopComponent_search_exception_msg=Failed to search personas.",})
    private void executeSearch() {
        Collection<Persona> results;
        try {
            if (searchNameRadio.isSelected()) {
                results = Persona.getPersonaByName(searchField.getText());
            } else {
                results = Persona.getPersonaByAccountIdentifierLike(searchField.getText());
            }
        } catch (CentralRepoException ex) {
            logger.log(Level.SEVERE, "Failed to search personas", ex);
            JOptionPane.showMessageDialog(this,
                    Bundle.PersonasTopComponent_search_exception_Title(),
                    Bundle.PersonasTopComponent_search_exception_msg(),
                    JOptionPane.ERROR_MESSAGE);
            return;
        }

        resultsTable.clearSelection();
        updateResultsTable(results);
        editBtn.setEnabled(false);
        deleteBtn.setEnabled(false);
    }

    @Override
    public void componentOpened() {
        super.componentOpened();
        WindowManager.getDefault().setTopComponentFloating(this, true);
    }

    /**
     * This method is called from within the constructor to initialize the form.
     * WARNING: Do NOT modify this code. The content of this method is always
     * regenerated by the Form Editor.
     */
    // <editor-fold defaultstate="collapsed" desc="Generated Code">//GEN-BEGIN:initComponents
    private void initComponents() {

        searchButtonGroup = new javax.swing.ButtonGroup();
        introTextScrollPane = new javax.swing.JScrollPane();
        introText = new javax.swing.JTextArea();
        mainSplitPane = new javax.swing.JSplitPane();
        searchPanel = new javax.swing.JPanel();
        searchField = new javax.swing.JTextField();
        searchNameRadio = new javax.swing.JRadioButton();
        searchAccountRadio = new javax.swing.JRadioButton();
        searchBtn = new javax.swing.JButton();
        resultsPane = new javax.swing.JScrollPane();
        resultsTable = new javax.swing.JTable();
        createAccountBtn = new javax.swing.JButton();
        editBtn = new javax.swing.JButton();
        deleteBtn = new javax.swing.JButton();
        createButtonSeparator = new javax.swing.JSeparator();
        createBtn = new javax.swing.JButton();
        detailsScrollPane = new javax.swing.JScrollPane();
        detailsPanel = new org.sleuthkit.autopsy.centralrepository.persona.PersonaDetailsPanel();

        setName(""); // NOI18N

        introTextScrollPane.setVerticalScrollBarPolicy(javax.swing.ScrollPaneConstants.VERTICAL_SCROLLBAR_NEVER);

<<<<<<< HEAD
        introText.setBackground(java.awt.SystemColor.window);
=======
        introText.setBackground(getBackground());
>>>>>>> d67c0e3b
        introText.setColumns(20);
        introText.setLineWrap(true);
        introText.setRows(5);
        introText.setText(org.openide.util.NbBundle.getMessage(PersonasTopComponent.class, "PersonasTopComponent.introText.text")); // NOI18N
        introText.setWrapStyleWord(true);
        introText.setFocusable(false);
        introTextScrollPane.setViewportView(introText);

        mainSplitPane.setDividerLocation(400);

        searchField.setText(org.openide.util.NbBundle.getMessage(PersonasTopComponent.class, "PersonasTopComponent.searchField.text")); // NOI18N

        searchButtonGroup.add(searchNameRadio);
        searchNameRadio.setSelected(true);
        org.openide.awt.Mnemonics.setLocalizedText(searchNameRadio, org.openide.util.NbBundle.getMessage(PersonasTopComponent.class, "PersonasTopComponent.searchNameRadio.text")); // NOI18N

        searchButtonGroup.add(searchAccountRadio);
        org.openide.awt.Mnemonics.setLocalizedText(searchAccountRadio, org.openide.util.NbBundle.getMessage(PersonasTopComponent.class, "PersonasTopComponent.searchAccountRadio.text")); // NOI18N

        org.openide.awt.Mnemonics.setLocalizedText(searchBtn, org.openide.util.NbBundle.getMessage(PersonasTopComponent.class, "PersonasTopComponent.searchBtn.text")); // NOI18N

        resultsTable.setToolTipText(org.openide.util.NbBundle.getMessage(PersonasTopComponent.class, "PersonasTopComponent.resultsTable.toolTipText")); // NOI18N
        resultsTable.getTableHeader().setReorderingAllowed(false);
        resultsPane.setViewportView(resultsTable);
        if (resultsTable.getColumnModel().getColumnCount() > 0) {
            resultsTable.getColumnModel().getColumn(0).setMaxWidth(25);
            resultsTable.getColumnModel().getColumn(0).setHeaderValue(org.openide.util.NbBundle.getMessage(PersonasTopComponent.class, "PersonasTopComponent.resultsTable.columnModel.title0")); // NOI18N
            resultsTable.getColumnModel().getColumn(1).setHeaderValue(org.openide.util.NbBundle.getMessage(PersonasTopComponent.class, "PersonasTopComponent.resultsTable.columnModel.title1")); // NOI18N
        }

        org.openide.awt.Mnemonics.setLocalizedText(createAccountBtn, org.openide.util.NbBundle.getMessage(PersonasTopComponent.class, "PersonasTopComponent.createAccountBtn.text")); // NOI18N

        org.openide.awt.Mnemonics.setLocalizedText(editBtn, org.openide.util.NbBundle.getMessage(PersonasTopComponent.class, "PersonasTopComponent.editBtn.text")); // NOI18N
        editBtn.setEnabled(false);

        org.openide.awt.Mnemonics.setLocalizedText(deleteBtn, org.openide.util.NbBundle.getMessage(PersonasTopComponent.class, "PersonasTopComponent.deleteBtn.text")); // NOI18N
        deleteBtn.setEnabled(false);

        org.openide.awt.Mnemonics.setLocalizedText(createBtn, org.openide.util.NbBundle.getMessage(PersonasTopComponent.class, "PersonasTopComponent.createBtn.text")); // NOI18N

        javax.swing.GroupLayout searchPanelLayout = new javax.swing.GroupLayout(searchPanel);
        searchPanel.setLayout(searchPanelLayout);
        searchPanelLayout.setHorizontalGroup(
            searchPanelLayout.createParallelGroup(javax.swing.GroupLayout.Alignment.LEADING)
            .addGroup(searchPanelLayout.createSequentialGroup()
                .addContainerGap()
                .addGroup(searchPanelLayout.createParallelGroup(javax.swing.GroupLayout.Alignment.LEADING)
                    .addComponent(createButtonSeparator)
                    .addComponent(resultsPane, javax.swing.GroupLayout.PREFERRED_SIZE, 0, Short.MAX_VALUE)
                    .addComponent(searchField)
                    .addGroup(searchPanelLayout.createSequentialGroup()
                        .addComponent(searchNameRadio)
                        .addPreferredGap(javax.swing.LayoutStyle.ComponentPlacement.RELATED)
                        .addComponent(searchAccountRadio)
                        .addPreferredGap(javax.swing.LayoutStyle.ComponentPlacement.RELATED, javax.swing.GroupLayout.DEFAULT_SIZE, Short.MAX_VALUE)
                        .addComponent(searchBtn))
                    .addGroup(searchPanelLayout.createSequentialGroup()
                        .addGroup(searchPanelLayout.createParallelGroup(javax.swing.GroupLayout.Alignment.LEADING)
                            .addComponent(createAccountBtn)
                            .addGroup(searchPanelLayout.createSequentialGroup()
                                .addComponent(createBtn)
                                .addPreferredGap(javax.swing.LayoutStyle.ComponentPlacement.RELATED)
                                .addComponent(editBtn)
                                .addPreferredGap(javax.swing.LayoutStyle.ComponentPlacement.RELATED)
                                .addComponent(deleteBtn)))
                        .addGap(0, 0, Short.MAX_VALUE)))
                .addContainerGap())
        );
        searchPanelLayout.setVerticalGroup(
            searchPanelLayout.createParallelGroup(javax.swing.GroupLayout.Alignment.LEADING)
            .addGroup(searchPanelLayout.createSequentialGroup()
                .addContainerGap()
                .addComponent(searchField, javax.swing.GroupLayout.PREFERRED_SIZE, javax.swing.GroupLayout.DEFAULT_SIZE, javax.swing.GroupLayout.PREFERRED_SIZE)
                .addPreferredGap(javax.swing.LayoutStyle.ComponentPlacement.RELATED)
                .addGroup(searchPanelLayout.createParallelGroup(javax.swing.GroupLayout.Alignment.BASELINE)
                    .addComponent(searchNameRadio)
                    .addComponent(searchAccountRadio)
                    .addComponent(searchBtn))
                .addPreferredGap(javax.swing.LayoutStyle.ComponentPlacement.RELATED)
                .addComponent(resultsPane, javax.swing.GroupLayout.DEFAULT_SIZE, 300, Short.MAX_VALUE)
                .addPreferredGap(javax.swing.LayoutStyle.ComponentPlacement.RELATED)
                .addGroup(searchPanelLayout.createParallelGroup(javax.swing.GroupLayout.Alignment.BASELINE)
                    .addComponent(editBtn)
                    .addComponent(createBtn)
                    .addComponent(deleteBtn))
                .addPreferredGap(javax.swing.LayoutStyle.ComponentPlacement.RELATED)
                .addComponent(createButtonSeparator, javax.swing.GroupLayout.PREFERRED_SIZE, 4, javax.swing.GroupLayout.PREFERRED_SIZE)
                .addPreferredGap(javax.swing.LayoutStyle.ComponentPlacement.RELATED)
                .addComponent(createAccountBtn, javax.swing.GroupLayout.PREFERRED_SIZE, 32, javax.swing.GroupLayout.PREFERRED_SIZE)
                .addContainerGap())
        );

        mainSplitPane.setLeftComponent(searchPanel);

        detailsScrollPane.setViewportView(detailsPanel);

        mainSplitPane.setRightComponent(detailsScrollPane);

        javax.swing.GroupLayout layout = new javax.swing.GroupLayout(this);
        this.setLayout(layout);
        layout.setHorizontalGroup(
            layout.createParallelGroup(javax.swing.GroupLayout.Alignment.LEADING)
            .addComponent(introTextScrollPane)
            .addComponent(mainSplitPane, javax.swing.GroupLayout.DEFAULT_SIZE, 724, Short.MAX_VALUE)
        );
        layout.setVerticalGroup(
            layout.createParallelGroup(javax.swing.GroupLayout.Alignment.LEADING)
            .addGroup(javax.swing.GroupLayout.Alignment.TRAILING, layout.createSequentialGroup()
                .addComponent(introTextScrollPane, javax.swing.GroupLayout.PREFERRED_SIZE, 49, javax.swing.GroupLayout.PREFERRED_SIZE)
                .addPreferredGap(javax.swing.LayoutStyle.ComponentPlacement.RELATED)
                .addComponent(mainSplitPane, javax.swing.GroupLayout.DEFAULT_SIZE, 470, Short.MAX_VALUE))
        );
    }// </editor-fold>//GEN-END:initComponents

    // Variables declaration - do not modify//GEN-BEGIN:variables
    private javax.swing.JButton createAccountBtn;
    private javax.swing.JButton createBtn;
    private javax.swing.JSeparator createButtonSeparator;
    private javax.swing.JButton deleteBtn;
    private org.sleuthkit.autopsy.centralrepository.persona.PersonaDetailsPanel detailsPanel;
    private javax.swing.JScrollPane detailsScrollPane;
    private javax.swing.JButton editBtn;
    private javax.swing.JTextArea introText;
    private javax.swing.JScrollPane introTextScrollPane;
    private javax.swing.JSplitPane mainSplitPane;
    private javax.swing.JScrollPane resultsPane;
    private javax.swing.JTable resultsTable;
    private javax.swing.JRadioButton searchAccountRadio;
    private javax.swing.JButton searchBtn;
    private javax.swing.ButtonGroup searchButtonGroup;
    private javax.swing.JTextField searchField;
    private javax.swing.JRadioButton searchNameRadio;
    private javax.swing.JPanel searchPanel;
    // End of variables declaration//GEN-END:variables

}<|MERGE_RESOLUTION|>--- conflicted
+++ resolved
@@ -285,11 +285,7 @@
 
         introTextScrollPane.setVerticalScrollBarPolicy(javax.swing.ScrollPaneConstants.VERTICAL_SCROLLBAR_NEVER);
 
-<<<<<<< HEAD
-        introText.setBackground(java.awt.SystemColor.window);
-=======
         introText.setBackground(getBackground());
->>>>>>> d67c0e3b
         introText.setColumns(20);
         introText.setLineWrap(true);
         introText.setRows(5);
