/*
 * Autopsy Forensic Browser
 *
 * Copyright 2013 Basis Technology Corp.
 * Contact: carrier <at> sleuthkit <dot> org
 *
 * Licensed under the Apache License, Version 2.0 (the "License");
 * you may not use this file except in compliance with the License.
 * You may obtain a copy of the License at
 *
 *     http://www.apache.org/licenses/LICENSE-2.0
 *
 * Unless required by applicable law or agreed to in writing, software
 * distributed under the License is distributed on an "AS IS" BASIS,
 * WITHOUT WARRANTIES OR CONDITIONS OF ANY KIND, either express or implied.
 * See the License for the specific language governing permissions and
 * limitations under the License.
 */
package org.sleuthkit.autopsy.report;

import java.awt.Dimension;
import java.awt.Toolkit;
import java.awt.event.ActionEvent;
import java.awt.event.ActionListener;
import java.awt.event.WindowAdapter;
import java.awt.event.WindowEvent;
import java.io.File;
import java.io.IOException;
import java.sql.ResultSet;
import java.sql.SQLException;
import java.text.DateFormat;
import java.text.SimpleDateFormat;
import java.util.ArrayList;
import java.util.Arrays;
import java.util.Collection;
import java.util.Collections;
import java.util.Date;
import java.util.HashMap;
import java.util.Iterator;
import java.util.List;
import java.util.Map;
import java.util.Map.Entry;
import java.util.HashSet;
import java.util.concurrent.ExecutionException;
import java.util.logging.Level;
import javax.swing.JDialog;
import javax.swing.JFrame;
import javax.swing.SwingWorker;
import org.openide.filesystems.FileUtil;
import org.openide.util.NbBundle;
import org.sleuthkit.autopsy.casemodule.Case;
import org.sleuthkit.autopsy.coreutils.EscapeUtil;
import org.sleuthkit.autopsy.coreutils.ImageUtils;
import org.sleuthkit.autopsy.coreutils.Logger;
import org.sleuthkit.autopsy.coreutils.MessageNotifyUtil;
import org.sleuthkit.autopsy.report.ReportProgressPanel.ReportStatus;
import org.sleuthkit.datamodel.AbstractFile;
import org.sleuthkit.datamodel.BlackboardArtifact;
import org.sleuthkit.datamodel.BlackboardArtifact.ARTIFACT_TYPE;
<<<<<<< HEAD
import org.sleuthkit.datamodel.BlackboardArtifactTag;
import org.sleuthkit.datamodel.BlackboardAttribute;
import org.sleuthkit.datamodel.BlackboardAttribute.ATTRIBUTE_TYPE;
import org.sleuthkit.datamodel.Content;
import org.sleuthkit.datamodel.ContentTag;
=======
import static org.sleuthkit.datamodel.BlackboardArtifact.ARTIFACT_TYPE.TSK_BLUETOOTH_PAIRING;
import static org.sleuthkit.datamodel.BlackboardArtifact.ARTIFACT_TYPE.TSK_CALENDAR_ENTRY;
import static org.sleuthkit.datamodel.BlackboardArtifact.ARTIFACT_TYPE.TSK_CALLLOG;
import static org.sleuthkit.datamodel.BlackboardArtifact.ARTIFACT_TYPE.TSK_CONTACT;
import static org.sleuthkit.datamodel.BlackboardArtifact.ARTIFACT_TYPE.TSK_DEVICE_ATTACHED;
import static org.sleuthkit.datamodel.BlackboardArtifact.ARTIFACT_TYPE.TSK_GPS_BOOKMARK;
import static org.sleuthkit.datamodel.BlackboardArtifact.ARTIFACT_TYPE.TSK_GPS_LAST_KNOWN_LOCATION;
import static org.sleuthkit.datamodel.BlackboardArtifact.ARTIFACT_TYPE.TSK_GPS_SEARCH;
import static org.sleuthkit.datamodel.BlackboardArtifact.ARTIFACT_TYPE.TSK_GPS_TRACKPOINT;
import static org.sleuthkit.datamodel.BlackboardArtifact.ARTIFACT_TYPE.TSK_INSTALLED_PROG;
import static org.sleuthkit.datamodel.BlackboardArtifact.ARTIFACT_TYPE.TSK_MESSAGE;
import static org.sleuthkit.datamodel.BlackboardArtifact.ARTIFACT_TYPE.TSK_METADATA_EXIF;
import static org.sleuthkit.datamodel.BlackboardArtifact.ARTIFACT_TYPE.TSK_RECENT_OBJECT;
import static org.sleuthkit.datamodel.BlackboardArtifact.ARTIFACT_TYPE.TSK_SERVICE_ACCOUNT;
import static org.sleuthkit.datamodel.BlackboardArtifact.ARTIFACT_TYPE.TSK_SPEED_DIAL_ENTRY;
import static org.sleuthkit.datamodel.BlackboardArtifact.ARTIFACT_TYPE.TSK_TAG_ARTIFACT;
import static org.sleuthkit.datamodel.BlackboardArtifact.ARTIFACT_TYPE.TSK_TAG_FILE;
import static org.sleuthkit.datamodel.BlackboardArtifact.ARTIFACT_TYPE.TSK_TOOL_OUTPUT;
import static org.sleuthkit.datamodel.BlackboardArtifact.ARTIFACT_TYPE.TSK_WEB_BOOKMARK;
import static org.sleuthkit.datamodel.BlackboardArtifact.ARTIFACT_TYPE.TSK_WEB_COOKIE;
import static org.sleuthkit.datamodel.BlackboardArtifact.ARTIFACT_TYPE.TSK_WEB_DOWNLOAD;
import static org.sleuthkit.datamodel.BlackboardArtifact.ARTIFACT_TYPE.TSK_WEB_HISTORY;
import static org.sleuthkit.datamodel.BlackboardArtifact.ARTIFACT_TYPE.TSK_WEB_SEARCH_QUERY;
import org.sleuthkit.datamodel.BlackboardAttribute;
import org.sleuthkit.datamodel.BlackboardAttribute.ATTRIBUTE_TYPE;
>>>>>>> 4d13c780
import org.sleuthkit.datamodel.SleuthkitCase;
import org.sleuthkit.datamodel.TskCoreException;
import org.sleuthkit.datamodel.TskData;

/**
 * Instances of this class use GeneralReportModules, TableReportModules and 
 * FileReportModules to generate a report. If desired, displayProgressPanels()
 * can be called to show report generation progress using ReportProgressPanel 
 * objects displayed using a dialog box.
 */
 class ReportGenerator {
    private static final Logger logger = Logger.getLogger(ReportGenerator.class.getName());
    
    private Case currentCase = Case.getCurrentCase();
    private SleuthkitCase skCase = currentCase.getSleuthkitCase();
    
    private Map<TableReportModule, ReportProgressPanel> tableProgress;
    private Map<GeneralReportModule, ReportProgressPanel> generalProgress;
    private Map<FileReportModule, ReportProgressPanel> fileProgress;
    
    private String reportPath;
    private ReportGenerationPanel panel = new ReportGenerationPanel();
    
    static final String REPORTS_DIR = "Reports";
        
    ReportGenerator(Map<TableReportModule, Boolean> tableModuleStates, Map<GeneralReportModule, Boolean> generalModuleStates, Map<FileReportModule, Boolean> fileListModuleStates) {
        // Create the root reports directory path of the form: <CASE DIRECTORY>/Reports/<Case fileName> <Timestamp>/
        DateFormat dateFormat = new SimpleDateFormat("MM-dd-yyyy-HH-mm-ss");
        Date date = new Date();
        String dateNoTime = dateFormat.format(date);
        this.reportPath = currentCase.getCaseDirectory() + File.separator + REPORTS_DIR + File.separator + currentCase.getName() + " " + dateNoTime + File.separator;
        
        // Create the root reports directory.
        try {
            FileUtil.createFolder(new File(this.reportPath));
        } catch (IOException ex) {
            logger.log(Level.SEVERE, "Failed to make report folder, may be unable to generate reports.", ex);
        }
        
        // Initialize the progress panels
        generalProgress = new HashMap<>();
        tableProgress = new HashMap<>();
        fileProgress = new HashMap<>();
        setupProgressPanels(tableModuleStates, generalModuleStates, fileListModuleStates);
    }
    
    /**
     * Create a ReportProgressPanel for each report generation module selected by the user.
     * 
     * @param tableModuleStates The enabled/disabled state of each TableReportModule
     * @param generalModuleStates The enabled/disabled state of each GeneralReportModule
     * @param fileListModuleStates The enabled/disabled state of each FileReportModule
     */
    private void setupProgressPanels(Map<TableReportModule, Boolean> tableModuleStates, Map<GeneralReportModule, Boolean> generalModuleStates, Map<FileReportModule, Boolean> fileListModuleStates) {
        if (null != tableModuleStates) {
            for (Entry<TableReportModule, Boolean> entry : tableModuleStates.entrySet()) {
                if (entry.getValue()) {
                    TableReportModule module = entry.getKey();
                    String moduleFilePath = module.getFilePath();
                    if (moduleFilePath != null) {
                        tableProgress.put(module, panel.addReport(module.getName(), reportPath + moduleFilePath));
                    }
                    else {
                        tableProgress.put(module, panel.addReport(module.getName(), null));                        
                    }
                }
            }
        }
        
        if (null != generalModuleStates) {
            for (Entry<GeneralReportModule, Boolean> entry : generalModuleStates.entrySet()) {
                if (entry.getValue()) {
                    GeneralReportModule module = entry.getKey();
                    String moduleFilePath = module.getFilePath();
                    if (moduleFilePath != null) {
                        generalProgress.put(module, panel.addReport(module.getName(), reportPath + moduleFilePath));
                    }
                    else {
                        generalProgress.put(module, panel.addReport(module.getName(), null));                        
                    }
                }
            }
        }
        
        if (null != fileListModuleStates) {
            for(Entry<FileReportModule, Boolean> entry : fileListModuleStates.entrySet()) {
                if (entry.getValue()) {
                    FileReportModule module = entry.getKey();
                    String moduleFilePath = module.getFilePath();
                    if (moduleFilePath != null) {
                        fileProgress.put(module, panel.addReport(module.getName(), reportPath + moduleFilePath));
                    }
                    else {
                        fileProgress.put(module, panel.addReport(module.getName(), null));                        
                    }
                }
            }
        }
    }
    
    /**
     * Display the progress panels to the user, and add actions to close the parent dialog.
     */
    public void displayProgressPanels() {
        final JDialog dialog = new JDialog(new JFrame(), true);
        dialog.setDefaultCloseOperation(JDialog.DO_NOTHING_ON_CLOSE);
        dialog.setTitle(NbBundle.getMessage(this.getClass(), "ReportGenerator.displayProgress.title.text"));
        dialog.add(this.panel);
        dialog.pack();
        
        panel.addCloseAction(new ActionListener() {
            @Override
            public void actionPerformed(ActionEvent e) {
                dialog.dispose();
            }
        });
        
        dialog.addWindowListener(new WindowAdapter() {
            @Override
            public void windowClosing(WindowEvent e) {
                panel.close();
            }
        });
        
        Dimension screenDimension = Toolkit.getDefaultToolkit().getScreenSize();
        int w = dialog.getSize().width;
        int h = dialog.getSize().height;

        // set the location of the popUp Window on the center of the screen
        dialog.setLocation((screenDimension.width - w) / 2, (screenDimension.height - h) / 2);
        dialog.setVisible(true);
    }
    
    /**
     * Run the GeneralReportModules using a SwingWorker.
     */
    public void generateGeneralReports() {
        GeneralReportsWorker worker = new GeneralReportsWorker();
        worker.execute();
    }
    
    /**
     * Run the TableReportModules using a SwingWorker.
     * 
     * @param artifactTypeSelections the enabled/disabled state of the artifact types to be included in the report
     * @param tagSelections the enabled/disabled state of the tag names to be included in the report
     */
    public void generateBlackboardArtifactsReports(Map<ARTIFACT_TYPE, Boolean> artifactTypeSelections, Map<String, Boolean> tagNameSelections) {
        if (!tableProgress.isEmpty() && null != artifactTypeSelections) {
            TableReportsWorker worker = new TableReportsWorker(artifactTypeSelections, tagNameSelections);
            worker.execute();
        }
    }
    
    /**
     * Run the FileReportModules using a SwingWorker.
     * 
     * @param enabledInfo the Information that should be included about each file
     * in the report.
     */
    public void generateFileListReports(Map<FileReportDataTypes, Boolean> enabledInfo) {
        if (!fileProgress.isEmpty() && null != enabledInfo) {
            List<FileReportDataTypes> enabled = new ArrayList<>();
            for (Entry<FileReportDataTypes, Boolean> e : enabledInfo.entrySet()) {
                if(e.getValue()) {
                    enabled.add(e.getKey());
                }
            }
            FileReportsWorker worker = new FileReportsWorker(enabled);
            worker.execute();
        }
    }
    
    /**
     * SwingWorker to run GeneralReportModules.
     */
    private class GeneralReportsWorker extends SwingWorker<Integer, Integer> {

        @Override
        protected Integer doInBackground() throws Exception {
            for (Entry<GeneralReportModule, ReportProgressPanel> entry : generalProgress.entrySet()) {
                GeneralReportModule module = entry.getKey();
                if (generalProgress.get(module).getStatus() != ReportStatus.CANCELED) {
                    module.generateReport(reportPath, generalProgress.get(module));
                }
            }
            return 0;
        }
        
        @Override
        protected void done() {
            try {
                get();
            } catch (InterruptedException | ExecutionException ex) {
                logger.log(Level.SEVERE, "failed to generate reports", ex);
            }
        }
        
    }
    
    /**
     * SwingWorker to run FileReportModules.
     */
    private class FileReportsWorker extends SwingWorker<Integer, Integer> {
        private List<FileReportDataTypes> enabledInfo = Arrays.asList(FileReportDataTypes.values());
        private List<FileReportModule> fileModules = new ArrayList<>();
        
        FileReportsWorker(List<FileReportDataTypes> enabled) {
            enabledInfo = enabled;
            for (Entry<FileReportModule, ReportProgressPanel> entry : fileProgress.entrySet()) {
                fileModules.add(entry.getKey());
            }
        }
        
        @Override
        protected Integer doInBackground() throws Exception {
            for (FileReportModule module : fileModules) {
                ReportProgressPanel progress = fileProgress.get(module);
                if (progress.getStatus() != ReportStatus.CANCELED) {
                    progress.start();
                    progress.updateStatusLabel(
                            NbBundle.getMessage(this.getClass(), "ReportGenerator.progress.queryingDb.text"));
                }
            }
            
            List<AbstractFile> files = getFiles();
            int numFiles = files.size();
            for (FileReportModule module : fileModules) {
                module.startReport(reportPath);
                module.startTable(enabledInfo);
                fileProgress.get(module).setIndeterminate(false);
                fileProgress.get(module).setMaximumProgress(numFiles);
            }
            
            int i = 0;
            // Add files to report.
            for (AbstractFile file : files) {
                // Check to see if any reports have been cancelled.
                if (fileModules.isEmpty()) {
                    break;
                }
                // Remove cancelled reports, add files to report otherwise.
                Iterator<FileReportModule> iter = fileModules.iterator();
                while (iter.hasNext()) {
                    FileReportModule module = iter.next();
                    ReportProgressPanel progress = fileProgress.get(module);
                    if (progress.getStatus() == ReportStatus.CANCELED) {
                        iter.remove();
                    } else {
                        module.addRow(file, enabledInfo);
                        progress.increment();
                    }
                    
                    if ((i % 100) == 0) {
                        progress.updateStatusLabel(
                                NbBundle.getMessage(this.getClass(), "ReportGenerator.progress.processingFile.text",
                                                    file.getName()));
                    }
                }
                i++;
            }
            
            for (FileReportModule module : fileModules) {
                module.endTable();
                module.endReport();
                fileProgress.get(module).complete();
            }
            
            return 0;
        }
        
        /**
         * Get all files in the image.
         * @return 
         */
        private List<AbstractFile> getFiles() {
            List<AbstractFile> absFiles;
            try {
                SleuthkitCase skCase = Case.getCurrentCase().getSleuthkitCase();
                absFiles = skCase.findAllFilesWhere("NOT meta_type = 2");
                return absFiles;
            } catch (TskCoreException ex) {
                // TODO
                return Collections.<AbstractFile>emptyList();
            }
        }
        
        @Override
        protected void done() {
            try {
                get();
            } catch (InterruptedException | ExecutionException ex) {
                logger.log(Level.SEVERE, "failed to generate reports", ex);
            }
        }
    }
    
    /**
     * SwingWorker to run TableReportModules to report on blackboard artifacts, 
     * content tags, and blackboard artifact tags.
     */
    private class TableReportsWorker extends SwingWorker<Integer, Integer> {
        private List<TableReportModule> tableModules  = new ArrayList<>();
        private List<ARTIFACT_TYPE> artifactTypes  = new ArrayList<>();
        private HashSet<String> tagNamesFilter = new HashSet<>();
        
        private List<Content> images = new ArrayList<>();
        
        TableReportsWorker(Map<ARTIFACT_TYPE, Boolean> artifactTypeSelections, Map<String, Boolean> tagNameSelections) {
            // Get the report modules selected by the user.
            for (Entry<TableReportModule, ReportProgressPanel> entry : tableProgress.entrySet()) {
                tableModules.add(entry.getKey());
            }
            
            // Get the artifact types selected by the user.
            for (Entry<ARTIFACT_TYPE, Boolean> entry : artifactTypeSelections.entrySet()) {
                if (entry.getValue()) {
                    artifactTypes.add(entry.getKey());
                }
            }
            
            // Get the tag names selected by the user and make a tag names filter.
            if (null != tagNameSelections) {
                for (Entry<String, Boolean> entry : tagNameSelections.entrySet()) {
                    if (entry.getValue() == true) {
                        tagNamesFilter.add(entry.getKey());
                    }
                }
            }
        }

        @Override
        protected Integer doInBackground() throws Exception {
            // Start the progress indicators for each active TableReportModule.
            for (TableReportModule module : tableModules) {
                ReportProgressPanel progress = tableProgress.get(module);
                if (progress.getStatus() != ReportStatus.CANCELED) {
                    module.startReport(reportPath);
                    progress.start();
                    progress.setIndeterminate(false);
                    progress.setMaximumProgress(ARTIFACT_TYPE.values().length + 2); // +2 for content and blackboard artifact tags
                }
            }
                      
            
            // report on the blackboard results
            makeBlackboardArtifactTables();
            
            // report on the tagged files and artifacts
            makeContentTagsTables();
            makeBlackboardArtifactTagsTables();
            
            // report on the tagged images
            makeThumbnailTable();
            
            // finish progress, wrap up
            for (TableReportModule module : tableModules) {
                tableProgress.get(module).complete();
                module.endReport();
            }
            
            return 0;
        }
        
        /**
         * Generate the tables for the selected blackboard artifacts
         */
        private void makeBlackboardArtifactTables() {
            // Make a comment string describing the tag names filter in effect. 
            StringBuilder comment = new StringBuilder();
            if (!tagNamesFilter.isEmpty()) {
                comment.append(NbBundle.getMessage(this.getClass(), "ReportGenerator.artifactTable.taggedResults.text"));
                comment.append(makeCommaSeparatedList(tagNamesFilter));
            }            

            // Add a table to the report for every enabled blackboard artifact type.
            for (ARTIFACT_TYPE type : artifactTypes) {
                // Check for cancellaton.
                removeCancelledTableReportModules();
                if (tableModules.isEmpty()) {
                    return;
                }
<<<<<<< HEAD
                                                        
                for (TableReportModule module : tableModules) {
                    tableProgress.get(module).updateStatusLabel(
                            NbBundle.getMessage(this.getClass(), "ReportGenerator.progress.processing",
                                                type.getDisplayName()));
                }
                
                // Keyword hits and hashset hit artifacts get sepcial handling.                
=======
                
                Iterator<TableReportModule> iter = tableModules.iterator();
                while (iter.hasNext()) {
                    TableReportModule module = iter.next();
                    if (tableProgress.get(module).getStatus() == ReportStatus.CANCELED) {
                        iter.remove();
                    }
                }
                
                for (TableReportModule module : tableModules) {
                    tableProgress.get(module).updateStatusLabel("Now processing " + type.getDisplayName() + "...");  
                }
                
                // If the type is keyword hit or hashset hit, use the helper
>>>>>>> 4d13c780
                if (type.equals(ARTIFACT_TYPE.TSK_KEYWORD_HIT)) {
                    writeKeywordHits(tableModules, comment.toString(), tagNamesFilter);
                    continue;
                } else if (type.equals(ARTIFACT_TYPE.TSK_HASHSET_HIT)) {
                    writeHashsetHits(tableModules, comment.toString(), tagNamesFilter);
                    continue;
                }

                List<ArtifactData> unsortedArtifacts = getFilteredArtifacts(type, tagNamesFilter);
                
                if (unsortedArtifacts.isEmpty()) {
                    continue;
                }

                // The most efficient way to sort all the Artifacts is to add them to a List, and then
                // sort that List based off a Comparator. Adding to a TreeMap/Set/List sorts the list
                // each time an element is added, which adds unnecessary overhead if we only need it sorted once.
                Collections.sort(unsortedArtifacts);

                // Get the column headers appropriate for the artifact type.
                /* @@@ BC: Seems like a better design here would be to have a method that 
                 * takes in the artifact as an argument and returns the attributes. We then use that
                 * to make the headers and to make each row afterwards so that we don't have artifact-specific
                 * logic in both getArtifactTableCoumnHeaders and ArtifactData.getRow()
                 */
                List<String> columnHeaders = getArtifactTableColumnHeaders(type.getTypeID());
                if (columnHeaders == null) {
                    // @@@ Hack to prevent system from hanging.  Better solution is to merge all attributes into a single column or analyze the artifacts to find out how many are needed.
                    MessageNotifyUtil.Notify.show(
                            NbBundle.getMessage(this.getClass(), "ReportGenerator.msgShow.skippingArtType.title", type),
                            NbBundle.getMessage(this.getClass(), "ReportGenerator.msgShow.skippingArtType.msg"),
                            MessageNotifyUtil.MessageType.ERROR);
                    continue;
                }
                
<<<<<<< HEAD
                for (TableReportModule module : tableModules) {
                    module.startDataType(type.getDisplayName(), comment.toString());                                            
                    module.startTable(columnHeaders);                    
=======
                for (TableReportModule module : tableModules) {                  

                    // This is a temporary workaround to avoid modifying the TableReportModule interface.
                    if (module instanceof ReportHTML) {
                        ReportHTML htmlReportModule = (ReportHTML)module;
                        htmlReportModule.startDataType(type.getDisplayName(), comment.toString());                        
                        htmlReportModule.startTable(columnHeaders, type);
                    }
                    else if (module instanceof ReportExcel) {
                        ReportExcel excelReportModule = (ReportExcel)module;
                        excelReportModule.startDataType(type.getDisplayName(), comment.toString());                        
                        excelReportModule.startTable(columnHeaders);                    
                    }
                    else {
                        module.startDataType(type.getDisplayName());                        
                        module.startTable(columnHeaders);
                    }
>>>>>>> 4d13c780
                }
                
                boolean msgSent = false;    
                for(ArtifactData artifactData : unsortedArtifacts) {
                    // Add the row data to all of the reports.
                    for (TableReportModule module : tableModules) {
                        
                        // Get the row data for this type of artifact.
                        List<String> rowData = artifactData.getRow();
<<<<<<< HEAD
                        if (rowData.isEmpty()) {
=======
                        if (rowData == null) {
>>>>>>> 4d13c780
                            if (msgSent == false) {
                                MessageNotifyUtil.Notify.show(NbBundle.getMessage(this.getClass(),
                                                                                  "ReportGenerator.msgShow.skippingArtRow.title",
                                                                                  type),
                                                              NbBundle.getMessage(this.getClass(),
                                                                                  "ReportGenerator.msgShow.skippingArtRow.msg"),
                                                              MessageNotifyUtil.MessageType.ERROR);
                                msgSent = true;
                            }
                            continue;
                        }
                        
                        module.addRow(rowData);
                    }
                }
                // Finish up this data type
                for (TableReportModule module : tableModules) {
                    tableProgress.get(module).increment();
                    module.endTable();
                    module.endDataType();
                }
            }        
        }
        
        /**
         * Make table for tagged files
         */
        private void makeContentTagsTables() {
            // Check for cancellaton.
            removeCancelledTableReportModules();
            if (tableModules.isEmpty()) {
                return;
            }
                        
            // Get the content tags.
            List<ContentTag> tags;
            try {
                tags = Case.getCurrentCase().getServices().getTagsManager().getAllContentTags();
            }
            catch (TskCoreException ex) {
                logger.log(Level.SEVERE, "failed to get content tags", ex);
                return;
            }
                        
            // Tell the modules reporting on content tags is beginning.
            for (TableReportModule module : tableModules) {            
                // @@@ This casting is a tricky little workaround to allow the HTML report module to slip in a content hyperlink.
                // @@@ Alos Using the obsolete ARTIFACT_TYPE.TSK_TAG_FILE is also an expedient hack.
                tableProgress.get(module).updateStatusLabel(
                        NbBundle.getMessage(this.getClass(), "ReportGenerator.progress.processing",
                                            ARTIFACT_TYPE.TSK_TAG_FILE.getDisplayName()));
                ArrayList<String> columnHeaders = new ArrayList<>(Arrays.asList("File", "Tag", "Comment"));                
                StringBuilder comment = new StringBuilder();
                if (!tagNamesFilter.isEmpty()) {
                    comment.append(
                            NbBundle.getMessage(this.getClass(), "ReportGenerator.makeContTagTab.taggedFiles.msg"));
                    comment.append(makeCommaSeparatedList(tagNamesFilter));
                }            
                if (module instanceof ReportHTML) {
                    ReportHTML htmlReportModule = (ReportHTML)module;
                    htmlReportModule.startDataType(ARTIFACT_TYPE.TSK_TAG_FILE.getDisplayName(), comment.toString());                        
                    htmlReportModule.startContentTagsTable(columnHeaders); 
                }
                else {
                    module.startDataType(ARTIFACT_TYPE.TSK_TAG_FILE.getDisplayName(), comment.toString());                        
                    module.startTable(columnHeaders);
                }                
            }
                        
            // Give the modules the rows for the content tags. 
            for (ContentTag tag : tags) {
                // skip tags that we are not reporting on 
                if (passesTagNamesFilter(tag.getName().getDisplayName()) == false) {
                    continue;
                }
                
                String fileName;
                try {
                    fileName = tag.getContent().getUniquePath();
                } catch (TskCoreException ex) {
                    fileName = tag.getContent().getName();
                }
                
                ArrayList<String> rowData = new ArrayList<>(Arrays.asList(fileName, tag.getName().getDisplayName(), tag.getComment()));
                for (TableReportModule module : tableModules) {                                                                                       
                    // @@@ This casting is a tricky little workaround to allow the HTML report module to slip in a content hyperlink.
                    if (module instanceof ReportHTML) {
                        ReportHTML htmlReportModule = (ReportHTML)module;
                        htmlReportModule.addRowWithTaggedContentHyperlink(rowData, tag); 
                    }
                    else {      
                        module.addRow(rowData);
                    }                        
                }
                
                // see if it is for an image so that we later report on it
                checkIfTagHasImage(tag);
            }                
                
            // The the modules content tags reporting is ended.
            for (TableReportModule module : tableModules) {
                tableProgress.get(module).increment();
                module.endTable();
                module.endDataType();
            }            
        }
        
        @Override
        protected void done() {
            try {
                get();
            } catch (InterruptedException | ExecutionException ex) {
                logger.log(Level.SEVERE, "failed to generate reports", ex);
            }
        }
        
        /**
         * Generate the tables for the tagged artifacts
         */
        private void makeBlackboardArtifactTagsTables() {
            // Check for cancellaton.
            removeCancelledTableReportModules();
            if (tableModules.isEmpty()) {
                return;
            }
                        
            List<BlackboardArtifactTag> tags;
            try {
                tags = Case.getCurrentCase().getServices().getTagsManager().getAllBlackboardArtifactTags();
            }
            catch (TskCoreException ex) {
                logger.log(Level.SEVERE, "failed to get blackboard artifact tags", ex);
                return;
            }

            // Tell the modules reporting on blackboard artifact tags data type is beginning.
            // @@@ Using the obsolete ARTIFACT_TYPE.TSK_TAG_ARTIFACT is an expedient hack.
            for (TableReportModule module : tableModules) {
                tableProgress.get(module).updateStatusLabel(
                        NbBundle.getMessage(this.getClass(), "ReportGenerator.progress.processing",
                                            ARTIFACT_TYPE.TSK_TAG_ARTIFACT.getDisplayName()));
                StringBuilder comment = new StringBuilder();
                if (!tagNamesFilter.isEmpty()) {
                    comment.append(
                            NbBundle.getMessage(this.getClass(), "ReportGenerator.makeBbArtTagTab.taggedRes.msg"));
                    comment.append(makeCommaSeparatedList(tagNamesFilter));
                }                        
                module.startDataType(ARTIFACT_TYPE.TSK_TAG_ARTIFACT.getDisplayName(), comment.toString());  
                module.startTable(new ArrayList<>(Arrays.asList(
                        NbBundle.getMessage(this.getClass(), "ReportGenerator.tagTable.header.resultType"),
                        NbBundle.getMessage(this.getClass(), "ReportGenerator.tagTable.header.tag"),
                        NbBundle.getMessage(this.getClass(), "ReportGenerator.tagTable.header.comment"),
                        NbBundle.getMessage(this.getClass(), "ReportGenerator.tagTable.header.srcFile"))));
            }
                        
            // Give the modules the rows for the content tags. 
            for (BlackboardArtifactTag tag : tags) {
                if (passesTagNamesFilter(tag.getName().getDisplayName()) == false) {
                    continue;
                }
                
                List<String> row;
                for (TableReportModule module : tableModules) {
                    row = new ArrayList<>(Arrays.asList(tag.getArtifact().getArtifactTypeName(), tag.getName().getDisplayName(), tag.getComment(), tag.getContent().getName()));
                    module.addRow(row);
                }
                
                // check if the tag is an image that we should later make a thumbnail for
                checkIfTagHasImage(tag);
            }                

            // The the modules blackboard artifact tags reporting is ended.
            for (TableReportModule module : tableModules) {
                tableProgress.get(module).increment();
                module.endTable();
                module.endDataType();
            }            
        }     
        
        /**
         * Test if the user requested that this tag be reported on 
         * @param tagName
         * @return true if it should be reported on
         */
        private boolean passesTagNamesFilter(String tagName) {
            return tagNamesFilter.isEmpty() || tagNamesFilter.contains(tagName);
        }
        
        void removeCancelledTableReportModules() {
            Iterator<TableReportModule> iter = tableModules.iterator();
            while (iter.hasNext()) {
                TableReportModule module = iter.next();
                if (tableProgress.get(module).getStatus() == ReportStatus.CANCELED) {
                    iter.remove();
                }
            }            
        }

        /**
         * Make a report for the files that were previously found to
         * be images. 
         */
        private void makeThumbnailTable() {
            for (TableReportModule module : tableModules) {
                tableProgress.get(module).updateStatusLabel(
                        NbBundle.getMessage(this.getClass(), "ReportGenerator.progress.createdThumb.text"));
                
                if (module instanceof ReportHTML) {
                    ReportHTML htmlModule = (ReportHTML) module;
                    htmlModule.startDataType(
                            NbBundle.getMessage(this.getClass(), "ReportGenerator.thumbnailTable.name"),
                                             NbBundle.getMessage(this.getClass(), "ReportGenerator.thumbnailTable.desc"));
                    List<String> emptyHeaders = new ArrayList<>();
                    for (int i = 0; i < ReportHTML.THUMBNAIL_COLUMNS; i++) {
                        emptyHeaders.add("");
                    }
                    htmlModule.startTable(emptyHeaders);
                    
                    htmlModule.addThumbnailRows(images);
                    
                    htmlModule.endTable();
                    htmlModule.endDataType();
                }
            }
        }
        
        /**
         * Analyze artifact associated with tag and add to internal list if it is associated
         * with an image.   
         * @param artifactTag 
         */
        private void checkIfTagHasImage(BlackboardArtifactTag artifactTag) {
            AbstractFile file;
            try {
                file = Case.getCurrentCase().getSleuthkitCase().getAbstractFileById(artifactTag.getArtifact().getObjectID());
            } catch (TskCoreException ex) {
                logger.log(Level.WARNING, "Error while getting content from a blackboard artifact to report on.", ex);
                return;
            }
            checkIfFileIsImage(file);
        }
        
        /**
         * Analyze file that tag is associated with and determine if
         * it is an image and should have a thumbnail reported for it.
         * Images are added to internal list.
         * @param contentTag 
         */
        private void checkIfTagHasImage(ContentTag contentTag) {
            Content c = contentTag.getContent();
            if (c instanceof AbstractFile == false) {
                return;
            }
            checkIfFileIsImage((AbstractFile) c);
        }
            
        /**
         * If file is an image file, add it to the internal 'images' list.
         * @param file 
         */
        private void checkIfFileIsImage(AbstractFile file) {    
           
            if (file.isDir() ||
                file.getType() == TskData.TSK_DB_FILES_TYPE_ENUM.UNALLOC_BLOCKS ||
                file.getType() == TskData.TSK_DB_FILES_TYPE_ENUM.UNUSED_BLOCKS) {
                return;
            }
            
            if (ImageUtils.thumbnailSupported(file)) {
                images.add(file);
            }
        }
    }
        
    /// @@@ Should move the methods specific to TableReportsWorker into that scope.
    private Boolean failsTagFilter(HashSet<String> tagNames, HashSet<String> tagsNamesFilter) 
    {
        if (null == tagsNamesFilter || tagsNamesFilter.isEmpty()) {
            return false;
        }

        HashSet<String> filteredTagNames = new HashSet<>(tagNames);
        filteredTagNames.retainAll(tagsNamesFilter);
        return filteredTagNames.isEmpty();
    }
    
    /**
     * Get a List of the artifacts and data of the given type that pass the given Tag Filter.
     * 
     * @param type The artifact type to get
     * @param tagNamesFilter The tag names that should be included.
     * @return a list of the filtered tags.
     */
    private List<ArtifactData> getFilteredArtifacts(ARTIFACT_TYPE type, HashSet<String> tagNamesFilter) {
        List<ArtifactData> artifacts = new ArrayList<>();
        try {
             for (BlackboardArtifact artifact : skCase.getBlackboardArtifacts(type)) {
                 List<BlackboardArtifactTag> tags = Case.getCurrentCase().getServices().getTagsManager().getBlackboardArtifactTagsByArtifact(artifact);
                 HashSet<String> uniqueTagNames = new HashSet<>();
                 for (BlackboardArtifactTag tag : tags) {
                     uniqueTagNames.add(tag.getName().getDisplayName());
                 }
                 if(failsTagFilter(uniqueTagNames, tagNamesFilter)) {
                     continue;
                 }
                 try {
                     artifacts.add(new ArtifactData(artifact, skCase.getBlackboardAttributes(artifact), uniqueTagNames));
                 } catch (TskCoreException ex) {
                     logger.log(Level.SEVERE, "Failed to get Blackboard Attributes when generating report.", ex);
                 }
             }
         } 
         catch (TskCoreException ex) {
             logger.log(Level.SEVERE, "Failed to get Blackboard Artifacts when generating report.", ex);
         }
        return artifacts;
    }
            
    /**
     * Write the keyword hits to the provided TableReportModules.
     * @param tableModules modules to report on
     */
    @SuppressWarnings("deprecation")
    private void writeKeywordHits(List<TableReportModule> tableModules, String comment, HashSet<String> tagNamesFilter) {
        ResultSet listsRs = null;
        try {
            // Query for keyword lists
            listsRs = skCase.runQuery("SELECT att.value_text AS list " +
                                                "FROM blackboard_attributes AS att, blackboard_artifacts AS art " +
                                                "WHERE att.attribute_type_id = " + ATTRIBUTE_TYPE.TSK_SET_NAME.getTypeID() + " " +
                                                    "AND art.artifact_type_id = " + ARTIFACT_TYPE.TSK_KEYWORD_HIT.getTypeID() + " " +
                                                    "AND att.artifact_id = art.artifact_id " + 
                                                "GROUP BY list");
            List<String> lists = new ArrayList<>();
            while(listsRs.next()) {
                String list = listsRs.getString("list");
                if(list.isEmpty()) {
                    list = NbBundle.getMessage(this.getClass(), "ReportGenerator.writeKwHits.userSrchs");
                }
                lists.add(list);
            }
            
            // Make keyword data type and give them set index
            for (TableReportModule module : tableModules) {
                module.startDataType(ARTIFACT_TYPE.TSK_KEYWORD_HIT.getDisplayName(), comment);
                module.addSetIndex(lists);
                tableProgress.get(module).updateStatusLabel(
                        NbBundle.getMessage(this.getClass(), "ReportGenerator.progress.processing",
                                            ARTIFACT_TYPE.TSK_KEYWORD_HIT.getDisplayName()));
            }
        }
        catch (SQLException ex) {
            logger.log(Level.SEVERE, "Failed to query keyword lists.", ex);
        } finally {
            if (listsRs != null) {
                try {
                    skCase.closeRunQuery(listsRs);
                } catch (SQLException ex) {
                }
            }
        }
        
        ResultSet rs = null;
        try {
            // Query for keywords
            rs = skCase.runQuery("SELECT art.artifact_id, art.obj_id, att1.value_text AS keyword, att2.value_text AS preview, att3.value_text AS list, f.name AS name " +
                                           "FROM blackboard_artifacts AS art, blackboard_attributes AS att1, blackboard_attributes AS att2, blackboard_attributes AS att3, tsk_files AS f " +
                                           "WHERE (att1.artifact_id = art.artifact_id) " +
                                                 "AND (att2.artifact_id = art.artifact_id) " + 
                                                 "AND (att3.artifact_id = art.artifact_id) " + 
                                                 "AND (f.obj_id = art.obj_id) " +
                                                 "AND (att1.attribute_type_id = " + ATTRIBUTE_TYPE.TSK_KEYWORD.getTypeID() + ") " +
                                                 "AND (att2.attribute_type_id = " + ATTRIBUTE_TYPE.TSK_KEYWORD_PREVIEW.getTypeID() + ") " +
                                                 "AND (att3.attribute_type_id = " + ATTRIBUTE_TYPE.TSK_SET_NAME.getTypeID() + ") " +
                                                 "AND (art.artifact_type_id = " + ARTIFACT_TYPE.TSK_KEYWORD_HIT.getTypeID() + ") " +
                                           "ORDER BY list, keyword, name");
            String currentKeyword = "";
            String currentList = "";
            while (rs.next()) {
                // Check to see if all the TableReportModules have been canceled
                if (tableModules.isEmpty()) {
                    break;
                }
                Iterator<TableReportModule> iter = tableModules.iterator();
                while (iter.hasNext()) {
                    TableReportModule module = iter.next();
                    if (tableProgress.get(module).getStatus() == ReportStatus.CANCELED) {
                        iter.remove();
                    }
                }
 
               // Get any tags that associated with this artifact and apply the tag filter.
               HashSet<String> uniqueTagNames = new HashSet<>();
               ResultSet tagNameRows = skCase.runQuery("SELECT display_name FROM tag_names WHERE artifact_id = " + rs.getLong("artifact_id"));
               while (tagNameRows.next()) {
                   uniqueTagNames.add(tagNameRows.getString("display_name"));
               }
               if(failsTagFilter(uniqueTagNames, tagNamesFilter)) {
                   continue;
               }                    
               String tagsList = makeCommaSeparatedList(uniqueTagNames);
                                                        
                Long objId = rs.getLong("obj_id");
                String keyword = rs.getString("keyword");
                String preview = rs.getString("preview");
                String list = rs.getString("list");
                String uniquePath = "";

                 try {
                    uniquePath = skCase.getAbstractFileById(objId).getUniquePath();
                } catch (TskCoreException ex) {
                    logger.log(Level.WARNING, "Failed to get Abstract File by ID.", ex);
                }

                // If the lists aren't the same, we've started a new list
                if((!list.equals(currentList) && !list.isEmpty()) || (list.isEmpty() && !currentList.equals(
                        NbBundle.getMessage(this.getClass(), "ReportGenerator.writeKwHits.userSrchs")))) {
                    if(!currentList.isEmpty()) {
                        for (TableReportModule module : tableModules) {
                            module.endTable();
                            module.endSet();
                        }
                    }
                    currentList = list.isEmpty() ? NbBundle
                            .getMessage(this.getClass(), "ReportGenerator.writeKwHits.userSrchs") : list;
                    currentKeyword = ""; // reset the current keyword because it's a new list
                    for (TableReportModule module : tableModules) {
                        module.startSet(currentList);
                        tableProgress.get(module).updateStatusLabel(
                                NbBundle.getMessage(this.getClass(), "ReportGenerator.progress.processingList",
                                                    ARTIFACT_TYPE.TSK_KEYWORD_HIT.getDisplayName(), currentList));
                    }
                }
                if (!keyword.equals(currentKeyword)) {
                    if(!currentKeyword.equals("")) {
                        for (TableReportModule module : tableModules) {
                            module.endTable();
                        }
                    }
                    currentKeyword = keyword;
                    for (TableReportModule module : tableModules) {
                        module.addSetElement(currentKeyword);
                        module.startTable(getArtifactTableColumnHeaders(ARTIFACT_TYPE.TSK_KEYWORD_HIT.getTypeID()));
                    }
                }
                
                String previewreplace = EscapeUtil.escapeHtml(preview);
                for (TableReportModule module : tableModules) {
                    module.addRow(Arrays.asList(new String[] {previewreplace.replaceAll("<!", ""), uniquePath, tagsList}));
                }
            }
            
            // Finish the current data type
            for (TableReportModule module : tableModules) {
                tableProgress.get(module).increment();
                module.endDataType();
            }
        } catch (SQLException ex) {
            logger.log(Level.SEVERE, "Failed to query keywords.", ex);
        } finally {
            if (rs != null) {
                try {
                    skCase.closeRunQuery(rs);
                } catch (SQLException ex) {
                }
            }
        }
    }
    
    /**
     * Write the hash set hits to the provided TableReportModules.
     * @param tableModules modules to report on
     */
    @SuppressWarnings("deprecation")
    private void writeHashsetHits(List<TableReportModule> tableModules,  String comment, HashSet<String> tagNamesFilter) {
        ResultSet listsRs = null;
        try {
            // Query for hashsets
            listsRs = skCase.runQuery("SELECT att.value_text AS list " +
                                                "FROM blackboard_attributes AS att, blackboard_artifacts AS art " +
                                                "WHERE att.attribute_type_id = " + ATTRIBUTE_TYPE.TSK_SET_NAME.getTypeID() + " " +
                                                    "AND art.artifact_type_id = " + ARTIFACT_TYPE.TSK_HASHSET_HIT.getTypeID() + " " +
                                                    "AND att.artifact_id = art.artifact_id " + 
                                                "GROUP BY list");
            List<String> lists = new ArrayList<>();
            while(listsRs.next()) {
                lists.add(listsRs.getString("list"));
            }
            
            for (TableReportModule module : tableModules) {
                module.startDataType(ARTIFACT_TYPE.TSK_HASHSET_HIT.getDisplayName(), comment);
                module.addSetIndex(lists);
                tableProgress.get(module).updateStatusLabel(
                        NbBundle.getMessage(this.getClass(), "ReportGenerator.progress.processing",
                                            ARTIFACT_TYPE.TSK_HASHSET_HIT.getDisplayName()));
            }
        } catch (SQLException ex) {        
            logger.log(Level.SEVERE, "Failed to query hashset lists.", ex);
        } finally {
            if (listsRs != null) {
                try {
                    skCase.closeRunQuery(listsRs);
                } catch (SQLException ex) {
                }
            }
        }
        
        ResultSet rs = null;
        try {
            // Query for hashset hits
            rs = skCase.runQuery("SELECT art.artifact_id, art.obj_id, att.value_text AS setname, f.name AS name, f.size AS size " +
                                           "FROM blackboard_artifacts AS art, blackboard_attributes AS att, tsk_files AS f " +
                                           "WHERE (att.artifact_id = art.artifact_id) " +
                                                 "AND (f.obj_id = art.obj_id) " +
                                                 "AND (att.attribute_type_id = " + ATTRIBUTE_TYPE.TSK_SET_NAME.getTypeID() + ") " +
                                                 "AND (art.artifact_type_id = " + ARTIFACT_TYPE.TSK_HASHSET_HIT.getTypeID() + ") " +
                                           "ORDER BY setname, name, size");
            String currentSet = "";
            while (rs.next()) {
                // Check to see if all the TableReportModules have been canceled
                if (tableModules.isEmpty()) {
                    break;
                }
                Iterator<TableReportModule> iter = tableModules.iterator();
                while (iter.hasNext()) {
                    TableReportModule module = iter.next();
                    if (tableProgress.get(module).getStatus() == ReportStatus.CANCELED) {
                        iter.remove();
                    }
                }
                
                // Get any tags that associated with this artifact and apply the tag filter.
                HashSet<String> uniqueTagNames = new HashSet<>();
                ResultSet tagNameRows = skCase.runQuery("SELECT display_name FROM tag_names WHERE artifact_id = " + rs.getLong("artifact_id"));
                while (tagNameRows.next()) {
                    uniqueTagNames.add(tagNameRows.getString("display_name"));
                }
                if(failsTagFilter(uniqueTagNames, tagNamesFilter)) {
                    continue;
                }                    
                String tagsList = makeCommaSeparatedList(uniqueTagNames);
                                                                        
                Long objId = rs.getLong("obj_id");
                String set = rs.getString("setname");
                String size = rs.getString("size");
                String uniquePath = "";
                
                try {
                    uniquePath = skCase.getAbstractFileById(objId).getUniquePath();
                } catch (TskCoreException ex) {
                    logger.log(Level.WARNING, "Failed to get Abstract File from ID.", ex);
                }

                // If the sets aren't the same, we've started a new set
                if(!set.equals(currentSet)) {
                    if(!currentSet.isEmpty()) {
                        for (TableReportModule module : tableModules) {
                            module.endTable();
                            module.endSet();
                        }
                    }
                    currentSet = set;
                    for (TableReportModule module : tableModules) {
                        module.startSet(currentSet);
                        module.startTable(getArtifactTableColumnHeaders(ARTIFACT_TYPE.TSK_HASHSET_HIT.getTypeID()));
                        tableProgress.get(module).updateStatusLabel(
                                NbBundle.getMessage(this.getClass(), "ReportGenerator.progress.processingList",
                                                    ARTIFACT_TYPE.TSK_HASHSET_HIT.getDisplayName(), currentSet));
                    }
                }
                
                // Add a row for this hit to every module
                for (TableReportModule module : tableModules) {
                    module.addRow(Arrays.asList(new String[] {uniquePath, size, tagsList}));
                }
            }
            
            // Finish the current data type
            for (TableReportModule module : tableModules) {
                tableProgress.get(module).increment();
                module.endDataType();
            }
        } catch (SQLException ex) {
            logger.log(Level.SEVERE, "Failed to query hashsets hits.", ex);
        } finally {
            if (rs != null) {
                try {
                    skCase.closeRunQuery(rs);
                } catch (SQLException ex) {
                }
            }
        }
    }
        
    /**
     * For a given artifact type ID, return the list of the row titles we're reporting on.
     * 
     * @param artifactTypeId artifact type ID
     * @return List<String> row titles
     */
    private List<String> getArtifactTableColumnHeaders(int artifactTypeId) {
        ArrayList<String> columnHeaders;

        BlackboardArtifact.ARTIFACT_TYPE type = BlackboardArtifact.ARTIFACT_TYPE.fromID(artifactTypeId);        
        switch (type) {
            case TSK_WEB_BOOKMARK:
                columnHeaders = new ArrayList<>(Arrays.asList(new String[] {
                        NbBundle.getMessage(this.getClass(), "ReportGenerator.artTableColHdr.url"),
                        NbBundle.getMessage(this.getClass(), "ReportGenerator.artTableColHdr.title"),
                        NbBundle.getMessage(this.getClass(), "ReportGenerator.artTableColHdr.dateCreated"),
                        NbBundle.getMessage(this.getClass(), "ReportGenerator.artTableColHdr.program"),
                        NbBundle.getMessage(this.getClass(), "ReportGenerator.artTableColHdr.srcFile")}));
                break;
            case TSK_WEB_COOKIE: 
                columnHeaders = new ArrayList<>(Arrays.asList(new String[] {
                        NbBundle.getMessage(this.getClass(), "ReportGenerator.artTableColHdr.url"),
                        NbBundle.getMessage(this.getClass(), "ReportGenerator.artTableColHdr.dateTime"),
                        NbBundle.getMessage(this.getClass(), "ReportGenerator.artTableColHdr.name"),
                        NbBundle.getMessage(this.getClass(), "ReportGenerator.artTableColHdr.value"),
                        NbBundle.getMessage(this.getClass(), "ReportGenerator.artTableColHdr.program"),
                        NbBundle.getMessage(this.getClass(), "ReportGenerator.artTableColHdr.srcFile")}));
                break;
            case TSK_WEB_HISTORY: 
                columnHeaders = new ArrayList<>(Arrays.asList(new String[] {
                        NbBundle.getMessage(this.getClass(), "ReportGenerator.artTableColHdr.url"),
                        NbBundle.getMessage(this.getClass(), "ReportGenerator.artTableColHdr.dateAccessed"),
                        NbBundle.getMessage(this.getClass(), "ReportGenerator.artTableColHdr.referrer"),
                        NbBundle.getMessage(this.getClass(), "ReportGenerator.artTableColHdr.title"),
                        NbBundle.getMessage(this.getClass(), "ReportGenerator.artTableColHdr.program"),
                        NbBundle.getMessage(this.getClass(), "ReportGenerator.artTableColHdr.srcFile")}));
                break;
            case TSK_WEB_DOWNLOAD: 
                columnHeaders = new ArrayList<>(Arrays.asList(new String[] {
                        NbBundle.getMessage(this.getClass(), "ReportGenerator.artTableColHdr.dest"),
                        NbBundle.getMessage(this.getClass(), "ReportGenerator.artTableColHdr.sourceUrl"),
                        NbBundle.getMessage(this.getClass(), "ReportGenerator.artTableColHdr.dateAccessed"),
                        NbBundle.getMessage(this.getClass(), "ReportGenerator.artTableColHdr.program"),
                        NbBundle.getMessage(this.getClass(), "ReportGenerator.artTableColHdr.srcFile")}));
                break;
            case TSK_RECENT_OBJECT: 
                columnHeaders = new ArrayList<>(Arrays.asList(new String[] {
                        NbBundle.getMessage(this.getClass(), "ReportGenerator.artTableColHdr.path"),
                        NbBundle.getMessage(this.getClass(), "ReportGenerator.artTableColHdr.dateTime"),
                        NbBundle.getMessage(this.getClass(), "ReportGenerator.artTableColHdr.srcFile")}));
                break;
            case TSK_INSTALLED_PROG: 
                columnHeaders = new ArrayList<>(Arrays.asList(new String[] {
                        NbBundle.getMessage(this.getClass(), "ReportGenerator.artTableColHdr.progName"),
                        NbBundle.getMessage(this.getClass(), "ReportGenerator.artTableColHdr.instDateTime"),
                        NbBundle.getMessage(this.getClass(), "ReportGenerator.artTableColHdr.srcFile")}));
                break;
            case TSK_KEYWORD_HIT: 
                columnHeaders = new ArrayList<>(Arrays.asList(new String[] {
                        NbBundle.getMessage(this.getClass(), "ReportGenerator.artTableColHdr.preview"),
                        NbBundle.getMessage(this.getClass(), "ReportGenerator.artTableColHdr.srcFile")}));
                break;
            case TSK_HASHSET_HIT: 
                columnHeaders = new ArrayList<>(Arrays.asList(new String[] {
                        NbBundle.getMessage(this.getClass(), "ReportGenerator.artTableColHdr.file"),
                        NbBundle.getMessage(this.getClass(), "ReportGenerator.artTableColHdr.size")}));
                break;
            case TSK_DEVICE_ATTACHED: 
                columnHeaders = new ArrayList<>(Arrays.asList(new String[] {
                        NbBundle.getMessage(this.getClass(), "ReportGenerator.artTableColHdr.name"),
                        NbBundle.getMessage(this.getClass(), "ReportGenerator.artTableColHdr.deviceId"),
                        NbBundle.getMessage(this.getClass(), "ReportGenerator.artTableColHdr.dateTime"),
                        NbBundle.getMessage(this.getClass(), "ReportGenerator.artTableColHdr.srcFile")}));
                break;
            case TSK_WEB_SEARCH_QUERY: 
                columnHeaders = new ArrayList<>(Arrays.asList(new String[] {
                        NbBundle.getMessage(this.getClass(), "ReportGenerator.artTableColHdr.text"),
                        NbBundle.getMessage(this.getClass(), "ReportGenerator.artTableColHdr.domain"),
                        NbBundle.getMessage(this.getClass(), "ReportGenerator.artTableColHdr.dateAccessed"),
                        NbBundle.getMessage(this.getClass(), "ReportGenerator.artTableColHdr.progName"),
                        NbBundle.getMessage(this.getClass(), "ReportGenerator.artTableColHdr.srcFile")}));
                break;
            case TSK_METADATA_EXIF: 
                columnHeaders = new ArrayList<>(Arrays.asList(new String[] {
                        NbBundle.getMessage(this.getClass(), "ReportGenerator.artTableColHdr.dateTaken"),
                        NbBundle.getMessage(this.getClass(), "ReportGenerator.artTableColHdr.devManufacturer"),
                        NbBundle.getMessage(this.getClass(), "ReportGenerator.artTableColHdr.devModel"),
                        NbBundle.getMessage(this.getClass(), "ReportGenerator.artTableColHdr.latitude"),
                        NbBundle.getMessage(this.getClass(), "ReportGenerator.artTableColHdr.longitude"),
                        NbBundle.getMessage(this.getClass(), "ReportGenerator.artTableColHdr.srcFile")}));
                break;
            case TSK_CONTACT: 
                columnHeaders = new ArrayList<>(Arrays.asList(new String[] {
                        NbBundle.getMessage(this.getClass(), "ReportGenerator.artTableColHdr.personName"),
                        NbBundle.getMessage(this.getClass(), "ReportGenerator.artTableColHdr.phoneNumber"),
                        NbBundle.getMessage(this.getClass(), "ReportGenerator.artTableColHdr.phoneNumHome"),
                        NbBundle.getMessage(this.getClass(), "ReportGenerator.artTableColHdr.phoneNumOffice"),
                        NbBundle.getMessage(this.getClass(), "ReportGenerator.artTableColHdr.phoneNumMobile"),
                        NbBundle.getMessage(this.getClass(), "ReportGenerator.artTableColHdr.email"),
                        NbBundle.getMessage(this.getClass(), "ReportGenerator.artTableColHdr.srcFile")  }));
                break;
            case TSK_MESSAGE: 
                columnHeaders = new ArrayList<>(Arrays.asList(new String[] {
                        NbBundle.getMessage(this.getClass(), "ReportGenerator.artTableColHdr.msgType"),
                        NbBundle.getMessage(this.getClass(), "ReportGenerator.artTableColHdr.direction"),
                        NbBundle.getMessage(this.getClass(), "ReportGenerator.artTableColHdr.dateTime"),
                        NbBundle.getMessage(this.getClass(), "ReportGenerator.artTableColHdr.fromPhoneNum"),
                        NbBundle.getMessage(this.getClass(), "ReportGenerator.artTableColHdr.fromEmail"),
                        NbBundle.getMessage(this.getClass(), "ReportGenerator.artTableColHdr.toPhoneNum"),
                        NbBundle.getMessage(this.getClass(), "ReportGenerator.artTableColHdr.toEmail"),
                        NbBundle.getMessage(this.getClass(), "ReportGenerator.artTableColHdr.subject"),
                        NbBundle.getMessage(this.getClass(), "ReportGenerator.artTableColHdr.text"),
                        NbBundle.getMessage(this.getClass(), "ReportGenerator.artTableColHdr.srcFile")  }));
                break;
            case TSK_CALLLOG:
                columnHeaders = new ArrayList<>(Arrays.asList(new String[] {
                        NbBundle.getMessage(this.getClass(), "ReportGenerator.artTableColHdr.personName"),
                        NbBundle.getMessage(this.getClass(), "ReportGenerator.artTableColHdr.phoneNumber"),
                        NbBundle.getMessage(this.getClass(), "ReportGenerator.artTableColHdr.dateTime"),
                        NbBundle.getMessage(this.getClass(), "ReportGenerator.artTableColHdr.direction"),
                        NbBundle.getMessage(this.getClass(), "ReportGenerator.artTableColHdr.srcFile")  }));
                break;
            case TSK_CALENDAR_ENTRY:
                columnHeaders = new ArrayList<>(Arrays.asList(new String[] {
                        NbBundle.getMessage(this.getClass(), "ReportGenerator.artTableColHdr.calendarEntryType"),
                        NbBundle.getMessage(this.getClass(), "ReportGenerator.artTableColHdr.description"),
                        NbBundle.getMessage(this.getClass(), "ReportGenerator.artTableColHdr.startDateTime"),
                        NbBundle.getMessage(this.getClass(), "ReportGenerator.artTableColHdr.endDateTime"),
                        NbBundle.getMessage(this.getClass(), "ReportGenerator.artTableColHdr.location"),
                        NbBundle.getMessage(this.getClass(), "ReportGenerator.artTableColHdr.srcFile")  }));
                break;
            case TSK_SPEED_DIAL_ENTRY:
                columnHeaders = new ArrayList<>(Arrays.asList(new String[] {
                        NbBundle.getMessage(this.getClass(), "ReportGenerator.artTableColHdr.shortCut"),
                        NbBundle.getMessage(this.getClass(), "ReportGenerator.artTableColHdr.personName"),
                        NbBundle.getMessage(this.getClass(), "ReportGenerator.artTableColHdr.phoneNumber"),
                        NbBundle.getMessage(this.getClass(), "ReportGenerator.artTableColHdr.srcFile")  }));
                break;
            case TSK_BLUETOOTH_PAIRING:
                columnHeaders = new ArrayList<>(Arrays.asList(new String[] {
                        NbBundle.getMessage(this.getClass(), "ReportGenerator.artTableColHdr.deviceName"),
                        NbBundle.getMessage(this.getClass(), "ReportGenerator.artTableColHdr.deviceAddress"),
                        NbBundle.getMessage(this.getClass(), "ReportGenerator.artTableColHdr.dateTime"),
                        NbBundle.getMessage(this.getClass(), "ReportGenerator.artTableColHdr.srcFile")  }));
                break;
            case TSK_GPS_TRACKPOINT:
                 columnHeaders = new ArrayList<>(Arrays.asList(new String[] {
                         NbBundle.getMessage(this.getClass(), "ReportGenerator.artTableColHdr.latitude"),
                         NbBundle.getMessage(this.getClass(), "ReportGenerator.artTableColHdr.longitude"),
                         NbBundle.getMessage(this.getClass(), "ReportGenerator.artTableColHdr.altitude"),
                         NbBundle.getMessage(this.getClass(), "ReportGenerator.artTableColHdr.name"),
                         NbBundle.getMessage(this.getClass(), "ReportGenerator.artTableColHdr.locationAddress"),
                         NbBundle.getMessage(this.getClass(), "ReportGenerator.artTableColHdr.dateTime"),
                         NbBundle.getMessage(this.getClass(), "ReportGenerator.artTableColHdr.srcFile")  }));
                break;
            case TSK_GPS_BOOKMARK:
                 columnHeaders = new ArrayList<>(Arrays.asList(new String[] {
                         NbBundle.getMessage(this.getClass(), "ReportGenerator.artTableColHdr.latitude"),
                         NbBundle.getMessage(this.getClass(), "ReportGenerator.artTableColHdr.longitude"),
                         NbBundle.getMessage(this.getClass(), "ReportGenerator.artTableColHdr.altitude"),
                         NbBundle.getMessage(this.getClass(), "ReportGenerator.artTableColHdr.name"),
                         NbBundle.getMessage(this.getClass(), "ReportGenerator.artTableColHdr.locationAddress"),
                         NbBundle.getMessage(this.getClass(), "ReportGenerator.artTableColHdr.dateTime"),
                         NbBundle.getMessage(this.getClass(), "ReportGenerator.artTableColHdr.srcFile")  }));
                break;
            case TSK_GPS_LAST_KNOWN_LOCATION:
                 columnHeaders = new ArrayList<>(Arrays.asList(new String[] {
                         NbBundle.getMessage(this.getClass(), "ReportGenerator.artTableColHdr.latitude"),
                         NbBundle.getMessage(this.getClass(), "ReportGenerator.artTableColHdr.longitude"),
                         NbBundle.getMessage(this.getClass(), "ReportGenerator.artTableColHdr.altitude"),
                         NbBundle.getMessage(this.getClass(), "ReportGenerator.artTableColHdr.name"),
                         NbBundle.getMessage(this.getClass(), "ReportGenerator.artTableColHdr.locationAddress"),
                         NbBundle.getMessage(this.getClass(), "ReportGenerator.artTableColHdr.dateTime"),
                         NbBundle.getMessage(this.getClass(), "ReportGenerator.artTableColHdr.srcFile")  }));
                break;
            case TSK_GPS_SEARCH:
                 columnHeaders = new ArrayList<>(Arrays.asList(new String[] {
                         NbBundle.getMessage(this.getClass(), "ReportGenerator.artTableColHdr.latitude"),
                         NbBundle.getMessage(this.getClass(), "ReportGenerator.artTableColHdr.longitude"),
                         NbBundle.getMessage(this.getClass(), "ReportGenerator.artTableColHdr.altitude"),
                         NbBundle.getMessage(this.getClass(), "ReportGenerator.artTableColHdr.name"),
                         NbBundle.getMessage(this.getClass(), "ReportGenerator.artTableColHdr.locationAddress"),
                         NbBundle.getMessage(this.getClass(), "ReportGenerator.artTableColHdr.dateTime"),
                         NbBundle.getMessage(this.getClass(), "ReportGenerator.artTableColHdr.srcFile")  }));
                break;
            case TSK_SERVICE_ACCOUNT:
                 columnHeaders = new ArrayList<>(Arrays.asList(new String[] {
                         NbBundle.getMessage(this.getClass(), "ReportGenerator.artTableColHdr.category"),
                         NbBundle.getMessage(this.getClass(), "ReportGenerator.artTableColHdr.userId"),
                         NbBundle.getMessage(this.getClass(), "ReportGenerator.artTableColHdr.password"),
                         NbBundle.getMessage(this.getClass(), "ReportGenerator.artTableColHdr.personName"),
                         NbBundle.getMessage(this.getClass(), "ReportGenerator.artTableColHdr.appName"),
                         NbBundle.getMessage(this.getClass(), "ReportGenerator.artTableColHdr.url"),
                         NbBundle.getMessage(this.getClass(), "ReportGenerator.artTableColHdr.appPath"),
                         NbBundle.getMessage(this.getClass(), "ReportGenerator.artTableColHdr.description"),
                         NbBundle.getMessage(this.getClass(), "ReportGenerator.artTableColHdr.replytoAddress"),
                         NbBundle.getMessage(this.getClass(), "ReportGenerator.artTableColHdr.mailServer"),
                         NbBundle.getMessage(this.getClass(), "ReportGenerator.artTableColHdr.srcFile") }));
                break;
            case TSK_TOOL_OUTPUT: 
                columnHeaders = new ArrayList<>(Arrays.asList(new String[] {
                        NbBundle.getMessage(this.getClass(), "ReportGenerator.artTableColHdr.progName"),
                        NbBundle.getMessage(this.getClass(), "ReportGenerator.artTableColHdr.text"),
                        NbBundle.getMessage(this.getClass(), "ReportGenerator.artTableColHdr.srcFile")}));
                break;
            case TSK_ENCRYPTION_DETECTED:
                columnHeaders = new ArrayList<>(Arrays.asList(new String[] {
                        NbBundle.getMessage(this.getClass(), "ReportGenerator.artTableColHdr.name"),
                        NbBundle.getMessage(this.getClass(), "ReportGenerator.artTableColHdr.srcFile")}));
                break;
            default:
                return null;
        }
        columnHeaders.add(NbBundle.getMessage(this.getClass(), "ReportGenerator.artTableColHdr.tags"));
        
        return columnHeaders;
    }
    
    /**
     * Map all BlackboardAttributes' values in a list of BlackboardAttributes to each attribute's attribute
     * type ID, using module's dateToString method for date/time conversions if a module is supplied.
     * 
     * @param attList list of BlackboardAttributes to be mapped
     * @param module the TableReportModule the mapping is for
     * @return Map<Integer, String> of the BlackboardAttributes mapped to their attribute type ID
     */
    public Map<Integer, String> getMappedAttributes(List<BlackboardAttribute> attList, TableReportModule... module) {
        Map<Integer, String> attributes = new HashMap<>();
        int size = ATTRIBUTE_TYPE.values().length;
        for (int n = 0; n <= size; n++) {
            attributes.put(n, "");
        }
        for (BlackboardAttribute tempatt : attList) {
            String value = "";
            Integer type = tempatt.getAttributeTypeID();
            if (type.equals(ATTRIBUTE_TYPE.TSK_DATETIME.getTypeID()) || 
                type.equals(ATTRIBUTE_TYPE.TSK_DATETIME_ACCESSED.getTypeID()) ||
                type.equals(ATTRIBUTE_TYPE.TSK_DATETIME_CREATED.getTypeID()) ||
                type.equals(ATTRIBUTE_TYPE.TSK_DATETIME_MODIFIED.getTypeID()) ||
                type.equals(ATTRIBUTE_TYPE.TSK_DATETIME_SENT.getTypeID()) ||
                type.equals(ATTRIBUTE_TYPE.TSK_DATETIME_RCVD.getTypeID()) ||
                type.equals(ATTRIBUTE_TYPE.TSK_DATETIME_START.getTypeID()) ||
                type.equals(ATTRIBUTE_TYPE.TSK_DATETIME_END.getTypeID())
                    ) {
                if (module.length > 0) {
                    value = module[0].dateToString(tempatt.getValueLong());
                } else {
                    SimpleDateFormat sdf = new java.text.SimpleDateFormat("yyyy/MM/dd HH:mm:ss");
                    value = sdf.format(new java.util.Date((tempatt.getValueLong() * 1000)));
                }
            } else if(type.equals(ATTRIBUTE_TYPE.TSK_GEO_LATITUDE.getTypeID()) ||
                    type.equals(ATTRIBUTE_TYPE.TSK_GEO_LONGITUDE.getTypeID()) ||
                    type.equals(ATTRIBUTE_TYPE.TSK_GEO_ALTITUDE.getTypeID())) {
                value = Double.toString(tempatt.getValueDouble());
            } else {
                value = tempatt.getValueString();
            }
            if (value == null) {
                value = "";
            }
            value = EscapeUtil.escapeHtml(value);
            attributes.put(type, value);
        }
        return attributes;
    }
    
    /**
     * Converts a collection of strings into a single string of comma-separated items
     * 
     * @param items A collection of strings
     * @return A string of comma-separated items 
     */
    private String makeCommaSeparatedList(Collection<String> items) {
        String list = "";
        for (Iterator<String> iterator = items.iterator(); iterator.hasNext(); ) {
            list += iterator.next() + (iterator.hasNext() ? ", " : "");
        }
        return list;
    }
    
    /**
     * Given a tsk_file's obj_id, return the unique path of that file.
     * 
     * @param objId tsk_file obj_id
     * @return String unique path
     */
    private String getFileUniquePath(long objId) {
        try {
            return skCase.getAbstractFileById(objId).getUniquePath();
        } catch (TskCoreException ex) {
            logger.log(Level.WARNING, "Failed to get Abstract File by ID.", ex);
        }
        return "";
    }
<<<<<<< HEAD

=======
    
    /**
     * Given a tsk_file's obj_id, return the name of that file.
     * 
     * @param objId tsk_file obj_id
     * @return String name
     */
    private String getFileName(long objId) {
        try {
            return skCase.getAbstractFileById(objId).getName();
        } catch (TskCoreException ex) {
            logger.log(Level.WARNING, "Failed to get Abstract File by ID.", ex);
        }
        return "";
    }
    
    /**
     * Return the file associated with a tsk_file obj_id.
     * 
     * @param objId tsk_file obj_id
     * @return AbstractFile associated with objId
     */
    private AbstractFile getAbstractFile(long objId) {
        try {
            return skCase.getAbstractFileById(objId);
        } catch (TskCoreException ex) {
            logger.log(Level.WARNING, "Failed to get Abstract File by ID.", ex);
        }
        return null;
    }
    
>>>>>>> 4d13c780
    /**
     * Container class that holds data about an Artifact to eliminate duplicate
     * calls to the Sleuthkit database.
     */
    private class ArtifactData implements Comparable<ArtifactData> {
        private BlackboardArtifact artifact;
        private List<BlackboardAttribute> attributes;
        private HashSet<String> tags;
        private List<String> rowData = null;
        
        ArtifactData(BlackboardArtifact artifact, List<BlackboardAttribute> attrs, HashSet<String> tags) {
            this.artifact = artifact;
            this.attributes = attrs;
            this.tags = tags;
        }
        
        public BlackboardArtifact getArtifact() { return artifact; }
        
        public List<BlackboardAttribute> getAttributes() { return attributes; }
        
        public HashSet<String> getTags() { return tags; }
        
        public long getArtifactID() { return artifact.getArtifactID(); }
        
        public long getObjectID() { return artifact.getObjectID(); }

        
        /**
         * Compares ArtifactData objects by the first attribute they have in
         * common in their List<BlackboardAttribute>. 
         * 
         * If all attributes are the same, they are assumed duplicates and are
         * compared by their artifact id. Should only be used with attributes
         * of the same type.
         */
        @Override
        public int compareTo(ArtifactData otherArtifactData) {
            List<String> thisRow = getRow();
            List<String> otherRow = otherArtifactData.getRow();
            for (int i = 0; i < thisRow.size(); i++) {
                int compare = thisRow.get(i).compareTo(otherRow.get(i));
                if (compare != 0) {
                    return compare;
                }
            }
            // If all attributes are the same, they're most likely duplicates so sort by artifact ID
            return ((Long) this.getArtifactID()).compareTo((Long) otherArtifactData.getArtifactID());
        }
        
        /**
         * Get the values for each row in the table report.
         */
        public List<String> getRow() {
            if (rowData == null) {
                try {
                    rowData = getOrderedRowDataAsStrings();
                } catch (TskCoreException ex) {
                    logger.log(Level.WARNING, "Core exception while generating row data for artifact report.", ex);
                    rowData = Collections.<String>emptyList();
                }
            }
            return rowData;
        }
        
<<<<<<< HEAD
       /**
=======
        /**
>>>>>>> 4d13c780
        * Get a list of Strings with all the row values for the Artifact in the
        * correct order to be written to the report.
        * 
        * @return List<String> row values
        * @throws TskCoreException 
        */
       private List<String> getOrderedRowDataAsStrings() throws TskCoreException {
<<<<<<< HEAD
            Map<Integer, String> mappedAttributes = getMappedAttributes();            
            List<String> orderedRowData = new ArrayList<>();
            BlackboardArtifact.ARTIFACT_TYPE type = BlackboardArtifact.ARTIFACT_TYPE.fromID(getArtifact().getArtifactTypeID());        
            switch (type) {
                case TSK_WEB_BOOKMARK:
                    orderedRowData.add(mappedAttributes.get(ATTRIBUTE_TYPE.TSK_URL.getTypeID()));
                    orderedRowData.add(mappedAttributes.get(ATTRIBUTE_TYPE.TSK_TITLE.getTypeID()));
                    orderedRowData.add(mappedAttributes.get(ATTRIBUTE_TYPE.TSK_DATETIME_CREATED.getTypeID()));
                    orderedRowData.add(mappedAttributes.get(ATTRIBUTE_TYPE.TSK_PROG_NAME.getTypeID()));
                    orderedRowData.add(getFileUniquePath(getObjectID()));
                    break;
                case TSK_WEB_COOKIE:
                    orderedRowData.add(mappedAttributes.get(ATTRIBUTE_TYPE.TSK_URL.getTypeID()));
                    orderedRowData.add(mappedAttributes.get(ATTRIBUTE_TYPE.TSK_DATETIME.getTypeID()));
                    orderedRowData.add(mappedAttributes.get(ATTRIBUTE_TYPE.TSK_NAME.getTypeID()));
                    orderedRowData.add(mappedAttributes.get(ATTRIBUTE_TYPE.TSK_VALUE.getTypeID()));
                    orderedRowData.add(mappedAttributes.get(ATTRIBUTE_TYPE.TSK_PROG_NAME.getTypeID()));
                    orderedRowData.add(getFileUniquePath(getObjectID()));
                    break;
                case TSK_WEB_HISTORY:
                    orderedRowData.add(mappedAttributes.get(ATTRIBUTE_TYPE.TSK_URL.getTypeID()));
                    orderedRowData.add(mappedAttributes.get(ATTRIBUTE_TYPE.TSK_DATETIME_ACCESSED.getTypeID()));
                    orderedRowData.add(mappedAttributes.get(ATTRIBUTE_TYPE.TSK_REFERRER.getTypeID()));
                    orderedRowData.add(mappedAttributes.get(ATTRIBUTE_TYPE.TSK_TITLE.getTypeID()));
                    orderedRowData.add(mappedAttributes.get(ATTRIBUTE_TYPE.TSK_PROG_NAME.getTypeID()));
                    orderedRowData.add(getFileUniquePath(getObjectID()));
                    break;
                case TSK_WEB_DOWNLOAD:
                    orderedRowData.add(mappedAttributes.get(ATTRIBUTE_TYPE.TSK_PATH.getTypeID()));
                    orderedRowData.add(mappedAttributes.get(ATTRIBUTE_TYPE.TSK_URL.getTypeID()));
                    orderedRowData.add(mappedAttributes.get(ATTRIBUTE_TYPE.TSK_DATETIME_ACCESSED.getTypeID()));
                    orderedRowData.add(mappedAttributes.get(ATTRIBUTE_TYPE.TSK_PROG_NAME.getTypeID()));
                    orderedRowData.add(getFileUniquePath(getObjectID()));
                    break;
                case TSK_RECENT_OBJECT:
                    orderedRowData.add(mappedAttributes.get(ATTRIBUTE_TYPE.TSK_PATH.getTypeID()));
                    orderedRowData.add(mappedAttributes.get(ATTRIBUTE_TYPE.TSK_DATETIME.getTypeID()));
                    orderedRowData.add(getFileUniquePath(getObjectID()));
                    break;
                case TSK_INSTALLED_PROG:
                    orderedRowData.add(mappedAttributes.get(ATTRIBUTE_TYPE.TSK_PROG_NAME.getTypeID()));
                    orderedRowData.add(mappedAttributes.get(ATTRIBUTE_TYPE.TSK_DATETIME.getTypeID()));
                    orderedRowData.add(getFileUniquePath(getObjectID()));
                    break;
                case TSK_DEVICE_ATTACHED:
                    orderedRowData.add(mappedAttributes.get(ATTRIBUTE_TYPE.TSK_DEVICE_MODEL.getTypeID()));
                    orderedRowData.add(mappedAttributes.get(ATTRIBUTE_TYPE.TSK_DEVICE_ID.getTypeID()));
                    orderedRowData.add(mappedAttributes.get(ATTRIBUTE_TYPE.TSK_DATETIME.getTypeID()));
                    orderedRowData.add(getFileUniquePath(getObjectID()));
                    break;
                case TSK_WEB_SEARCH_QUERY:
                    orderedRowData.add(mappedAttributes.get(ATTRIBUTE_TYPE.TSK_TEXT.getTypeID()));
                    orderedRowData.add(mappedAttributes.get(ATTRIBUTE_TYPE.TSK_DOMAIN.getTypeID()));
                    orderedRowData.add(mappedAttributes.get(ATTRIBUTE_TYPE.TSK_DATETIME_ACCESSED.getTypeID()));
                    orderedRowData.add(mappedAttributes.get(ATTRIBUTE_TYPE.TSK_PROG_NAME.getTypeID()));
                    orderedRowData.add(getFileUniquePath(getObjectID()));
                    break;
                case TSK_METADATA_EXIF: 
                    orderedRowData.add(mappedAttributes.get(ATTRIBUTE_TYPE.TSK_DATETIME.getTypeID()));
                    orderedRowData.add(mappedAttributes.get(ATTRIBUTE_TYPE.TSK_DEVICE_MAKE.getTypeID()));
                    orderedRowData.add(mappedAttributes.get(ATTRIBUTE_TYPE.TSK_DEVICE_MODEL.getTypeID()));
                    orderedRowData.add(mappedAttributes.get(ATTRIBUTE_TYPE.TSK_GEO_LATITUDE.getTypeID()));
                    orderedRowData.add(mappedAttributes.get(ATTRIBUTE_TYPE.TSK_GEO_LONGITUDE.getTypeID()));
                    orderedRowData.add(getFileUniquePath(getObjectID()));
                    break;
                 case TSK_CONTACT:
                    orderedRowData.add(mappedAttributes.get(ATTRIBUTE_TYPE.TSK_NAME_PERSON.getTypeID()));
                    orderedRowData.add(mappedAttributes.get(ATTRIBUTE_TYPE.TSK_PHONE_NUMBER.getTypeID()));
                    orderedRowData.add(mappedAttributes.get(ATTRIBUTE_TYPE.TSK_PHONE_NUMBER_HOME.getTypeID()));
                    orderedRowData.add(mappedAttributes.get(ATTRIBUTE_TYPE.TSK_PHONE_NUMBER_OFFICE.getTypeID()));
                    orderedRowData.add(mappedAttributes.get(ATTRIBUTE_TYPE.TSK_PHONE_NUMBER_MOBILE.getTypeID()));
                    orderedRowData.add(mappedAttributes.get(ATTRIBUTE_TYPE.TSK_EMAIL.getTypeID()));
                    orderedRowData.add(getFileUniquePath(getObjectID()));
                    break;
                 case TSK_MESSAGE:
                    orderedRowData.add(mappedAttributes.get(ATTRIBUTE_TYPE.TSK_MESSAGE_TYPE.getTypeID()));
                    orderedRowData.add(mappedAttributes.get(ATTRIBUTE_TYPE.TSK_DIRECTION.getTypeID()));
                    orderedRowData.add(mappedAttributes.get(ATTRIBUTE_TYPE.TSK_DATETIME.getTypeID()));
                    orderedRowData.add(mappedAttributes.get(ATTRIBUTE_TYPE.TSK_PHONE_NUMBER_FROM.getTypeID()));
                    orderedRowData.add(mappedAttributes.get(ATTRIBUTE_TYPE.TSK_EMAIL_FROM.getTypeID()));
                    orderedRowData.add(mappedAttributes.get(ATTRIBUTE_TYPE.TSK_PHONE_NUMBER_TO.getTypeID()));
                    orderedRowData.add(mappedAttributes.get(ATTRIBUTE_TYPE.TSK_EMAIL_TO.getTypeID()));
                    orderedRowData.add(mappedAttributes.get(ATTRIBUTE_TYPE.TSK_SUBJECT.getTypeID()));
                    orderedRowData.add(mappedAttributes.get(ATTRIBUTE_TYPE.TSK_TEXT.getTypeID()));
                    orderedRowData.add(getFileUniquePath(getObjectID()));
                    break;
                  case TSK_CALLLOG:
                    orderedRowData.add(mappedAttributes.get(ATTRIBUTE_TYPE.TSK_NAME_PERSON.getTypeID()));
                    orderedRowData.add(mappedAttributes.get(ATTRIBUTE_TYPE.TSK_PHONE_NUMBER.getTypeID()));
                    orderedRowData.add(mappedAttributes.get(ATTRIBUTE_TYPE.TSK_DATETIME.getTypeID()));
                    orderedRowData.add(mappedAttributes.get(ATTRIBUTE_TYPE.TSK_DIRECTION.getTypeID()));
                    orderedRowData.add(getFileUniquePath(getObjectID()));
                    break;
                  case TSK_CALENDAR_ENTRY:
                    orderedRowData.add(mappedAttributes.get(ATTRIBUTE_TYPE.TSK_CALENDAR_ENTRY_TYPE.getTypeID()));
                    orderedRowData.add(mappedAttributes.get(ATTRIBUTE_TYPE.TSK_DESCRIPTION.getTypeID()));
                    orderedRowData.add(mappedAttributes.get(ATTRIBUTE_TYPE.TSK_DATETIME_START.getTypeID()));
                    orderedRowData.add(mappedAttributes.get(ATTRIBUTE_TYPE.TSK_DATETIME_END.getTypeID()));
                    orderedRowData.add(mappedAttributes.get(ATTRIBUTE_TYPE.TSK_LOCATION.getTypeID()));
                    orderedRowData.add(getFileUniquePath(getObjectID()));
                    break;
                  case TSK_SPEED_DIAL_ENTRY:
                    orderedRowData.add(mappedAttributes.get(ATTRIBUTE_TYPE.TSK_SHORTCUT.getTypeID()));
                    orderedRowData.add(mappedAttributes.get(ATTRIBUTE_TYPE.TSK_NAME_PERSON.getTypeID()));
                    orderedRowData.add(mappedAttributes.get(ATTRIBUTE_TYPE.TSK_PHONE_NUMBER.getTypeID()));
                    orderedRowData.add(getFileUniquePath(getObjectID()));
                    break;
                  case TSK_BLUETOOTH_PAIRING:
                    orderedRowData.add(mappedAttributes.get(ATTRIBUTE_TYPE.TSK_DEVICE_NAME.getTypeID()));
                    orderedRowData.add(mappedAttributes.get(ATTRIBUTE_TYPE.TSK_DEVICE_ID.getTypeID()));
                    orderedRowData.add(mappedAttributes.get(ATTRIBUTE_TYPE.TSK_DATETIME.getTypeID()));
                    orderedRowData.add(getFileUniquePath(getObjectID()));
                    break;
                  case TSK_GPS_TRACKPOINT:
                    orderedRowData.add(mappedAttributes.get(ATTRIBUTE_TYPE.TSK_GEO_LATITUDE.getTypeID()));
                    orderedRowData.add(mappedAttributes.get(ATTRIBUTE_TYPE.TSK_GEO_LONGITUDE.getTypeID()));
                    orderedRowData.add(mappedAttributes.get(ATTRIBUTE_TYPE.TSK_GEO_ALTITUDE.getTypeID()));
                    orderedRowData.add(mappedAttributes.get(ATTRIBUTE_TYPE.TSK_NAME.getTypeID()));
                    orderedRowData.add(mappedAttributes.get(ATTRIBUTE_TYPE.TSK_LOCATION.getTypeID()));
                    orderedRowData.add(mappedAttributes.get(ATTRIBUTE_TYPE.TSK_DATETIME.getTypeID()));
                    orderedRowData.add(getFileUniquePath(getObjectID()));
                    break;
                  case TSK_GPS_BOOKMARK:
                    orderedRowData.add(mappedAttributes.get(ATTRIBUTE_TYPE.TSK_GEO_LATITUDE.getTypeID()));
                    orderedRowData.add(mappedAttributes.get(ATTRIBUTE_TYPE.TSK_GEO_LONGITUDE.getTypeID()));
                    orderedRowData.add(mappedAttributes.get(ATTRIBUTE_TYPE.TSK_GEO_ALTITUDE.getTypeID()));
                    orderedRowData.add(mappedAttributes.get(ATTRIBUTE_TYPE.TSK_NAME.getTypeID()));
                    orderedRowData.add(mappedAttributes.get(ATTRIBUTE_TYPE.TSK_LOCATION.getTypeID()));
                    orderedRowData.add(mappedAttributes.get(ATTRIBUTE_TYPE.TSK_DATETIME.getTypeID()));
                    orderedRowData.add(getFileUniquePath(getObjectID()));
                    break;
                  case TSK_GPS_LAST_KNOWN_LOCATION:
                    orderedRowData.add(mappedAttributes.get(ATTRIBUTE_TYPE.TSK_GEO_LATITUDE.getTypeID()));
                    orderedRowData.add(mappedAttributes.get(ATTRIBUTE_TYPE.TSK_GEO_LONGITUDE.getTypeID()));
                    orderedRowData.add(mappedAttributes.get(ATTRIBUTE_TYPE.TSK_GEO_ALTITUDE.getTypeID()));
                    orderedRowData.add(mappedAttributes.get(ATTRIBUTE_TYPE.TSK_NAME.getTypeID()));
                    orderedRowData.add(mappedAttributes.get(ATTRIBUTE_TYPE.TSK_LOCATION.getTypeID()));
                    orderedRowData.add(mappedAttributes.get(ATTRIBUTE_TYPE.TSK_DATETIME.getTypeID()));
                    orderedRowData.add(getFileUniquePath(getObjectID()));
                    break;
                  case TSK_GPS_SEARCH:
                    orderedRowData.add(mappedAttributes.get(ATTRIBUTE_TYPE.TSK_GEO_LATITUDE.getTypeID()));
                    orderedRowData.add(mappedAttributes.get(ATTRIBUTE_TYPE.TSK_GEO_LONGITUDE.getTypeID()));
                    orderedRowData.add(mappedAttributes.get(ATTRIBUTE_TYPE.TSK_GEO_ALTITUDE.getTypeID()));
                    orderedRowData.add(mappedAttributes.get(ATTRIBUTE_TYPE.TSK_NAME.getTypeID()));
                    orderedRowData.add(mappedAttributes.get(ATTRIBUTE_TYPE.TSK_LOCATION.getTypeID()));
                    orderedRowData.add(mappedAttributes.get(ATTRIBUTE_TYPE.TSK_DATETIME.getTypeID()));
                    orderedRowData.add(getFileUniquePath(getObjectID()));
                    break;
                  case TSK_SERVICE_ACCOUNT:
                    orderedRowData.add(mappedAttributes.get(ATTRIBUTE_TYPE.TSK_CATEGORY.getTypeID()));
                    orderedRowData.add(mappedAttributes.get(ATTRIBUTE_TYPE.TSK_USER_ID.getTypeID()));
                    orderedRowData.add(mappedAttributes.get(ATTRIBUTE_TYPE.TSK_PASSWORD.getTypeID()));
                    orderedRowData.add(mappedAttributes.get(ATTRIBUTE_TYPE.TSK_NAME.getTypeID()));
                    orderedRowData.add(mappedAttributes.get(ATTRIBUTE_TYPE.TSK_PROG_NAME.getTypeID()));
                    orderedRowData.add(mappedAttributes.get(ATTRIBUTE_TYPE.TSK_URL.getTypeID()));
                    orderedRowData.add(mappedAttributes.get(ATTRIBUTE_TYPE.TSK_PATH.getTypeID()));
                    orderedRowData.add(mappedAttributes.get(ATTRIBUTE_TYPE.TSK_DESCRIPTION.getTypeID()));
                    orderedRowData.add(mappedAttributes.get(ATTRIBUTE_TYPE.TSK_EMAIL_REPLYTO.getTypeID()));
                    orderedRowData.add(mappedAttributes.get(ATTRIBUTE_TYPE.TSK_SERVER_NAME.getTypeID()));
                    orderedRowData.add(getFileUniquePath(getObjectID()));
                    break;
                 case TSK_TOOL_OUTPUT: 
                    orderedRowData.add(mappedAttributes.get(ATTRIBUTE_TYPE.TSK_PROG_NAME.getTypeID()));
                    orderedRowData.add(mappedAttributes.get(ATTRIBUTE_TYPE.TSK_TEXT.getTypeID()));
                    orderedRowData.add(getFileUniquePath(getObjectID()));
                    break;
                 case TSK_ENCRYPTION_DETECTED:
                     orderedRowData.add(mappedAttributes.get(ATTRIBUTE_TYPE.TSK_NAME.getTypeID()));
                     orderedRowData.add(getFileUniquePath(getObjectID()));
                     break;
            }
            orderedRowData.add(makeCommaSeparatedList(getTags()));

            return orderedRowData;
=======
           Map<Integer, String> mappedAttributes = getMappedAttributes();
           BlackboardArtifact.ARTIFACT_TYPE type = BlackboardArtifact.ARTIFACT_TYPE.fromID(this.getArtifact().getArtifactTypeID());

           switch (type) {
               case TSK_WEB_BOOKMARK:
                   List<String> bookmark = new ArrayList<>();
                   bookmark.add(mappedAttributes.get(ATTRIBUTE_TYPE.TSK_URL.getTypeID()));
                   bookmark.add(mappedAttributes.get(ATTRIBUTE_TYPE.TSK_TITLE.getTypeID()));
                   bookmark.add(mappedAttributes.get(ATTRIBUTE_TYPE.TSK_DATETIME_CREATED.getTypeID()));
                   bookmark.add(mappedAttributes.get(ATTRIBUTE_TYPE.TSK_PROG_NAME.getTypeID()));
                   bookmark.add(getFileUniquePath(this.getObjectID()));
                   return bookmark;
               case TSK_WEB_COOKIE:
                   List<String> cookie = new ArrayList<>();
                   cookie.add(mappedAttributes.get(ATTRIBUTE_TYPE.TSK_URL.getTypeID()));
                   cookie.add(mappedAttributes.get(ATTRIBUTE_TYPE.TSK_DATETIME.getTypeID()));
                   cookie.add(mappedAttributes.get(ATTRIBUTE_TYPE.TSK_NAME.getTypeID()));
                   cookie.add(mappedAttributes.get(ATTRIBUTE_TYPE.TSK_VALUE.getTypeID()));
                   cookie.add(mappedAttributes.get(ATTRIBUTE_TYPE.TSK_PROG_NAME.getTypeID()));
                   cookie.add(getFileUniquePath(this.getObjectID()));
                   return cookie;
               case TSK_WEB_HISTORY:
                   List<String> history = new ArrayList<>();
                   history.add(mappedAttributes.get(ATTRIBUTE_TYPE.TSK_URL.getTypeID()));
                   history.add(mappedAttributes.get(ATTRIBUTE_TYPE.TSK_DATETIME_ACCESSED.getTypeID()));
                   history.add(mappedAttributes.get(ATTRIBUTE_TYPE.TSK_REFERRER.getTypeID()));
                   history.add(mappedAttributes.get(ATTRIBUTE_TYPE.TSK_TITLE.getTypeID()));
                   history.add(mappedAttributes.get(ATTRIBUTE_TYPE.TSK_PROG_NAME.getTypeID()));
                   history.add(getFileUniquePath(this.getObjectID()));
                   return history;
               case TSK_WEB_DOWNLOAD:
                   List<String> download = new ArrayList<>();
                   download.add(mappedAttributes.get(ATTRIBUTE_TYPE.TSK_PATH.getTypeID()));
                   download.add(mappedAttributes.get(ATTRIBUTE_TYPE.TSK_URL.getTypeID()));
                   download.add(mappedAttributes.get(ATTRIBUTE_TYPE.TSK_DATETIME_ACCESSED.getTypeID()));
                   download.add(mappedAttributes.get(ATTRIBUTE_TYPE.TSK_PROG_NAME.getTypeID()));
                   download.add(getFileUniquePath(this.getObjectID()));
                   return download;
               case TSK_RECENT_OBJECT:
                   List<String> recent = new ArrayList<>();
                   recent.add(mappedAttributes.get(ATTRIBUTE_TYPE.TSK_PATH.getTypeID()));
                   recent.add(mappedAttributes.get(ATTRIBUTE_TYPE.TSK_DATETIME.getTypeID()));
                   recent.add(getFileUniquePath(this.getObjectID()));
                   return recent;
               case TSK_INSTALLED_PROG:
                   List<String> installed = new ArrayList<>();
                   installed.add(mappedAttributes.get(ATTRIBUTE_TYPE.TSK_PROG_NAME.getTypeID()));
                   installed.add(mappedAttributes.get(ATTRIBUTE_TYPE.TSK_DATETIME.getTypeID()));
                   installed.add(getFileUniquePath(this.getObjectID()));
                   return installed;
               case TSK_DEVICE_ATTACHED:
                   List<String> devices = new ArrayList<>();
                   devices.add(mappedAttributes.get(ATTRIBUTE_TYPE.TSK_DEVICE_MODEL.getTypeID()));
                   devices.add(mappedAttributes.get(ATTRIBUTE_TYPE.TSK_DEVICE_ID.getTypeID()));
                   devices.add(mappedAttributes.get(ATTRIBUTE_TYPE.TSK_DATETIME.getTypeID()));
                   devices.add(getFileUniquePath(this.getObjectID()));
                   return devices;
               case TSK_WEB_SEARCH_QUERY:
                   List<String> search = new ArrayList<>();
                   search.add(mappedAttributes.get(ATTRIBUTE_TYPE.TSK_TEXT.getTypeID()));
                   search.add(mappedAttributes.get(ATTRIBUTE_TYPE.TSK_DOMAIN.getTypeID()));
                   search.add(mappedAttributes.get(ATTRIBUTE_TYPE.TSK_DATETIME_ACCESSED.getTypeID()));
                   search.add(mappedAttributes.get(ATTRIBUTE_TYPE.TSK_PROG_NAME.getTypeID()));
                   search.add(getFileUniquePath(this.getObjectID()));
                   return search;
               case TSK_METADATA_EXIF: 
                   List<String> exif = new ArrayList<>();
                   exif.add(mappedAttributes.get(ATTRIBUTE_TYPE.TSK_DATETIME.getTypeID()));
                   exif.add(mappedAttributes.get(ATTRIBUTE_TYPE.TSK_DEVICE_MAKE.getTypeID()));
                   exif.add(mappedAttributes.get(ATTRIBUTE_TYPE.TSK_DEVICE_MODEL.getTypeID()));
                   exif.add(mappedAttributes.get(ATTRIBUTE_TYPE.TSK_GEO_LATITUDE.getTypeID()));
                   exif.add(mappedAttributes.get(ATTRIBUTE_TYPE.TSK_GEO_LONGITUDE.getTypeID()));
                   exif.add(getFileUniquePath(this.getObjectID()));
                   return exif;
               case TSK_TAG_FILE:
                   List<String> taggedFileRow = new ArrayList<>();
                   AbstractFile taggedFile = getAbstractFile(this.getObjectID());
                   if (taggedFile != null) {
                       taggedFileRow.add(taggedFile.getUniquePath());
                   } else {
                       taggedFileRow.add("");
                   }
                   taggedFileRow.add(mappedAttributes.get(ATTRIBUTE_TYPE.TSK_TAG_NAME.getTypeID()));
                   taggedFileRow.add(mappedAttributes.get(ATTRIBUTE_TYPE.TSK_COMMENT.getTypeID()));
                   return taggedFileRow;
               case TSK_TAG_ARTIFACT:
                   List<String> taggedArtifactRow = new ArrayList<>();
                   String taggedArtifactType = "";
                   for (BlackboardAttribute attr : this.getAttributes()) {
                       if (attr.getAttributeTypeID() == ATTRIBUTE_TYPE.TSK_TAGGED_ARTIFACT.getTypeID()) {
                           BlackboardArtifact taggedArtifact = this.getArtifactByID(attr.getValueLong());
                           if (taggedArtifact != null) {
                               taggedArtifactType = taggedArtifact.getDisplayName();
                           }
                           break;
                       }
                   }
                   taggedArtifactRow.add(taggedArtifactType);
                   taggedArtifactRow.add(mappedAttributes.get(ATTRIBUTE_TYPE.TSK_TAG_NAME.getTypeID()));
                   taggedArtifactRow.add(mappedAttributes.get(ATTRIBUTE_TYPE.TSK_COMMENT.getTypeID()));
                   AbstractFile sourceFile = getAbstractFile(this.getObjectID());
                   if (sourceFile != null) {
                       taggedArtifactRow.add(sourceFile.getUniquePath());
                   } else {
                       taggedArtifactRow.add("");
                   }
                   return taggedArtifactRow;
                case TSK_CONTACT:
                   List<String> contact = new ArrayList<>();
                   contact.add(mappedAttributes.get(ATTRIBUTE_TYPE.TSK_NAME_PERSON.getTypeID()));
                   contact.add(mappedAttributes.get(ATTRIBUTE_TYPE.TSK_PHONE_NUMBER.getTypeID()));
                   contact.add(mappedAttributes.get(ATTRIBUTE_TYPE.TSK_PHONE_NUMBER_HOME.getTypeID()));
                   contact.add(mappedAttributes.get(ATTRIBUTE_TYPE.TSK_PHONE_NUMBER_OFFICE.getTypeID()));
                   contact.add(mappedAttributes.get(ATTRIBUTE_TYPE.TSK_PHONE_NUMBER_MOBILE.getTypeID()));
                   contact.add(mappedAttributes.get(ATTRIBUTE_TYPE.TSK_EMAIL.getTypeID()));
                   contact.add(getFileUniquePath(this.getObjectID()));
                   return contact;
                case TSK_MESSAGE:
                   List<String> message = new ArrayList<>();
                   message.add(mappedAttributes.get(ATTRIBUTE_TYPE.TSK_MESSAGE_TYPE.getTypeID()));
                   message.add(mappedAttributes.get(ATTRIBUTE_TYPE.TSK_DIRECTION.getTypeID()));
                   message.add(mappedAttributes.get(ATTRIBUTE_TYPE.TSK_DATETIME.getTypeID()));
                   message.add(mappedAttributes.get(ATTRIBUTE_TYPE.TSK_PHONE_NUMBER_FROM.getTypeID()));
                   message.add(mappedAttributes.get(ATTRIBUTE_TYPE.TSK_EMAIL_FROM.getTypeID()));
                   message.add(mappedAttributes.get(ATTRIBUTE_TYPE.TSK_PHONE_NUMBER_TO.getTypeID()));
                   message.add(mappedAttributes.get(ATTRIBUTE_TYPE.TSK_EMAIL_TO.getTypeID()));
                   message.add(mappedAttributes.get(ATTRIBUTE_TYPE.TSK_SUBJECT.getTypeID()));
                   message.add(mappedAttributes.get(ATTRIBUTE_TYPE.TSK_TEXT.getTypeID()));
                   message.add(getFileUniquePath(this.getObjectID()));
                   return message;
                 case TSK_CALLLOG:
                   List<String> call_log = new ArrayList<>();
                   call_log.add(mappedAttributes.get(ATTRIBUTE_TYPE.TSK_NAME_PERSON.getTypeID()));
                   call_log.add(mappedAttributes.get(ATTRIBUTE_TYPE.TSK_PHONE_NUMBER.getTypeID()));
                   call_log.add(mappedAttributes.get(ATTRIBUTE_TYPE.TSK_DATETIME.getTypeID()));
                   call_log.add(mappedAttributes.get(ATTRIBUTE_TYPE.TSK_DIRECTION.getTypeID()));
                   call_log.add(getFileUniquePath(this.getObjectID()));
                   return call_log;
                 case TSK_CALENDAR_ENTRY:
                   List<String> calEntry = new ArrayList<>();
                   calEntry.add(mappedAttributes.get(ATTRIBUTE_TYPE.TSK_CALENDAR_ENTRY_TYPE.getTypeID()));
                   calEntry.add(mappedAttributes.get(ATTRIBUTE_TYPE.TSK_DESCRIPTION.getTypeID()));
                   calEntry.add(mappedAttributes.get(ATTRIBUTE_TYPE.TSK_DATETIME_START.getTypeID()));
                   calEntry.add(mappedAttributes.get(ATTRIBUTE_TYPE.TSK_DATETIME_END.getTypeID()));
                   calEntry.add(mappedAttributes.get(ATTRIBUTE_TYPE.TSK_LOCATION.getTypeID()));
                   calEntry.add(getFileUniquePath(this.getObjectID()));
                   return calEntry;
                 case TSK_SPEED_DIAL_ENTRY:
                   List<String> speedDialEntry = new ArrayList<>();
                   speedDialEntry.add(mappedAttributes.get(ATTRIBUTE_TYPE.TSK_SHORTCUT.getTypeID()));
                   speedDialEntry.add(mappedAttributes.get(ATTRIBUTE_TYPE.TSK_NAME_PERSON.getTypeID()));
                   speedDialEntry.add(mappedAttributes.get(ATTRIBUTE_TYPE.TSK_PHONE_NUMBER.getTypeID()));
                   speedDialEntry.add(getFileUniquePath(this.getObjectID()));
                   return speedDialEntry;
                 case TSK_BLUETOOTH_PAIRING:
                   List<String> bluetoothEntry = new ArrayList<>();
                   bluetoothEntry.add(mappedAttributes.get(ATTRIBUTE_TYPE.TSK_DEVICE_NAME.getTypeID()));
                   bluetoothEntry.add(mappedAttributes.get(ATTRIBUTE_TYPE.TSK_DEVICE_ID.getTypeID()));
                   bluetoothEntry.add(mappedAttributes.get(ATTRIBUTE_TYPE.TSK_DATETIME.getTypeID()));
                   bluetoothEntry.add(getFileUniquePath(this.getObjectID()));
                   return bluetoothEntry;
                 case TSK_GPS_TRACKPOINT:
                   List<String> gpsTrackpoint = new ArrayList<>();
                   gpsTrackpoint.add(mappedAttributes.get(ATTRIBUTE_TYPE.TSK_GEO_LATITUDE.getTypeID()));
                   gpsTrackpoint.add(mappedAttributes.get(ATTRIBUTE_TYPE.TSK_GEO_LONGITUDE.getTypeID()));
                   gpsTrackpoint.add(mappedAttributes.get(ATTRIBUTE_TYPE.TSK_GEO_ALTITUDE.getTypeID()));
                   gpsTrackpoint.add(mappedAttributes.get(ATTRIBUTE_TYPE.TSK_NAME.getTypeID()));
                   gpsTrackpoint.add(mappedAttributes.get(ATTRIBUTE_TYPE.TSK_LOCATION.getTypeID()));
                   gpsTrackpoint.add(mappedAttributes.get(ATTRIBUTE_TYPE.TSK_DATETIME.getTypeID()));
                   gpsTrackpoint.add(getFileUniquePath(this.getObjectID()));
                   return gpsTrackpoint;
                 case TSK_GPS_BOOKMARK:
                   List<String> gpsBookmarkEntry = new ArrayList<>();
                   gpsBookmarkEntry.add(mappedAttributes.get(ATTRIBUTE_TYPE.TSK_GEO_LATITUDE.getTypeID()));
                   gpsBookmarkEntry.add(mappedAttributes.get(ATTRIBUTE_TYPE.TSK_GEO_LONGITUDE.getTypeID()));
                   gpsBookmarkEntry.add(mappedAttributes.get(ATTRIBUTE_TYPE.TSK_GEO_ALTITUDE.getTypeID()));
                   gpsBookmarkEntry.add(mappedAttributes.get(ATTRIBUTE_TYPE.TSK_NAME.getTypeID()));
                   gpsBookmarkEntry.add(mappedAttributes.get(ATTRIBUTE_TYPE.TSK_LOCATION.getTypeID()));
                   gpsBookmarkEntry.add(mappedAttributes.get(ATTRIBUTE_TYPE.TSK_DATETIME.getTypeID()));
                   gpsBookmarkEntry.add(getFileUniquePath(this.getObjectID()));
                   return gpsBookmarkEntry;
                 case TSK_GPS_LAST_KNOWN_LOCATION:
                   List<String> gpsLastLocation = new ArrayList<>();
                   gpsLastLocation.add(mappedAttributes.get(ATTRIBUTE_TYPE.TSK_GEO_LATITUDE.getTypeID()));
                   gpsLastLocation.add(mappedAttributes.get(ATTRIBUTE_TYPE.TSK_GEO_LONGITUDE.getTypeID()));
                   gpsLastLocation.add(mappedAttributes.get(ATTRIBUTE_TYPE.TSK_GEO_ALTITUDE.getTypeID()));
                   gpsLastLocation.add(mappedAttributes.get(ATTRIBUTE_TYPE.TSK_NAME.getTypeID()));
                   gpsLastLocation.add(mappedAttributes.get(ATTRIBUTE_TYPE.TSK_LOCATION.getTypeID()));
                   gpsLastLocation.add(mappedAttributes.get(ATTRIBUTE_TYPE.TSK_DATETIME.getTypeID()));
                   gpsLastLocation.add(getFileUniquePath(this.getObjectID()));
                   return gpsLastLocation;
                 case TSK_GPS_SEARCH:
                   List<String> gpsSearch = new ArrayList<>();
                   gpsSearch.add(mappedAttributes.get(ATTRIBUTE_TYPE.TSK_GEO_LATITUDE.getTypeID()));
                   gpsSearch.add(mappedAttributes.get(ATTRIBUTE_TYPE.TSK_GEO_LONGITUDE.getTypeID()));
                   gpsSearch.add(mappedAttributes.get(ATTRIBUTE_TYPE.TSK_GEO_ALTITUDE.getTypeID()));
                   gpsSearch.add(mappedAttributes.get(ATTRIBUTE_TYPE.TSK_NAME.getTypeID()));
                   gpsSearch.add(mappedAttributes.get(ATTRIBUTE_TYPE.TSK_LOCATION.getTypeID()));
                   gpsSearch.add(mappedAttributes.get(ATTRIBUTE_TYPE.TSK_DATETIME.getTypeID()));
                   gpsSearch.add(getFileUniquePath(this.getObjectID()));
                   return gpsSearch;
                 case TSK_SERVICE_ACCOUNT:
                   List<String> appAccount = new ArrayList<>();
                   appAccount.add(mappedAttributes.get(ATTRIBUTE_TYPE.TSK_CATEGORY.getTypeID()));
                   appAccount.add(mappedAttributes.get(ATTRIBUTE_TYPE.TSK_USER_ID.getTypeID()));
                   appAccount.add(mappedAttributes.get(ATTRIBUTE_TYPE.TSK_PASSWORD.getTypeID()));
                   appAccount.add(mappedAttributes.get(ATTRIBUTE_TYPE.TSK_NAME.getTypeID()));
                   appAccount.add(mappedAttributes.get(ATTRIBUTE_TYPE.TSK_PROG_NAME.getTypeID()));
                   appAccount.add(mappedAttributes.get(ATTRIBUTE_TYPE.TSK_URL.getTypeID()));
                   appAccount.add(mappedAttributes.get(ATTRIBUTE_TYPE.TSK_PATH.getTypeID()));
                   appAccount.add(mappedAttributes.get(ATTRIBUTE_TYPE.TSK_DESCRIPTION.getTypeID()));
                   appAccount.add(mappedAttributes.get(ATTRIBUTE_TYPE.TSK_EMAIL_REPLYTO.getTypeID()));
                   appAccount.add(mappedAttributes.get(ATTRIBUTE_TYPE.TSK_SERVER_NAME.getTypeID()));
                   appAccount.add(getFileUniquePath(this.getObjectID()));
                   return appAccount;
                case TSK_TOOL_OUTPUT: 
                   List<String> row = new ArrayList<>();
                   row.add(mappedAttributes.get(ATTRIBUTE_TYPE.TSK_PROG_NAME.getTypeID()));
                   row.add(mappedAttributes.get(ATTRIBUTE_TYPE.TSK_TEXT.getTypeID()));
                   row.add(getFileUniquePath(this.getObjectID()));
                   return row; 
            }
            return null;
>>>>>>> 4d13c780
        }
       
        /**
         * Returns a mapping of Attribute Type ID to the String representation
         * of an Attribute Value.
         */
        private Map<Integer,String> getMappedAttributes() {
            return ReportGenerator.this.getMappedAttributes(attributes);
<<<<<<< HEAD
=======
        }
       
        /**
         * Get a BlackboardArtifact.
         * 
         * @param long artifactId An artifact id
         * @return The BlackboardArtifact associated with the artifact id
         */
        private BlackboardArtifact getArtifactByID(long artifactId) {
            try {
                return skCase.getBlackboardArtifact(artifactId);
            } catch (TskCoreException ex) {
                logger.log(Level.WARNING, "Failed to get blackboard artifact by ID.", ex);
            }
            return null;
>>>>>>> 4d13c780
        }
    }
}

<|MERGE_RESOLUTION|>--- conflicted
+++ resolved
@@ -57,39 +57,11 @@
 import org.sleuthkit.datamodel.AbstractFile;
 import org.sleuthkit.datamodel.BlackboardArtifact;
 import org.sleuthkit.datamodel.BlackboardArtifact.ARTIFACT_TYPE;
-<<<<<<< HEAD
 import org.sleuthkit.datamodel.BlackboardArtifactTag;
 import org.sleuthkit.datamodel.BlackboardAttribute;
 import org.sleuthkit.datamodel.BlackboardAttribute.ATTRIBUTE_TYPE;
 import org.sleuthkit.datamodel.Content;
 import org.sleuthkit.datamodel.ContentTag;
-=======
-import static org.sleuthkit.datamodel.BlackboardArtifact.ARTIFACT_TYPE.TSK_BLUETOOTH_PAIRING;
-import static org.sleuthkit.datamodel.BlackboardArtifact.ARTIFACT_TYPE.TSK_CALENDAR_ENTRY;
-import static org.sleuthkit.datamodel.BlackboardArtifact.ARTIFACT_TYPE.TSK_CALLLOG;
-import static org.sleuthkit.datamodel.BlackboardArtifact.ARTIFACT_TYPE.TSK_CONTACT;
-import static org.sleuthkit.datamodel.BlackboardArtifact.ARTIFACT_TYPE.TSK_DEVICE_ATTACHED;
-import static org.sleuthkit.datamodel.BlackboardArtifact.ARTIFACT_TYPE.TSK_GPS_BOOKMARK;
-import static org.sleuthkit.datamodel.BlackboardArtifact.ARTIFACT_TYPE.TSK_GPS_LAST_KNOWN_LOCATION;
-import static org.sleuthkit.datamodel.BlackboardArtifact.ARTIFACT_TYPE.TSK_GPS_SEARCH;
-import static org.sleuthkit.datamodel.BlackboardArtifact.ARTIFACT_TYPE.TSK_GPS_TRACKPOINT;
-import static org.sleuthkit.datamodel.BlackboardArtifact.ARTIFACT_TYPE.TSK_INSTALLED_PROG;
-import static org.sleuthkit.datamodel.BlackboardArtifact.ARTIFACT_TYPE.TSK_MESSAGE;
-import static org.sleuthkit.datamodel.BlackboardArtifact.ARTIFACT_TYPE.TSK_METADATA_EXIF;
-import static org.sleuthkit.datamodel.BlackboardArtifact.ARTIFACT_TYPE.TSK_RECENT_OBJECT;
-import static org.sleuthkit.datamodel.BlackboardArtifact.ARTIFACT_TYPE.TSK_SERVICE_ACCOUNT;
-import static org.sleuthkit.datamodel.BlackboardArtifact.ARTIFACT_TYPE.TSK_SPEED_DIAL_ENTRY;
-import static org.sleuthkit.datamodel.BlackboardArtifact.ARTIFACT_TYPE.TSK_TAG_ARTIFACT;
-import static org.sleuthkit.datamodel.BlackboardArtifact.ARTIFACT_TYPE.TSK_TAG_FILE;
-import static org.sleuthkit.datamodel.BlackboardArtifact.ARTIFACT_TYPE.TSK_TOOL_OUTPUT;
-import static org.sleuthkit.datamodel.BlackboardArtifact.ARTIFACT_TYPE.TSK_WEB_BOOKMARK;
-import static org.sleuthkit.datamodel.BlackboardArtifact.ARTIFACT_TYPE.TSK_WEB_COOKIE;
-import static org.sleuthkit.datamodel.BlackboardArtifact.ARTIFACT_TYPE.TSK_WEB_DOWNLOAD;
-import static org.sleuthkit.datamodel.BlackboardArtifact.ARTIFACT_TYPE.TSK_WEB_HISTORY;
-import static org.sleuthkit.datamodel.BlackboardArtifact.ARTIFACT_TYPE.TSK_WEB_SEARCH_QUERY;
-import org.sleuthkit.datamodel.BlackboardAttribute;
-import org.sleuthkit.datamodel.BlackboardAttribute.ATTRIBUTE_TYPE;
->>>>>>> 4d13c780
 import org.sleuthkit.datamodel.SleuthkitCase;
 import org.sleuthkit.datamodel.TskCoreException;
 import org.sleuthkit.datamodel.TskData;
@@ -472,7 +444,6 @@
                 if (tableModules.isEmpty()) {
                     return;
                 }
-<<<<<<< HEAD
                                                         
                 for (TableReportModule module : tableModules) {
                     tableProgress.get(module).updateStatusLabel(
@@ -481,22 +452,6 @@
                 }
                 
                 // Keyword hits and hashset hit artifacts get sepcial handling.                
-=======
-                
-                Iterator<TableReportModule> iter = tableModules.iterator();
-                while (iter.hasNext()) {
-                    TableReportModule module = iter.next();
-                    if (tableProgress.get(module).getStatus() == ReportStatus.CANCELED) {
-                        iter.remove();
-                    }
-                }
-                
-                for (TableReportModule module : tableModules) {
-                    tableProgress.get(module).updateStatusLabel("Now processing " + type.getDisplayName() + "...");  
-                }
-                
-                // If the type is keyword hit or hashset hit, use the helper
->>>>>>> 4d13c780
                 if (type.equals(ARTIFACT_TYPE.TSK_KEYWORD_HIT)) {
                     writeKeywordHits(tableModules, comment.toString(), tagNamesFilter);
                     continue;
@@ -532,29 +487,9 @@
                     continue;
                 }
                 
-<<<<<<< HEAD
                 for (TableReportModule module : tableModules) {
                     module.startDataType(type.getDisplayName(), comment.toString());                                            
                     module.startTable(columnHeaders);                    
-=======
-                for (TableReportModule module : tableModules) {                  
-
-                    // This is a temporary workaround to avoid modifying the TableReportModule interface.
-                    if (module instanceof ReportHTML) {
-                        ReportHTML htmlReportModule = (ReportHTML)module;
-                        htmlReportModule.startDataType(type.getDisplayName(), comment.toString());                        
-                        htmlReportModule.startTable(columnHeaders, type);
-                    }
-                    else if (module instanceof ReportExcel) {
-                        ReportExcel excelReportModule = (ReportExcel)module;
-                        excelReportModule.startDataType(type.getDisplayName(), comment.toString());                        
-                        excelReportModule.startTable(columnHeaders);                    
-                    }
-                    else {
-                        module.startDataType(type.getDisplayName());                        
-                        module.startTable(columnHeaders);
-                    }
->>>>>>> 4d13c780
                 }
                 
                 boolean msgSent = false;    
@@ -564,11 +499,7 @@
                         
                         // Get the row data for this type of artifact.
                         List<String> rowData = artifactData.getRow();
-<<<<<<< HEAD
                         if (rowData.isEmpty()) {
-=======
-                        if (rowData == null) {
->>>>>>> 4d13c780
                             if (msgSent == false) {
                                 MessageNotifyUtil.Notify.show(NbBundle.getMessage(this.getClass(),
                                                                                   "ReportGenerator.msgShow.skippingArtRow.title",
@@ -1457,41 +1388,7 @@
         }
         return "";
     }
-<<<<<<< HEAD
-
-=======
-    
-    /**
-     * Given a tsk_file's obj_id, return the name of that file.
-     * 
-     * @param objId tsk_file obj_id
-     * @return String name
-     */
-    private String getFileName(long objId) {
-        try {
-            return skCase.getAbstractFileById(objId).getName();
-        } catch (TskCoreException ex) {
-            logger.log(Level.WARNING, "Failed to get Abstract File by ID.", ex);
-        }
-        return "";
-    }
-    
-    /**
-     * Return the file associated with a tsk_file obj_id.
-     * 
-     * @param objId tsk_file obj_id
-     * @return AbstractFile associated with objId
-     */
-    private AbstractFile getAbstractFile(long objId) {
-        try {
-            return skCase.getAbstractFileById(objId);
-        } catch (TskCoreException ex) {
-            logger.log(Level.WARNING, "Failed to get Abstract File by ID.", ex);
-        }
-        return null;
-    }
-    
->>>>>>> 4d13c780
+
     /**
      * Container class that holds data about an Artifact to eliminate duplicate
      * calls to the Sleuthkit database.
@@ -1556,11 +1453,7 @@
             return rowData;
         }
         
-<<<<<<< HEAD
        /**
-=======
-        /**
->>>>>>> 4d13c780
         * Get a list of Strings with all the row values for the Artifact in the
         * correct order to be written to the report.
         * 
@@ -1568,7 +1461,6 @@
         * @throws TskCoreException 
         */
        private List<String> getOrderedRowDataAsStrings() throws TskCoreException {
-<<<<<<< HEAD
             Map<Integer, String> mappedAttributes = getMappedAttributes();            
             List<String> orderedRowData = new ArrayList<>();
             BlackboardArtifact.ARTIFACT_TYPE type = BlackboardArtifact.ARTIFACT_TYPE.fromID(getArtifact().getArtifactTypeID());        
@@ -1744,231 +1636,6 @@
             orderedRowData.add(makeCommaSeparatedList(getTags()));
 
             return orderedRowData;
-=======
-           Map<Integer, String> mappedAttributes = getMappedAttributes();
-           BlackboardArtifact.ARTIFACT_TYPE type = BlackboardArtifact.ARTIFACT_TYPE.fromID(this.getArtifact().getArtifactTypeID());
-
-           switch (type) {
-               case TSK_WEB_BOOKMARK:
-                   List<String> bookmark = new ArrayList<>();
-                   bookmark.add(mappedAttributes.get(ATTRIBUTE_TYPE.TSK_URL.getTypeID()));
-                   bookmark.add(mappedAttributes.get(ATTRIBUTE_TYPE.TSK_TITLE.getTypeID()));
-                   bookmark.add(mappedAttributes.get(ATTRIBUTE_TYPE.TSK_DATETIME_CREATED.getTypeID()));
-                   bookmark.add(mappedAttributes.get(ATTRIBUTE_TYPE.TSK_PROG_NAME.getTypeID()));
-                   bookmark.add(getFileUniquePath(this.getObjectID()));
-                   return bookmark;
-               case TSK_WEB_COOKIE:
-                   List<String> cookie = new ArrayList<>();
-                   cookie.add(mappedAttributes.get(ATTRIBUTE_TYPE.TSK_URL.getTypeID()));
-                   cookie.add(mappedAttributes.get(ATTRIBUTE_TYPE.TSK_DATETIME.getTypeID()));
-                   cookie.add(mappedAttributes.get(ATTRIBUTE_TYPE.TSK_NAME.getTypeID()));
-                   cookie.add(mappedAttributes.get(ATTRIBUTE_TYPE.TSK_VALUE.getTypeID()));
-                   cookie.add(mappedAttributes.get(ATTRIBUTE_TYPE.TSK_PROG_NAME.getTypeID()));
-                   cookie.add(getFileUniquePath(this.getObjectID()));
-                   return cookie;
-               case TSK_WEB_HISTORY:
-                   List<String> history = new ArrayList<>();
-                   history.add(mappedAttributes.get(ATTRIBUTE_TYPE.TSK_URL.getTypeID()));
-                   history.add(mappedAttributes.get(ATTRIBUTE_TYPE.TSK_DATETIME_ACCESSED.getTypeID()));
-                   history.add(mappedAttributes.get(ATTRIBUTE_TYPE.TSK_REFERRER.getTypeID()));
-                   history.add(mappedAttributes.get(ATTRIBUTE_TYPE.TSK_TITLE.getTypeID()));
-                   history.add(mappedAttributes.get(ATTRIBUTE_TYPE.TSK_PROG_NAME.getTypeID()));
-                   history.add(getFileUniquePath(this.getObjectID()));
-                   return history;
-               case TSK_WEB_DOWNLOAD:
-                   List<String> download = new ArrayList<>();
-                   download.add(mappedAttributes.get(ATTRIBUTE_TYPE.TSK_PATH.getTypeID()));
-                   download.add(mappedAttributes.get(ATTRIBUTE_TYPE.TSK_URL.getTypeID()));
-                   download.add(mappedAttributes.get(ATTRIBUTE_TYPE.TSK_DATETIME_ACCESSED.getTypeID()));
-                   download.add(mappedAttributes.get(ATTRIBUTE_TYPE.TSK_PROG_NAME.getTypeID()));
-                   download.add(getFileUniquePath(this.getObjectID()));
-                   return download;
-               case TSK_RECENT_OBJECT:
-                   List<String> recent = new ArrayList<>();
-                   recent.add(mappedAttributes.get(ATTRIBUTE_TYPE.TSK_PATH.getTypeID()));
-                   recent.add(mappedAttributes.get(ATTRIBUTE_TYPE.TSK_DATETIME.getTypeID()));
-                   recent.add(getFileUniquePath(this.getObjectID()));
-                   return recent;
-               case TSK_INSTALLED_PROG:
-                   List<String> installed = new ArrayList<>();
-                   installed.add(mappedAttributes.get(ATTRIBUTE_TYPE.TSK_PROG_NAME.getTypeID()));
-                   installed.add(mappedAttributes.get(ATTRIBUTE_TYPE.TSK_DATETIME.getTypeID()));
-                   installed.add(getFileUniquePath(this.getObjectID()));
-                   return installed;
-               case TSK_DEVICE_ATTACHED:
-                   List<String> devices = new ArrayList<>();
-                   devices.add(mappedAttributes.get(ATTRIBUTE_TYPE.TSK_DEVICE_MODEL.getTypeID()));
-                   devices.add(mappedAttributes.get(ATTRIBUTE_TYPE.TSK_DEVICE_ID.getTypeID()));
-                   devices.add(mappedAttributes.get(ATTRIBUTE_TYPE.TSK_DATETIME.getTypeID()));
-                   devices.add(getFileUniquePath(this.getObjectID()));
-                   return devices;
-               case TSK_WEB_SEARCH_QUERY:
-                   List<String> search = new ArrayList<>();
-                   search.add(mappedAttributes.get(ATTRIBUTE_TYPE.TSK_TEXT.getTypeID()));
-                   search.add(mappedAttributes.get(ATTRIBUTE_TYPE.TSK_DOMAIN.getTypeID()));
-                   search.add(mappedAttributes.get(ATTRIBUTE_TYPE.TSK_DATETIME_ACCESSED.getTypeID()));
-                   search.add(mappedAttributes.get(ATTRIBUTE_TYPE.TSK_PROG_NAME.getTypeID()));
-                   search.add(getFileUniquePath(this.getObjectID()));
-                   return search;
-               case TSK_METADATA_EXIF: 
-                   List<String> exif = new ArrayList<>();
-                   exif.add(mappedAttributes.get(ATTRIBUTE_TYPE.TSK_DATETIME.getTypeID()));
-                   exif.add(mappedAttributes.get(ATTRIBUTE_TYPE.TSK_DEVICE_MAKE.getTypeID()));
-                   exif.add(mappedAttributes.get(ATTRIBUTE_TYPE.TSK_DEVICE_MODEL.getTypeID()));
-                   exif.add(mappedAttributes.get(ATTRIBUTE_TYPE.TSK_GEO_LATITUDE.getTypeID()));
-                   exif.add(mappedAttributes.get(ATTRIBUTE_TYPE.TSK_GEO_LONGITUDE.getTypeID()));
-                   exif.add(getFileUniquePath(this.getObjectID()));
-                   return exif;
-               case TSK_TAG_FILE:
-                   List<String> taggedFileRow = new ArrayList<>();
-                   AbstractFile taggedFile = getAbstractFile(this.getObjectID());
-                   if (taggedFile != null) {
-                       taggedFileRow.add(taggedFile.getUniquePath());
-                   } else {
-                       taggedFileRow.add("");
-                   }
-                   taggedFileRow.add(mappedAttributes.get(ATTRIBUTE_TYPE.TSK_TAG_NAME.getTypeID()));
-                   taggedFileRow.add(mappedAttributes.get(ATTRIBUTE_TYPE.TSK_COMMENT.getTypeID()));
-                   return taggedFileRow;
-               case TSK_TAG_ARTIFACT:
-                   List<String> taggedArtifactRow = new ArrayList<>();
-                   String taggedArtifactType = "";
-                   for (BlackboardAttribute attr : this.getAttributes()) {
-                       if (attr.getAttributeTypeID() == ATTRIBUTE_TYPE.TSK_TAGGED_ARTIFACT.getTypeID()) {
-                           BlackboardArtifact taggedArtifact = this.getArtifactByID(attr.getValueLong());
-                           if (taggedArtifact != null) {
-                               taggedArtifactType = taggedArtifact.getDisplayName();
-                           }
-                           break;
-                       }
-                   }
-                   taggedArtifactRow.add(taggedArtifactType);
-                   taggedArtifactRow.add(mappedAttributes.get(ATTRIBUTE_TYPE.TSK_TAG_NAME.getTypeID()));
-                   taggedArtifactRow.add(mappedAttributes.get(ATTRIBUTE_TYPE.TSK_COMMENT.getTypeID()));
-                   AbstractFile sourceFile = getAbstractFile(this.getObjectID());
-                   if (sourceFile != null) {
-                       taggedArtifactRow.add(sourceFile.getUniquePath());
-                   } else {
-                       taggedArtifactRow.add("");
-                   }
-                   return taggedArtifactRow;
-                case TSK_CONTACT:
-                   List<String> contact = new ArrayList<>();
-                   contact.add(mappedAttributes.get(ATTRIBUTE_TYPE.TSK_NAME_PERSON.getTypeID()));
-                   contact.add(mappedAttributes.get(ATTRIBUTE_TYPE.TSK_PHONE_NUMBER.getTypeID()));
-                   contact.add(mappedAttributes.get(ATTRIBUTE_TYPE.TSK_PHONE_NUMBER_HOME.getTypeID()));
-                   contact.add(mappedAttributes.get(ATTRIBUTE_TYPE.TSK_PHONE_NUMBER_OFFICE.getTypeID()));
-                   contact.add(mappedAttributes.get(ATTRIBUTE_TYPE.TSK_PHONE_NUMBER_MOBILE.getTypeID()));
-                   contact.add(mappedAttributes.get(ATTRIBUTE_TYPE.TSK_EMAIL.getTypeID()));
-                   contact.add(getFileUniquePath(this.getObjectID()));
-                   return contact;
-                case TSK_MESSAGE:
-                   List<String> message = new ArrayList<>();
-                   message.add(mappedAttributes.get(ATTRIBUTE_TYPE.TSK_MESSAGE_TYPE.getTypeID()));
-                   message.add(mappedAttributes.get(ATTRIBUTE_TYPE.TSK_DIRECTION.getTypeID()));
-                   message.add(mappedAttributes.get(ATTRIBUTE_TYPE.TSK_DATETIME.getTypeID()));
-                   message.add(mappedAttributes.get(ATTRIBUTE_TYPE.TSK_PHONE_NUMBER_FROM.getTypeID()));
-                   message.add(mappedAttributes.get(ATTRIBUTE_TYPE.TSK_EMAIL_FROM.getTypeID()));
-                   message.add(mappedAttributes.get(ATTRIBUTE_TYPE.TSK_PHONE_NUMBER_TO.getTypeID()));
-                   message.add(mappedAttributes.get(ATTRIBUTE_TYPE.TSK_EMAIL_TO.getTypeID()));
-                   message.add(mappedAttributes.get(ATTRIBUTE_TYPE.TSK_SUBJECT.getTypeID()));
-                   message.add(mappedAttributes.get(ATTRIBUTE_TYPE.TSK_TEXT.getTypeID()));
-                   message.add(getFileUniquePath(this.getObjectID()));
-                   return message;
-                 case TSK_CALLLOG:
-                   List<String> call_log = new ArrayList<>();
-                   call_log.add(mappedAttributes.get(ATTRIBUTE_TYPE.TSK_NAME_PERSON.getTypeID()));
-                   call_log.add(mappedAttributes.get(ATTRIBUTE_TYPE.TSK_PHONE_NUMBER.getTypeID()));
-                   call_log.add(mappedAttributes.get(ATTRIBUTE_TYPE.TSK_DATETIME.getTypeID()));
-                   call_log.add(mappedAttributes.get(ATTRIBUTE_TYPE.TSK_DIRECTION.getTypeID()));
-                   call_log.add(getFileUniquePath(this.getObjectID()));
-                   return call_log;
-                 case TSK_CALENDAR_ENTRY:
-                   List<String> calEntry = new ArrayList<>();
-                   calEntry.add(mappedAttributes.get(ATTRIBUTE_TYPE.TSK_CALENDAR_ENTRY_TYPE.getTypeID()));
-                   calEntry.add(mappedAttributes.get(ATTRIBUTE_TYPE.TSK_DESCRIPTION.getTypeID()));
-                   calEntry.add(mappedAttributes.get(ATTRIBUTE_TYPE.TSK_DATETIME_START.getTypeID()));
-                   calEntry.add(mappedAttributes.get(ATTRIBUTE_TYPE.TSK_DATETIME_END.getTypeID()));
-                   calEntry.add(mappedAttributes.get(ATTRIBUTE_TYPE.TSK_LOCATION.getTypeID()));
-                   calEntry.add(getFileUniquePath(this.getObjectID()));
-                   return calEntry;
-                 case TSK_SPEED_DIAL_ENTRY:
-                   List<String> speedDialEntry = new ArrayList<>();
-                   speedDialEntry.add(mappedAttributes.get(ATTRIBUTE_TYPE.TSK_SHORTCUT.getTypeID()));
-                   speedDialEntry.add(mappedAttributes.get(ATTRIBUTE_TYPE.TSK_NAME_PERSON.getTypeID()));
-                   speedDialEntry.add(mappedAttributes.get(ATTRIBUTE_TYPE.TSK_PHONE_NUMBER.getTypeID()));
-                   speedDialEntry.add(getFileUniquePath(this.getObjectID()));
-                   return speedDialEntry;
-                 case TSK_BLUETOOTH_PAIRING:
-                   List<String> bluetoothEntry = new ArrayList<>();
-                   bluetoothEntry.add(mappedAttributes.get(ATTRIBUTE_TYPE.TSK_DEVICE_NAME.getTypeID()));
-                   bluetoothEntry.add(mappedAttributes.get(ATTRIBUTE_TYPE.TSK_DEVICE_ID.getTypeID()));
-                   bluetoothEntry.add(mappedAttributes.get(ATTRIBUTE_TYPE.TSK_DATETIME.getTypeID()));
-                   bluetoothEntry.add(getFileUniquePath(this.getObjectID()));
-                   return bluetoothEntry;
-                 case TSK_GPS_TRACKPOINT:
-                   List<String> gpsTrackpoint = new ArrayList<>();
-                   gpsTrackpoint.add(mappedAttributes.get(ATTRIBUTE_TYPE.TSK_GEO_LATITUDE.getTypeID()));
-                   gpsTrackpoint.add(mappedAttributes.get(ATTRIBUTE_TYPE.TSK_GEO_LONGITUDE.getTypeID()));
-                   gpsTrackpoint.add(mappedAttributes.get(ATTRIBUTE_TYPE.TSK_GEO_ALTITUDE.getTypeID()));
-                   gpsTrackpoint.add(mappedAttributes.get(ATTRIBUTE_TYPE.TSK_NAME.getTypeID()));
-                   gpsTrackpoint.add(mappedAttributes.get(ATTRIBUTE_TYPE.TSK_LOCATION.getTypeID()));
-                   gpsTrackpoint.add(mappedAttributes.get(ATTRIBUTE_TYPE.TSK_DATETIME.getTypeID()));
-                   gpsTrackpoint.add(getFileUniquePath(this.getObjectID()));
-                   return gpsTrackpoint;
-                 case TSK_GPS_BOOKMARK:
-                   List<String> gpsBookmarkEntry = new ArrayList<>();
-                   gpsBookmarkEntry.add(mappedAttributes.get(ATTRIBUTE_TYPE.TSK_GEO_LATITUDE.getTypeID()));
-                   gpsBookmarkEntry.add(mappedAttributes.get(ATTRIBUTE_TYPE.TSK_GEO_LONGITUDE.getTypeID()));
-                   gpsBookmarkEntry.add(mappedAttributes.get(ATTRIBUTE_TYPE.TSK_GEO_ALTITUDE.getTypeID()));
-                   gpsBookmarkEntry.add(mappedAttributes.get(ATTRIBUTE_TYPE.TSK_NAME.getTypeID()));
-                   gpsBookmarkEntry.add(mappedAttributes.get(ATTRIBUTE_TYPE.TSK_LOCATION.getTypeID()));
-                   gpsBookmarkEntry.add(mappedAttributes.get(ATTRIBUTE_TYPE.TSK_DATETIME.getTypeID()));
-                   gpsBookmarkEntry.add(getFileUniquePath(this.getObjectID()));
-                   return gpsBookmarkEntry;
-                 case TSK_GPS_LAST_KNOWN_LOCATION:
-                   List<String> gpsLastLocation = new ArrayList<>();
-                   gpsLastLocation.add(mappedAttributes.get(ATTRIBUTE_TYPE.TSK_GEO_LATITUDE.getTypeID()));
-                   gpsLastLocation.add(mappedAttributes.get(ATTRIBUTE_TYPE.TSK_GEO_LONGITUDE.getTypeID()));
-                   gpsLastLocation.add(mappedAttributes.get(ATTRIBUTE_TYPE.TSK_GEO_ALTITUDE.getTypeID()));
-                   gpsLastLocation.add(mappedAttributes.get(ATTRIBUTE_TYPE.TSK_NAME.getTypeID()));
-                   gpsLastLocation.add(mappedAttributes.get(ATTRIBUTE_TYPE.TSK_LOCATION.getTypeID()));
-                   gpsLastLocation.add(mappedAttributes.get(ATTRIBUTE_TYPE.TSK_DATETIME.getTypeID()));
-                   gpsLastLocation.add(getFileUniquePath(this.getObjectID()));
-                   return gpsLastLocation;
-                 case TSK_GPS_SEARCH:
-                   List<String> gpsSearch = new ArrayList<>();
-                   gpsSearch.add(mappedAttributes.get(ATTRIBUTE_TYPE.TSK_GEO_LATITUDE.getTypeID()));
-                   gpsSearch.add(mappedAttributes.get(ATTRIBUTE_TYPE.TSK_GEO_LONGITUDE.getTypeID()));
-                   gpsSearch.add(mappedAttributes.get(ATTRIBUTE_TYPE.TSK_GEO_ALTITUDE.getTypeID()));
-                   gpsSearch.add(mappedAttributes.get(ATTRIBUTE_TYPE.TSK_NAME.getTypeID()));
-                   gpsSearch.add(mappedAttributes.get(ATTRIBUTE_TYPE.TSK_LOCATION.getTypeID()));
-                   gpsSearch.add(mappedAttributes.get(ATTRIBUTE_TYPE.TSK_DATETIME.getTypeID()));
-                   gpsSearch.add(getFileUniquePath(this.getObjectID()));
-                   return gpsSearch;
-                 case TSK_SERVICE_ACCOUNT:
-                   List<String> appAccount = new ArrayList<>();
-                   appAccount.add(mappedAttributes.get(ATTRIBUTE_TYPE.TSK_CATEGORY.getTypeID()));
-                   appAccount.add(mappedAttributes.get(ATTRIBUTE_TYPE.TSK_USER_ID.getTypeID()));
-                   appAccount.add(mappedAttributes.get(ATTRIBUTE_TYPE.TSK_PASSWORD.getTypeID()));
-                   appAccount.add(mappedAttributes.get(ATTRIBUTE_TYPE.TSK_NAME.getTypeID()));
-                   appAccount.add(mappedAttributes.get(ATTRIBUTE_TYPE.TSK_PROG_NAME.getTypeID()));
-                   appAccount.add(mappedAttributes.get(ATTRIBUTE_TYPE.TSK_URL.getTypeID()));
-                   appAccount.add(mappedAttributes.get(ATTRIBUTE_TYPE.TSK_PATH.getTypeID()));
-                   appAccount.add(mappedAttributes.get(ATTRIBUTE_TYPE.TSK_DESCRIPTION.getTypeID()));
-                   appAccount.add(mappedAttributes.get(ATTRIBUTE_TYPE.TSK_EMAIL_REPLYTO.getTypeID()));
-                   appAccount.add(mappedAttributes.get(ATTRIBUTE_TYPE.TSK_SERVER_NAME.getTypeID()));
-                   appAccount.add(getFileUniquePath(this.getObjectID()));
-                   return appAccount;
-                case TSK_TOOL_OUTPUT: 
-                   List<String> row = new ArrayList<>();
-                   row.add(mappedAttributes.get(ATTRIBUTE_TYPE.TSK_PROG_NAME.getTypeID()));
-                   row.add(mappedAttributes.get(ATTRIBUTE_TYPE.TSK_TEXT.getTypeID()));
-                   row.add(getFileUniquePath(this.getObjectID()));
-                   return row; 
-            }
-            return null;
->>>>>>> 4d13c780
         }
        
         /**
@@ -1977,24 +1644,6 @@
          */
         private Map<Integer,String> getMappedAttributes() {
             return ReportGenerator.this.getMappedAttributes(attributes);
-<<<<<<< HEAD
-=======
-        }
-       
-        /**
-         * Get a BlackboardArtifact.
-         * 
-         * @param long artifactId An artifact id
-         * @return The BlackboardArtifact associated with the artifact id
-         */
-        private BlackboardArtifact getArtifactByID(long artifactId) {
-            try {
-                return skCase.getBlackboardArtifact(artifactId);
-            } catch (TskCoreException ex) {
-                logger.log(Level.WARNING, "Failed to get blackboard artifact by ID.", ex);
-            }
-            return null;
->>>>>>> 4d13c780
         }
     }
 }
