--- conflicted
+++ resolved
@@ -167,11 +167,7 @@
         // Like <html>, header, title, any content divs
         try {
             StringBuilder page = new StringBuilder();
-<<<<<<< HEAD
-            page.append("<html>\n<head>\n\t<meta charset=\"UTF-8\">\n\t<title>").append(title).append("</title>\n\t<link rel=\"stylesheet\" type=\"text/css\" href=\"index.css\" />\n</head>\n<body>\n");
-=======
             page.append("<html>\n<head>\n\t<title>").append(title).append("</title>\n\t<link rel=\"stylesheet\" type=\"text/css\" href=\"index.css\" />\n<meta http-equiv=\"Content-Type\" content=\"text/html; charset=utf-8\">\n</head>\n<body>\n");
->>>>>>> 7bd47bad
             page.append("<div id=\"header\">").append(title).append("</div>\n<div id=\"content\">\n");
             out.write(page.toString());
             currentDataType = title;
