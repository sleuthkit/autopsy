--- conflicted
+++ resolved
@@ -577,24 +577,14 @@
         try {
             // Test keyword set hits
             AnalysisResultDAO analysisResultDAO = MainDAO.getInstance().getAnalysisResultDAO();
-<<<<<<< HEAD
-            KeywordHitSearchParam kwParam = new KeywordHitSearchParam(null, KEYWORD_SET_1);
+            KeywordHitSearchParam kwParam = new KeywordHitSearchParam(null, KEYWORD_SET_1, "", "");
             AnalysisResultTableSearchResultsDTO results = analysisResultDAO.getKeywordHitsForTable(kwParam, false);
-=======
-            KeywordHitSearchParam kwParam = new KeywordHitSearchParam(null, KEYWORD_SET_1, "", "");
-            AnalysisResultTableSearchResultsDTO results = analysisResultDAO.getKeywordHitsForTable(kwParam);
->>>>>>> 55777459
             assertEquals(BlackboardArtifact.Type.TSK_KEYWORD_HIT, results.getArtifactType());
             assertEquals(2, results.getTotalResultsCount());
             assertEquals(2, results.getItems().size());
             
-<<<<<<< HEAD
-            kwParam = new KeywordHitSearchParam(dataSource2.getId(), KEYWORD_SET_1);
+            kwParam = new KeywordHitSearchParam(dataSource2.getId(), KEYWORD_SET_1, "", "");
             results = analysisResultDAO.getKeywordHitsForTable(kwParam, false);
-=======
-            kwParam = new KeywordHitSearchParam(dataSource2.getId(), KEYWORD_SET_1, "", "");
-            results = analysisResultDAO.getKeywordHitsForTable(kwParam);
->>>>>>> 55777459
             assertEquals(BlackboardArtifact.Type.TSK_KEYWORD_HIT, results.getArtifactType());
             assertEquals(1, results.getTotalResultsCount());
             assertEquals(1, results.getItems().size());
