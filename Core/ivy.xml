--- conflicted
+++ resolved
@@ -5,21 +5,7 @@
         <conf name="core"/>
     </configurations>
     <dependencies >
-<<<<<<< HEAD
-        <dependency conf="core->default" org="com.github.vlsi.mxgraph" name="jgraphx" rev="4.1.0" />
-        
-        <dependency conf="core->default" org="org.apache.activemq" name="activemq-all" rev="5.16.0"/>
-        <dependency conf="core->default" org="org.apache.curator" name="curator-client" rev="2.8.0"/>
-        <dependency conf="core->default" org="org.apache.curator" name="curator-framework" rev="2.8.0"/>
-        <dependency conf="core->default" org="org.apache.curator" name="curator-recipes" rev="2.8.0"/>
-               
-        <dependency conf="core->default" org="org.python" name="jython-standalone" rev="2.7.2" />
-        
-        <dependency conf="core->default" org="com.adobe.xmp" name="xmpcore" rev="5.1.2"/>
-        <dependency conf="core->default" org="org.apache.zookeeper" name="zookeeper" rev="3.4.6"/>
-=======
         <dependency conf="core->default" org="com.github.vlsi.mxgraph" name="jgraphx" rev="4.2.2" />
->>>>>>> c8f546a0
 
         <dependency conf="core->default" org="org.apache.activemq" name="activemq-all" rev="5.16.4"/>
         <dependency conf="core->default" org="org.apache.curator" name="curator-client" rev="5.2.1"/>
@@ -50,20 +36,14 @@
         <dependency conf="core->default" org="org.yaml" name="snakeyaml" rev="1.30"/>
 
         <!-- map support for geolocation -->
-<<<<<<< HEAD
-        <dependency conf="core->default" org="org.jxmapviewer" name="jxmapviewer2" rev="2.4"/> 
-        
-        <!-- For Discovery testing -->
-        <dependency conf="core->default" org="org.mockito" name="mockito-core" rev="3.5.7"/>
+        <dependency conf="core->default" org="org.jxmapviewer" name="jxmapviewer2" rev="2.6"/>
+
+        <!-- for handling diffs -->
+        <dependency conf="core->default" org="io.github.java-diff-utils" name="java-diff-utils" rev="4.11"/>
         
         <!-- JAXB -->
         <dependency conf="core->default" org="javax.xml.bind" name="jaxb-api" rev="2.3.1"/>
         <dependency conf="core->default" org="org.glassfish.jaxb" name="jaxb-runtime" rev="2.3.3"/>
-=======
-        <dependency conf="core->default" org="org.jxmapviewer" name="jxmapviewer2" rev="2.6"/>
-
-        <!-- for handling diffs -->
-        <dependency conf="core->default" org="io.github.java-diff-utils" name="java-diff-utils" rev="4.11"/>
 
         <dependency conf="core->default" org="org.icepdf.os" name="icepdf-viewer" rev="6.2.2">
             <!-- get the new latest batik items below, override bouncy castle -->
@@ -85,7 +65,6 @@
         <dependency conf="core->default" org="org.apache.xmlgraphics" name="batik-svggen" rev="1.14"/>
         <dependency conf="core->default" org="org.apache.xmlgraphics" name="batik-util" rev="1.14"/>
         <dependency conf="core->default" org="org.apache.xmlgraphics" name="batik-xml" rev="1.14"/>
->>>>>>> c8f546a0
 
         <!-- https://mvnrepository.com/artifact/javax.ws.rs/javax.ws.rs-api -->
         <dependency conf="core->default" org="javax.ws.rs" name="javax.ws.rs-api" rev="2.1.1"/>
