--- conflicted
+++ resolved
@@ -136,21 +136,12 @@
     public void init(IngestModuleInit initContext) {
         services = IngestServices.getDefault();
         skCase = Case.getCurrentCase().getSleuthkitCase();
-<<<<<<< HEAD
 
         HashDbManager hashDbManager = HashDbManager.getInstance();
         getHashSetsUsableForIngest(hashDbManager.getKnownBadHashSets(), knownBadHashSets);
         getHashSetsUsableForIngest(hashDbManager.getKnownHashSets(), knownHashSets);        
         calcHashesIsSet = hashDbManager.shouldAlwaysCalculateHashes();
 
-=======
-
-        HashDbManager hashDbManager = HashDbManager.getInstance();
-        getHashSetsUsableForIngest(hashDbManager.getKnownBadHashSets(), knownBadHashSets);
-        getHashSetsUsableForIngest(hashDbManager.getKnownHashSets(), knownHashSets);        
-        calcHashesIsSet = hashDbManager.shouldAlwaysCalculateHashes();
-
->>>>>>> f6020cf4
         if (knownHashSets.isEmpty()) {
             services.postMessage(IngestMessage.createWarningMessage(++messageId, this, "No known hash database set", "Known file search will not be executed."));
         }
@@ -315,11 +306,7 @@
                 detailsSb.append("</table>");
 
                 services.postMessage(IngestMessage.createDataMessage(++messageId, this,
-<<<<<<< HEAD
-                        "Notable: " + abstractFile.getName(),
-=======
                         "Known Bad: " + abstractFile.getName(),
->>>>>>> f6020cf4
                         detailsSb.toString(),
                         abstractFile.getName() + md5Hash,
                         badFile));
@@ -328,10 +315,6 @@
         } catch (TskException ex) {
             logger.log(Level.WARNING, "Error creating blackboard artifact", ex);
         }
-<<<<<<< HEAD
-
-=======
->>>>>>> f6020cf4
     }
 
     
