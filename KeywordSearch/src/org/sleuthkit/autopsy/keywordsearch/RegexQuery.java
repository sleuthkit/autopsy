/*
 * Autopsy Forensic Browser
 *
 * Copyright 2011-2018 Basis Technology Corp.
 * Contact: carrier <at> sleuthkit <dot> org
 *
 * Licensed under the Apache License, Version 2.0 (the "License");
 * you may not use this file except in compliance with the License.
 * You may obtain a copy of the License at
 *
 *     http://www.apache.org/licenses/LICENSE-2.0
 *
 * Unless required by applicable law or agreed to in writing, software
 * distributed under the License is distributed on an "AS IS" BASIS,
 * WITHOUT WARRANTIES OR CONDITIONS OF ANY KIND, either express or implied.
 * See the License for the specific language governing permissions and
 * limitations under the License.
 */
package org.sleuthkit.autopsy.keywordsearch;

import com.google.common.base.CharMatcher;
import java.util.ArrayList;
import java.util.Collection;
import java.util.HashMap;
import java.util.List;
import java.util.Map;
import java.util.logging.Level;
import java.util.regex.Matcher;
import java.util.regex.Pattern;
import org.apache.commons.lang3.StringUtils;
import org.apache.commons.lang3.math.NumberUtils;
import org.apache.commons.validator.routines.DomainValidator;
import org.apache.solr.client.solrj.SolrQuery;
import org.apache.solr.client.solrj.SolrQuery.SortClause;
import org.apache.solr.client.solrj.SolrRequest;
import org.apache.solr.client.solrj.response.QueryResponse;
import org.apache.solr.common.SolrDocument;
import org.apache.solr.common.SolrDocumentList;
import org.apache.solr.common.params.CursorMarkParams;
import org.openide.util.NbBundle;
import org.sleuthkit.autopsy.casemodule.Case;
import org.sleuthkit.autopsy.casemodule.NoCurrentCaseException;
import org.sleuthkit.autopsy.coreutils.Logger;
import org.sleuthkit.autopsy.coreutils.MessageNotifyUtil;
import org.sleuthkit.autopsy.datamodel.CreditCards;
import static org.sleuthkit.autopsy.keywordsearch.KeywordSearchSettings.MODULE_NAME;
import org.sleuthkit.datamodel.AbstractFile;
import org.sleuthkit.datamodel.Account;
import org.sleuthkit.datamodel.AccountFileInstance;
import org.sleuthkit.datamodel.BlackboardArtifact;
import org.sleuthkit.datamodel.BlackboardAttribute;
import org.sleuthkit.datamodel.BlackboardAttribute.ATTRIBUTE_TYPE;
import org.sleuthkit.datamodel.Content;
import org.sleuthkit.datamodel.Score;
import org.sleuthkit.datamodel.TskCoreException;
import org.sleuthkit.datamodel.TskData;

/**
 * The RegexQuery class supports issuing regular expression queries against a
 * Lucene index. It relies on the fact that content is stored in it's original
 * form in a "string" field (Server.Schema.CONTENT_STR). To indicate to Lucene
 * that these are regular expression queries, the query string must be
 * surrounded by '/' characters. Additionally, the characters ".*" need to be
 * added both before and after the search term to get hits in the middle of
 * text.
 *
 * Regular expression syntax supported by Lucene is not the same as Java regular
 * expression syntax. The Lucene syntax is documented here:
 *
 * https://lucene.apache.org/core/5_0_0/core/org/apache/lucene/util/automaton/RegExp.html
 */
final class RegexQuery implements KeywordSearchQuery {

    public static final Logger LOGGER = Logger.getLogger(RegexQuery.class.getName());
    
    /**
     * Lucene regular expressions do not support the following Java predefined
     * and POSIX character classes. There are other valid Java character classes
     * that are not supported by Lucene but we do not check for all of them. See
     * https://docs.oracle.com/javase/8/docs/api/java/util/regex/Pattern.html
     * for Java regex syntax. See
     * https://lucene.apache.org/core/6_4_0/core/org/apache/lucene/util/automaton/RegExp.html
     * for Lucene syntax. We use \p as a shortcut for all of the character
     * classes of the form \p{XXX}.
     */
    private static final CharSequence[] UNSUPPORTED_CHARS = {"\\d", "\\D", "\\w", "\\W", "\\s", "\\S", "\\n",
        "\\t", "\\r", "\\f", "\\a", "\\e", "\\v", "\\V", "\\h", "\\H", "\\p"}; //NON-NLS

    private static final int MAX_RESULTS_PER_CURSOR_MARK = 512;
    private static final int MIN_EMAIL_ADDR_LENGTH = 8;
    private static final String SNIPPET_DELIMITER = String.valueOf(Character.toChars(171));

    /*
     * The following fields are part of the initial implementation of credit
     * card account search and should be factored into another class when time
     * permits.
     */
    /**
     * 12-19 digits, with possible single spaces or dashes in between. First
     * digit is 2 through 6
     *
     */
    static final Pattern CREDIT_CARD_NUM_PATTERN
            = Pattern.compile("(?<ccn>[2-6]([ -]?[0-9]){11,18})");
    static final Pattern CREDIT_CARD_TRACK1_PATTERN = Pattern.compile(
            /*
             * Track 1 is alphanumeric.
             *
             * This regex matches 12-19 digit ccns embeded in a track 1 formated
             * string. This regex matches (and extracts groups) even if the
             * entire track is not present as long as the part that is conforms
             * to the track format.
             */
            "(?:" //begin nested optinal group //NON-NLS
            + "%?" //optional start sentinal: % //NON-NLS
            + "B)?" //format code  //NON-NLS
            + "(?<accountNumber>[2-6]([ -]?[0-9]){11,18})" //12-19 digits, with possible single spaces or dashes in between. first digit is 2,3,4,5, or 6 //NON-NLS
            + "\\^" //separator //NON-NLS
            + "(?<name>[^^]{2,26})" //2-26 charachter name, not containing ^ //NON-NLS
            + "(?:\\^" //separator //NON-NLS
            + "(?:(?:\\^|(?<expiration>\\d{4}))" //separator or 4 digit expiration YYMM //NON-NLS
            + "(?:(?:\\^|(?<serviceCode>\\d{3}))"//separator or 3 digit service code //NON-NLS
            + "(?:(?<discretionary>[^?]*)" // discretionary data not containing separator //NON-NLS
            + "(?:\\?" // end sentinal: ? //NON-NLS
            + "(?<LRC>.)" //longitudinal redundancy check //NON-NLS
            + "?)?)?)?)?)?");//close nested optional groups //NON-NLS
    static final Pattern CREDIT_CARD_TRACK2_PATTERN = Pattern.compile(
            /*
             * Track 2 is numeric plus six punctuation symbolls :;<=>?
             *
             * This regex matches 12-19 digit ccns embeded in a track 2 formated
             * string. This regex matches (and extracts groups) even if the
             * entire track is not present as long as the part that is conforms
             * to the track format.
             *
             */
            "[:;<=>?]?" //(optional)start sentinel //NON-NLS
            + "(?<accountNumber>[2-6]([ -]?[0-9]){11,18})" //12-19 digits, with possible single spaces or dashes in between. first digit is 2,3,4,5, or 6 //NON-NLS
            + "(?:[:;<=>?]" //separator //NON-NLS
            + "(?:(?<expiration>\\d{4})" //4 digit expiration date YYMM //NON-NLS
            + "(?:(?<serviceCode>\\d{3})" //3 digit service code //NON-NLS
            + "(?:(?<discretionary>[^:;<=>?]*)" //discretionary data, not containing punctuation marks //NON-NLS
            + "(?:[:;<=>?]" //end sentinel //NON-NLS
            + "(?<LRC>.)" //longitudinal redundancy check //NON-NLS
            + "?)?)?)?)?)?"); //close nested optional groups //NON-NLS
    static final BlackboardAttribute.Type KEYWORD_SEARCH_DOCUMENT_ID = new BlackboardAttribute.Type(ATTRIBUTE_TYPE.TSK_KEYWORD_SEARCH_DOCUMENT_ID);

    private final List<KeywordQueryFilter> filters = new ArrayList<>();
    private final KeywordList keywordList;
    private final Keyword originalKeyword; // The regular expression originalKeyword used to perform the search.
    private final String keywordString;
    private final boolean queryStringContainsWildcardPrefix;
    private final boolean queryStringContainsWildcardSuffix;

    private boolean escaped;
    private String escapedQuery;
    private String field = Server.Schema.CONTENT_STR.toString();

    /**
     * Constructor with query to process.
     *
     * @param keywordList
     * @param keyword
     */
    RegexQuery(KeywordList keywordList, Keyword keyword) {
        this.keywordList = keywordList;
        this.originalKeyword = keyword;
        this.keywordString = keyword.getSearchTerm();

        this.queryStringContainsWildcardPrefix = this.keywordString.startsWith(".*");
        this.queryStringContainsWildcardSuffix = this.keywordString.endsWith(".*");
    }

    @Override
    public KeywordList getKeywordList() {
        return keywordList;
    }

    @Override
    public boolean validate() {
        if (keywordString.isEmpty()) {
            return false;
        }
        try {
            // First we perform regular Java regex validation to catch errors.
            Pattern.compile(keywordString, Pattern.UNICODE_CHARACTER_CLASS);

            // Then we check for the set of Java predefined and POSIX character
            // classes. While they are valid Lucene regex characters, they will
            // behave differently than users may expect. E.g. the regex \d\d\d 
            // will not find 3 digits but will instead find a sequence of 3 'd's.
            for (CharSequence c : UNSUPPORTED_CHARS) {
                if (keywordString.contains(c)) {
                    return false;
                }
            }
            return true;
        } catch (IllegalArgumentException ex) {
            return false;
        }
    }

    @Override
    public QueryResults performQuery() throws NoOpenCoreException {

        final Server solrServer = KeywordSearch.getServer();
        SolrQuery solrQuery = new SolrQuery();

        /*
         * The provided regular expression may include wildcards at the
         * beginning and/or end. These wildcards are used to indicate that the
         * user wants to find hits for the regex that are embedded within other
         * characters. For example, if we are given .*127.0.0.1.* as a regular
         * expression, this will produce hits for: (a) " 127.0.0.1 " as a
         * standalone token (surrounded by whitespace). (b) "abc127.0.0.1def"
         * where the IP address is surrounded by other characters.
         *
         * If we are given this type of regex, we do not need to add our own
         * wildcards to anchor the query. Otherwise, we need to add wildcard
         * anchors because Lucene string regex searches default to using ^ and $
         * to match the entire string.
         */
        // We construct the query by surrounding it with slashes (to indicate it is
        // a regular expression search) and .* as anchors (if the query doesn't
        // already have them). We do not add .* if there is a boundary character.
        boolean skipWildcardPrefix = queryStringContainsWildcardPrefix || getQueryString().startsWith("^");
        boolean skipWildcardSuffix = queryStringContainsWildcardSuffix
                || (getQueryString().endsWith("$") && (!getQueryString().endsWith("\\$")));

        /**
         * The query string to use depends on whether this is a substring or
         * regex search. For substring searches, we want to escape the string.
         * We may have been asked to perform a substring search on a phone
         * number fragment containing special characters (e.g. (555)-) which
         * requires us to escape the ( and -.
         *
         * Additionally, if we are querying a Solr index which is version 2.1 or
         * above (where the content_str field is normalized to lowercase) we
         * also need to convert the query string to lowercase. For Solr indexes
         * that predate version 2.1, we do not lowercase the query string
         * thereby allowing queries against existing indexes to behave the same
         * way they did in previous versions.
         */
        String queryString = (originalKeyword.searchTermIsLiteral() ? getEscapedQueryString() : getQueryString());
        double indexSchemaVersion = NumberUtils.toDouble(solrServer.getIndexInfo().getSchemaVersion());
        if (indexSchemaVersion >= 2.1) {
            queryString = queryString.toLowerCase();
        }

        solrQuery.setQuery((field == null ? Server.Schema.CONTENT_STR.toString() : field) + ":/"
                + (skipWildcardPrefix ? "" : ".*")
                // if the query is for a substring (i.e. literal search term) we want
                // to escape characters such as ()[]-.
                + queryString
                + (skipWildcardSuffix ? "" : ".*") + "/");

        // Set the fields we want to have returned by the query.
        solrQuery.setFields(Server.Schema.CONTENT_STR.toString(), Server.Schema.ID.toString(), Server.Schema.CHUNK_SIZE.toString());

        filters.stream()
                .map(KeywordQueryFilter::toString)
                .forEach(solrQuery::addFilterQuery);

        solrQuery.setRows(MAX_RESULTS_PER_CURSOR_MARK);
        // Setting the sort order is necessary for cursor based paging to work.
        solrQuery.setSort(SortClause.asc(Server.Schema.ID.toString()));

        String cursorMark = CursorMarkParams.CURSOR_MARK_START;
        SolrDocumentList resultList;
        boolean allResultsProcessed = false;
        QueryResults results = new QueryResults(this);

        while (!allResultsProcessed) {
            try {
                solrQuery.set(CursorMarkParams.CURSOR_MARK_PARAM, cursorMark);
                QueryResponse response = solrServer.query(solrQuery, SolrRequest.METHOD.POST);
                resultList = response.getResults();

                for (SolrDocument resultDoc : resultList) {
                    try {
                        List<KeywordHit> keywordHits = createKeywordHits(resultDoc);
                        for (KeywordHit hit : keywordHits) {
                            Keyword keywordInstance = new Keyword(hit.getHit(), true, true, originalKeyword.getListName(), originalKeyword.getOriginalTerm());
                            List<KeywordHit> hitsForKeyword = results.getResults(keywordInstance);
                            if (hitsForKeyword == null) {
                                hitsForKeyword = new ArrayList<>();
                                results.addResult(keywordInstance, hitsForKeyword);
                            }
                            hitsForKeyword.add(hit);
                        }
                    } catch (TskCoreException ex) {
                        LOGGER.log(Level.SEVERE, "Error creating keyword hits", ex); //NON-NLS
                    }
                }

                String nextCursorMark = response.getNextCursorMark();
                if (cursorMark.equals(nextCursorMark)) {
                    allResultsProcessed = true;
                }
                cursorMark = nextCursorMark;
            } catch (KeywordSearchModuleException ex) {
                LOGGER.log(Level.SEVERE, "Error executing Regex Solr Query: " + keywordString, ex); //NON-NLS
                MessageNotifyUtil.Notify.error(NbBundle.getMessage(Server.class, "Server.query.exception.msg", keywordString), ex.getCause().getMessage());
            }
        }

        return results;
    }

    private List<KeywordHit> createKeywordHits(SolrDocument solrDoc) throws TskCoreException {

        final HashMap<String, String> keywordsFoundInThisDocument = new HashMap<>();

        List<KeywordHit> hits = new ArrayList<>();
        final String docId = solrDoc.getFieldValue(Server.Schema.ID.toString()).toString();
        final Integer chunkSize = (Integer) solrDoc.getFieldValue(Server.Schema.CHUNK_SIZE.toString());

        final Collection<Object> content_str = solrDoc.getFieldValues(Server.Schema.CONTENT_STR.toString());

        String searchPattern;
        if (originalKeyword.searchTermIsLiteral()) {
            /**
             * For substring searches, the following pattern was arrived at
             * through trial and error in an attempt to reproduce the same hits
             * we were getting when we were using the TermComponent approach.
             * This basically looks for zero of more word characters followed
             * optionally by a dot or apostrophe, followed by the quoted
             * lowercase substring following by zero or more word characters
             * followed optionally by a dot or apostrophe. The reason that the
             * dot and apostrophe characters are being handled here is because
             * the old code used to find hits in domain names (e.g. hacks.ie)
             * and possessives (e.g. hacker's). This obviously works for English
             * but is probably not sufficient for other languages.
             */
            searchPattern = "[\\w[\\.']]*" + Pattern.quote(keywordString.toLowerCase()) + "[\\w[\\.']]*";
        } else {
            searchPattern = keywordString;
        }

        final Pattern pattern = Pattern.compile(searchPattern, Pattern.CASE_INSENSITIVE);

        try {
            for (Object content_obj : content_str) {
                String content = (String) content_obj;
                Matcher hitMatcher = pattern.matcher(content);
                int offset = 0;

                while (hitMatcher.find(offset)) {

                    // If the location of the hit is beyond this chunk (i.e. it
                    // exists in the overlap region), we skip the hit. It will
                    // show up again as a hit in the chunk following this one.
                    if (chunkSize != null && hitMatcher.start() >= chunkSize) {
                        break;
                    }

                    String hit = hitMatcher.group();

                    /**
                     * No need to continue on if the the string is "" nothing to find or do.
                     */
                    if ("".equals(hit)) {
                        break;
                    }

                    offset = hitMatcher.end();
                    final ATTRIBUTE_TYPE artifactAttributeType = originalKeyword.getArtifactAttributeType();

                    // We attempt to reduce false positives for phone numbers and IP address hits
                    // by querying Solr for hits delimited by a set of known boundary characters.
                    // See KeywordSearchList.PHONE_NUMBER_REGEX for an example.
                    // Because of this the hits may contain an extra character at the beginning or end that
                    // needs to be chopped off, unless the user has supplied their own wildcard suffix
                    // as part of the regex.
                    if (!queryStringContainsWildcardSuffix
                            && (artifactAttributeType == ATTRIBUTE_TYPE.TSK_PHONE_NUMBER
                            || artifactAttributeType == ATTRIBUTE_TYPE.TSK_IP_ADDRESS)) {
                        if (artifactAttributeType == ATTRIBUTE_TYPE.TSK_PHONE_NUMBER) {
                            // For phone numbers replace all non numeric characters (except "(") at the start of the hit.
                            hit = hit.replaceAll("^[^0-9\\(]", "");
                        } else {
                            // Replace all non numeric characters at the start of the hit.
                            hit = hit.replaceAll("^[^0-9]", "");
                        }
                        // Replace all non numeric at the end of the hit.
                        hit = hit.replaceAll("[^0-9]$", "");

                        if (offset > 1) {
                            /*
                             * NOTE: our IP and phone number regex patterns look for
                             * boundary characters immediately before and after
                             * the keyword hit. After a match, Java pattern
                             * mather re-starts at the first character not
                             * matched by the previous match. This basically
                             * requires two boundary characters to be present
                             * between each pattern match. To mitigate this we
                             * are resetting the offest one character back.
                             */
                            offset--;
                        }
                    }

                    /**
                     * Boundary characters are removed from the start and end of
                     * the hit to normalize the hits. This is being done for
                     * substring searches only at this point. We don't do it for
                     * real regular expression searches because the user may
                     * have explicitly included boundary characters in their
                     * regular expression.
                     */
                    if (originalKeyword.searchTermIsLiteral()) {
                        hit = hit.replaceAll("^" + KeywordSearchList.BOUNDARY_CHARACTERS + "*", "");
                        hit = hit.replaceAll(KeywordSearchList.BOUNDARY_CHARACTERS + "*$", "");
                    }

                    /**
                     * The use of String interning is an optimization to ensure
                     * that we reuse the same keyword hit String object across
                     * all hits. Even though we benefit from G1GC String
                     * deduplication, the overhead associated with creating a
                     * new String object for every KeywordHit can be significant
                     * when the number of hits gets large.
                     */
                    hit = hit.intern();

                    // We will only create one KeywordHit instance per document for
                    // a given hit.
                    if (keywordsFoundInThisDocument.containsKey(hit)) {
                        continue;
                    }
                    keywordsFoundInThisDocument.put(hit, hit);

                    if (artifactAttributeType == null) {
                        hits.add(new KeywordHit(docId, makeSnippet(content, hitMatcher, hit), hit));
                    } else {
                        switch (artifactAttributeType) {
                            case TSK_EMAIL:
                                /*
                                 * Reduce false positives by eliminating email
                                 * address hits that are either too short or are
                                 * not for valid top level domains.
                                 */
                                if (hit.length() >= MIN_EMAIL_ADDR_LENGTH
                                        && DomainValidator.getInstance(true).isValidTld(hit.substring(hit.lastIndexOf('.')))) {
                                    hits.add(new KeywordHit(docId, makeSnippet(content, hitMatcher, hit), hit));
                                }

                                break;
                            case TSK_CARD_NUMBER:
                                /*
                                 * If searching for credit card account numbers,
                                 * do extra validation on the term and discard
                                 * it if it does not pass.
                                 */
                                Matcher ccnMatcher = CREDIT_CARD_NUM_PATTERN.matcher(hit);

                                for (int rLength = hit.length(); rLength >= 12; rLength--) {
                                    ccnMatcher.region(0, rLength);
                                    if (ccnMatcher.find()) {
                                        final String group = ccnMatcher.group("ccn");
                                        if (CreditCardValidator.isValidCCN(group)) {
                                            hits.add(new KeywordHit(docId, makeSnippet(content, hitMatcher, hit), hit));
                                        }
                                    }
                                }

                                break;
                            default:
                                hits.add(new KeywordHit(docId, makeSnippet(content, hitMatcher, hit), hit));
                                break;
                        }
                    }
                }
            }
        } catch (Throwable error) {
            /*
             * NOTE: Matcher.find() is known to throw StackOverflowError in rare
             * cases (see JIRA-2700). StackOverflowError is an error, not an
             * exception, and therefore needs to be caught as a Throwable. When
             * this occurs we should re-throw the error as TskCoreException so
             * that it is logged by the calling method and move on to the next
             * Solr document.
             */
            throw new TskCoreException("Failed to create keyword hits for Solr document id " + docId + " due to " + error.getMessage());
        }
        return hits;
    }

    /**
     * Make a snippet from the given content that has the given hit plus some
     * surrounding context.
     *
     * @param content    The content to extract the snippet from.
     *
     * @param hitMatcher The Matcher that has the start/end info for where the
     *                   hit is in the content.
     * @param hit        The actual hit in the content.
     *
     * @return A snippet extracted from content that contains hit plus some
     *         surrounding context.
     */
    private String makeSnippet(String content, Matcher hitMatcher, String hit) {
        // Get the snippet from the document.
        int maxIndex = content.length() - 1;
        final int end = hitMatcher.end();
        final int start = hitMatcher.start();

        return content.substring(Integer.max(0, start - 20), Integer.max(0, start))
                + SNIPPET_DELIMITER + hit + SNIPPET_DELIMITER
                + content.substring(Integer.min(maxIndex, end), Integer.min(maxIndex, end + 20));
    }

    @Override
    public void addFilter(KeywordQueryFilter filter) {
        this.filters.add(filter);
    }

    @Override
    public void setField(String field) {
        this.field = field;
    }

    @Override
    public void setSubstringQuery() {
    }

    @Override
    synchronized public void escape() {
        if (isEscaped() == false) {
            escapedQuery = KeywordSearchUtil.escapeLuceneQuery(keywordString);
            escaped = true;
        }
    }

    @Override
    synchronized public boolean isEscaped() {
        return escaped;
    }

    @Override
    public boolean isLiteral() {
        return false;
    }

    @Override
    public String getQueryString() {
        return originalKeyword.getSearchTerm();
    }

    @Override
    synchronized public String getEscapedQueryString() {
        if (false == isEscaped()) {
            escape();
        }
        return escapedQuery;
    }

    /**
     * Adds a keyword hit artifact for a given keyword hit.
     *
     * @param content      The text source object for the hit.
     * @param foundKeyword The keyword that was found by the search, this may be
     *                     different than the Keyword that was searched if, for
     *                     example, it was a RegexQuery.
     * @param hit          The keyword hit.
     * @param snippet      A snippet from the text that contains the hit.
     * @param listName     The name of the keyword list that contained the
     *                     keyword for which the hit was found.
     *
     *
     * @return The newly created artifact or null if there was a problem
     *         creating it.
     */
    @Override
    public BlackboardArtifact createKeywordHitArtifact(Content content, Keyword foundKeyword, KeywordHit hit, String snippet, String listName, Long ingestJobId) {
        final String MODULE_NAME = KeywordSearchModuleFactory.getModuleName();

        if (content == null) {
            LOGGER.log(Level.WARNING, "Error adding artifact for keyword hit to blackboard"); //NON-NLS
            return null;
        }

        /*
         * Credit Card number hits are handled differently
         */
        if (originalKeyword.getArtifactAttributeType() == ATTRIBUTE_TYPE.TSK_CARD_NUMBER) {
            createCCNAccount(content, foundKeyword, hit, snippet, listName, ingestJobId);
            return null;
        }

        /*
         * Create a "plain vanilla" keyword hit artifact with keyword and regex
         * attributes
         */
        Collection<BlackboardAttribute> attributes = new ArrayList<>();
        String configuration = originalKeyword.getOriginalTerm();

        attributes.add(new BlackboardAttribute(ATTRIBUTE_TYPE.TSK_KEYWORD, MODULE_NAME, foundKeyword.getSearchTerm()));
        attributes.add(new BlackboardAttribute(ATTRIBUTE_TYPE.TSK_KEYWORD_REGEXP, MODULE_NAME, getQueryString()));

        if (snippet != null) {
            attributes.add(new BlackboardAttribute(ATTRIBUTE_TYPE.TSK_KEYWORD_PREVIEW, MODULE_NAME, snippet));
        }

        hit.getArtifactID().ifPresent(artifactID
                -> attributes.add(new BlackboardAttribute(ATTRIBUTE_TYPE.TSK_ASSOCIATED_ARTIFACT, MODULE_NAME, artifactID))
        );

<<<<<<< HEAD
        if (originalKW.searchTermIsLiteral()) {
            
            if(!originalKW.searchTermIsWholeWord()) {
                attributes.add(new BlackboardAttribute(ATTRIBUTE_TYPE.TSK_KEYWORD_SEARCH_TYPE, MODULE_NAME, KeywordSearch.QueryType.SUBSTRING.ordinal()));
            } else {
                attributes.add(new BlackboardAttribute(ATTRIBUTE_TYPE.TSK_KEYWORD_SEARCH_TYPE, MODULE_NAME, KeywordSearch.QueryType.LITERAL.ordinal()));
            }
            
=======
        if (originalKeyword.searchTermIsLiteral()) {
            configuration += " (" + TskData.KeywordSearchQueryType.SUBSTRING.name() + ")";
            attributes.add(new BlackboardAttribute(ATTRIBUTE_TYPE.TSK_KEYWORD_SEARCH_TYPE, MODULE_NAME, TskData.KeywordSearchQueryType.SUBSTRING.ordinal()));
>>>>>>> dd7c17d9
        } else {
            configuration += " (" + TskData.KeywordSearchQueryType.REGEX.name() + ")";
            attributes.add(new BlackboardAttribute(ATTRIBUTE_TYPE.TSK_KEYWORD_SEARCH_TYPE, MODULE_NAME, TskData.KeywordSearchQueryType.REGEX.ordinal()));
        }
        
        if (StringUtils.isNotBlank(listName)) {
            configuration += " - " + listName;
            attributes.add(new BlackboardAttribute(ATTRIBUTE_TYPE.TSK_SET_NAME, MODULE_NAME, listName));
        }

        try {
            return content.newAnalysisResult(
                    BlackboardArtifact.Type.TSK_KEYWORD_HIT, Score.SCORE_LIKELY_NOTABLE, 
                    null, configuration, null, attributes)
                    .getAnalysisResult();
        } catch (TskCoreException e) {
            LOGGER.log(Level.SEVERE, "Error adding bb attributes for terms search artifact", e); //NON-NLS
            return null;
        }
    }

    private void createCCNAccount(Content content, Keyword foundKeyword, KeywordHit hit, String snippet, String listName, Long ingestJobId) {

        final String MODULE_NAME = KeywordSearchModuleFactory.getModuleName();

        if (originalKeyword.getArtifactAttributeType() != ATTRIBUTE_TYPE.TSK_CARD_NUMBER) {
            LOGGER.log(Level.SEVERE, "Keyword hit is not a credit card number"); //NON-NLS
            return;
        }
        /*
         * Create a credit card account with attributes parsed from the snippet
         * for the hit and looked up based on the parsed bank identifcation
         * number.
         */
        List<BlackboardAttribute> attributes = new ArrayList<>();

        Map<BlackboardAttribute.Type, BlackboardAttribute> parsedTrackAttributeMap = new HashMap<>();
        Matcher matcher = CREDIT_CARD_TRACK1_PATTERN.matcher(hit.getSnippet());
        if (matcher.find()) {
            parseTrack1Data(parsedTrackAttributeMap, matcher);
        }
        matcher = CREDIT_CARD_TRACK2_PATTERN.matcher(hit.getSnippet());
        if (matcher.find()) {
            parseTrack2Data(parsedTrackAttributeMap, matcher);
        }
        final BlackboardAttribute ccnAttribute = parsedTrackAttributeMap.get(new BlackboardAttribute.Type(ATTRIBUTE_TYPE.TSK_CARD_NUMBER));
        if (ccnAttribute == null || StringUtils.isBlank(ccnAttribute.getValueString())) {

            if (hit.isArtifactHit()) {
                LOGGER.log(Level.SEVERE, String.format("Failed to parse credit card account number for artifact keyword hit: term = %s, snippet = '%s', artifact id = %d", foundKeyword.getSearchTerm(), hit.getSnippet(), hit.getArtifactID().get())); //NON-NLS
            } else {
                try {
                    LOGGER.log(Level.SEVERE, String.format("Failed to parse credit card account number for content keyword hit: term = %s, snippet = '%s', object id = %d", foundKeyword.getSearchTerm(), hit.getSnippet(), hit.getContentID())); //NON-NLS
                } catch (TskCoreException ex) {
                    LOGGER.log(Level.SEVERE, String.format("Failed to parse credit card account number for content keyword hit: term = %s, snippet = '%s' ", foundKeyword.getSearchTerm(), hit.getSnippet())); //NON-NLS
                    LOGGER.log(Level.SEVERE, "There was a error getting contentID for keyword hit.", ex); //NON-NLS
                }
            }
            return;
        }
        attributes.addAll(parsedTrackAttributeMap.values());

        /*
         * Look up the bank name, scheme, etc. attributes for the bank
         * indentification number (BIN).
         */
        final int bin = Integer.parseInt(ccnAttribute.getValueString().substring(0, 8));
        CreditCards.BankIdentificationNumber binInfo = CreditCards.getBINInfo(bin);
        if (binInfo != null) {
            binInfo.getScheme().ifPresent(scheme
                    -> attributes.add(new BlackboardAttribute(ATTRIBUTE_TYPE.TSK_CARD_SCHEME, MODULE_NAME, scheme)));
            binInfo.getCardType().ifPresent(cardType
                    -> attributes.add(new BlackboardAttribute(ATTRIBUTE_TYPE.TSK_CARD_TYPE, MODULE_NAME, cardType)));
            binInfo.getBrand().ifPresent(brand
                    -> attributes.add(new BlackboardAttribute(ATTRIBUTE_TYPE.TSK_BRAND_NAME, MODULE_NAME, brand)));
            binInfo.getBankName().ifPresent(bankName
                    -> attributes.add(new BlackboardAttribute(ATTRIBUTE_TYPE.TSK_BANK_NAME, MODULE_NAME, bankName)));
            binInfo.getBankPhoneNumber().ifPresent(phoneNumber
                    -> attributes.add(new BlackboardAttribute(ATTRIBUTE_TYPE.TSK_PHONE_NUMBER, MODULE_NAME, phoneNumber)));
            binInfo.getBankURL().ifPresent(url
                    -> attributes.add(new BlackboardAttribute(ATTRIBUTE_TYPE.TSK_URL, MODULE_NAME, url)));
            binInfo.getCountry().ifPresent(country
                    -> attributes.add(new BlackboardAttribute(ATTRIBUTE_TYPE.TSK_COUNTRY, MODULE_NAME, country)));
            binInfo.getBankCity().ifPresent(city
                    -> attributes.add(new BlackboardAttribute(ATTRIBUTE_TYPE.TSK_CITY, MODULE_NAME, city)));
        }

        /*
         * If the hit is from unused or unallocated space, record the Solr
         * document id to support showing just the chunk that contained the hit.
         */
        if (content instanceof AbstractFile) {
            AbstractFile file = (AbstractFile) content;
            if (file.getType() == TskData.TSK_DB_FILES_TYPE_ENUM.UNUSED_BLOCKS
                    || file.getType() == TskData.TSK_DB_FILES_TYPE_ENUM.UNALLOC_BLOCKS) {
                attributes.add(new BlackboardAttribute(KEYWORD_SEARCH_DOCUMENT_ID, MODULE_NAME, hit.getSolrDocumentId()));
            }
        }

        if (StringUtils.isNotBlank(listName)) {
            attributes.add(new BlackboardAttribute(ATTRIBUTE_TYPE.TSK_SET_NAME, MODULE_NAME, listName));
        }
        if (snippet != null) {
            attributes.add(new BlackboardAttribute(ATTRIBUTE_TYPE.TSK_KEYWORD_PREVIEW, MODULE_NAME, snippet));
        }

        hit.getArtifactID().ifPresent(artifactID
                -> attributes.add(new BlackboardAttribute(ATTRIBUTE_TYPE.TSK_ASSOCIATED_ARTIFACT, MODULE_NAME, artifactID))
        );

        attributes.add(new BlackboardAttribute(ATTRIBUTE_TYPE.TSK_KEYWORD_SEARCH_TYPE, MODULE_NAME, TskData.KeywordSearchQueryType.REGEX.getType()));

        /*
         * Create an account instance.
         */
        try {
            Case.getCurrentCaseThrows().getSleuthkitCase().getCommunicationsManager().createAccountFileInstance(Account.Type.CREDIT_CARD, 
                    ccnAttribute.getValueString(), MODULE_NAME, content, attributes, ingestJobId);
        } catch (TskCoreException | NoCurrentCaseException ex) {
            LOGGER.log(Level.SEVERE, "Error creating CCN account instance", ex); //NON-NLS
        }

    }

    /**
     * Parses the track 2 data from the snippet for a credit card account number
     * hit and turns them into artifact attributes.
     *
     * @param attributesMap A map of artifact attribute objects, used to avoid
     *                      creating duplicate attributes.
     * @param matcher       A matcher for the snippet.
     */
    static private void parseTrack2Data(Map<BlackboardAttribute.Type, BlackboardAttribute> attributesMap, Matcher matcher) {
        addAttributeIfNotAlreadyCaptured(attributesMap, ATTRIBUTE_TYPE.TSK_CARD_NUMBER, "accountNumber", matcher);
        addAttributeIfNotAlreadyCaptured(attributesMap, ATTRIBUTE_TYPE.TSK_CARD_EXPIRATION, "expiration", matcher);
        addAttributeIfNotAlreadyCaptured(attributesMap, ATTRIBUTE_TYPE.TSK_CARD_SERVICE_CODE, "serviceCode", matcher);
        addAttributeIfNotAlreadyCaptured(attributesMap, ATTRIBUTE_TYPE.TSK_CARD_DISCRETIONARY, "discretionary", matcher);
        addAttributeIfNotAlreadyCaptured(attributesMap, ATTRIBUTE_TYPE.TSK_CARD_LRC, "LRC", matcher);
    }

    /**
     * Parses the track 1 data from the snippet for a credit card account number
     * hit and turns them into artifact attributes. The track 1 data has the
     * same fields as the track two data, plus the account holder's name.
     *
     * @param attributeMap A map of artifact attribute objects, used to avoid
     *                     creating duplicate attributes.
     * @param matcher      A matcher for the snippet.
     */
    static private void parseTrack1Data(Map<BlackboardAttribute.Type, BlackboardAttribute> attributeMap, Matcher matcher) {
        parseTrack2Data(attributeMap, matcher);
        addAttributeIfNotAlreadyCaptured(attributeMap, ATTRIBUTE_TYPE.TSK_NAME_PERSON, "name", matcher);
    }

    /**
     * Creates an attribute of the the given type to the given artifact with a
     * value parsed from the snippet for a credit account number hit.
     *
     * @param attributeMap A map of artifact attribute objects, used to avoid
     *                     creating duplicate attributes.
     * @param attrType     The type of attribute to create.
     * @param groupName    The group name of the regular expression that was
     *                     used to parse the attribute data.
     * @param matcher      A matcher for the snippet.
     *
     */
    static private void addAttributeIfNotAlreadyCaptured(Map<BlackboardAttribute.Type, BlackboardAttribute> attributeMap, ATTRIBUTE_TYPE attrType, String groupName, Matcher matcher) {
        BlackboardAttribute.Type type = new BlackboardAttribute.Type(attrType);

        if (!attributeMap.containsKey(type)) {
            String value = matcher.group(groupName);
            if (attrType.equals(ATTRIBUTE_TYPE.TSK_CARD_NUMBER)) {
                attributeMap.put(new BlackboardAttribute.Type(ATTRIBUTE_TYPE.TSK_KEYWORD),
                        new BlackboardAttribute(ATTRIBUTE_TYPE.TSK_KEYWORD, MODULE_NAME, value));
                value = CharMatcher.anyOf(" -").removeFrom(value);
            }

            if (StringUtils.isNotBlank(value)) {
                attributeMap.put(type, new BlackboardAttribute(attrType, MODULE_NAME, value));
            }
        }
    }
}<|MERGE_RESOLUTION|>--- conflicted
+++ resolved
@@ -606,20 +606,9 @@
                 -> attributes.add(new BlackboardAttribute(ATTRIBUTE_TYPE.TSK_ASSOCIATED_ARTIFACT, MODULE_NAME, artifactID))
         );
 
-<<<<<<< HEAD
-        if (originalKW.searchTermIsLiteral()) {
-            
-            if(!originalKW.searchTermIsWholeWord()) {
-                attributes.add(new BlackboardAttribute(ATTRIBUTE_TYPE.TSK_KEYWORD_SEARCH_TYPE, MODULE_NAME, KeywordSearch.QueryType.SUBSTRING.ordinal()));
-            } else {
-                attributes.add(new BlackboardAttribute(ATTRIBUTE_TYPE.TSK_KEYWORD_SEARCH_TYPE, MODULE_NAME, KeywordSearch.QueryType.LITERAL.ordinal()));
-            }
-            
-=======
         if (originalKeyword.searchTermIsLiteral()) {
             configuration += " (" + TskData.KeywordSearchQueryType.SUBSTRING.name() + ")";
             attributes.add(new BlackboardAttribute(ATTRIBUTE_TYPE.TSK_KEYWORD_SEARCH_TYPE, MODULE_NAME, TskData.KeywordSearchQueryType.SUBSTRING.ordinal()));
->>>>>>> dd7c17d9
         } else {
             configuration += " (" + TskData.KeywordSearchQueryType.REGEX.name() + ")";
             attributes.add(new BlackboardAttribute(ATTRIBUTE_TYPE.TSK_KEYWORD_SEARCH_TYPE, MODULE_NAME, TskData.KeywordSearchQueryType.REGEX.ordinal()));
