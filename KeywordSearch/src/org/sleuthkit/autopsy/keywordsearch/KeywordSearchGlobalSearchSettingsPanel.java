/*
 * Autopsy Forensic Browser
 *
 * Copyright 2012-2014 Basis Technology Corp.
 * Contact: carrier <at> sleuthkit <dot> org
 *
 * Licensed under the Apache License, Version 2.0 (the "License");
 * you may not use this file except in compliance with the License.
 * You may obtain a copy of the License at
 *
 *     http://www.apache.org/licenses/LICENSE-2.0
 *
 * Unless required by applicable law or agreed to in writing, software
 * distributed under the License is distributed on an "AS IS" BASIS,
 * WITHOUT WARRANTIES OR CONDITIONS OF ANY KIND, either express or implied.
 * See the License for the specific language governing permissions and
 * limitations under the License.
 */
package org.sleuthkit.autopsy.keywordsearch;

import java.beans.PropertyChangeEvent;
import java.beans.PropertyChangeListener;
import java.beans.PropertyChangeSupport;
import java.util.logging.Level;
<<<<<<< HEAD
import javax.swing.JOptionPane;
import javax.swing.SwingUtilities;
import org.openide.util.NbBundle.Messages;
=======
import org.netbeans.spi.options.OptionsPanelController;
>>>>>>> bdf3482d
import org.sleuthkit.autopsy.corecomponents.OptionsPanel;
import org.sleuthkit.autopsy.coreutils.Logger;
import org.sleuthkit.autopsy.ingest.IngestManager;
import org.sleuthkit.autopsy.keywordsearch.KeywordSearchIngestModule.UpdateFrequency;

/**
 * General, not per list, keyword search configuration and status display widget
 */
class KeywordSearchGlobalSearchSettingsPanel extends javax.swing.JPanel implements OptionsPanel {

    private final Logger logger = Logger.getLogger(KeywordSearchGlobalSearchSettingsPanel.class.getName());
<<<<<<< HEAD
    KeywordSearchSettingsManager manager;
=======
    private final PropertyChangeSupport pcs = new PropertyChangeSupport(this);
>>>>>>> bdf3482d

    /**
     * Creates new form KeywordSearchConfigurationPanel2
     */
    KeywordSearchGlobalSearchSettingsPanel(KeywordSearchSettingsManager manager) {
        this.manager = manager;
        initComponents();
        customizeComponents();
        enableComponents();
    }

    private void activateWidgets() {
        skipNSRLCheckBox.setSelected(manager.getSkipKnown());
        showSnippetsCB.setSelected(manager.getShowSnippets());
        boolean enable = !IngestManager.getInstance().isIngestRunning();
        skipNSRLCheckBox.setEnabled(enable);
        setTimeSettingEnabled(enable);

        final UpdateFrequency curFreq = manager.getUpdateFrequency();
        switch (curFreq) {
            case FAST:
                timeRadioButton1.setSelected(true);
                break;
            case AVG:
                timeRadioButton2.setSelected(true);
                break;
            case SLOW:
                timeRadioButton3.setSelected(true);
                break;
            case SLOWEST:
                timeRadioButton4.setSelected(true);
                break;
            case NONE:
                timeRadioButton5.setSelected(true);
                break;
            case DEFAULT:
            default:
                // default value
                timeRadioButton3.setSelected(true);
                break;
        }
    }

<<<<<<< HEAD
    private void enableComponents() {
        boolean enable = manager != null;
        this.showSnippetsCB.setEnabled(enable);
        this.skipNSRLCheckBox.setEnabled(enable);
        this.timeRadioButton1.setEnabled(enable);
        this.timeRadioButton2.setEnabled(enable);
        this.timeRadioButton3.setEnabled(enable);
        this.timeRadioButton4.setEnabled(enable);
        this.timeRadioButton5.setEnabled(enable);

=======
    @Override
    public void addPropertyChangeListener(PropertyChangeListener l) {
        pcs.addPropertyChangeListener(l);
    }

    @Override
    public void removePropertyChangeListener(PropertyChangeListener l) {
        pcs.removePropertyChangeListener(l);
>>>>>>> bdf3482d
    }

    /**
     * This method is called from within the constructor to initialize the form.
     * WARNING: Do NOT modify this code. The content of this method is always
     * regenerated by the Form Editor.
     */
    @SuppressWarnings("unchecked")
    // <editor-fold defaultstate="collapsed" desc="Generated Code">//GEN-BEGIN:initComponents
    private void initComponents() {

        timeGroup = new javax.swing.ButtonGroup();
        skipNSRLCheckBox = new javax.swing.JCheckBox();
        filesIndexedLabel = new javax.swing.JLabel();
        filesIndexedValue = new javax.swing.JLabel();
        chunksLabel = new javax.swing.JLabel();
        chunksValLabel = new javax.swing.JLabel();
        settingsLabel = new javax.swing.JLabel();
        informationLabel = new javax.swing.JLabel();
        settingsSeparator = new javax.swing.JSeparator();
        informationSeparator = new javax.swing.JSeparator();
        frequencyLabel = new javax.swing.JLabel();
        timeRadioButton1 = new javax.swing.JRadioButton();
        timeRadioButton2 = new javax.swing.JRadioButton();
        timeRadioButton3 = new javax.swing.JRadioButton();
        timeRadioButton4 = new javax.swing.JRadioButton();
        showSnippetsCB = new javax.swing.JCheckBox();
        timeRadioButton5 = new javax.swing.JRadioButton();

        skipNSRLCheckBox.setText(org.openide.util.NbBundle.getMessage(KeywordSearchGlobalSearchSettingsPanel.class, "KeywordSearchGlobalSearchSettingsPanel.skipNSRLCheckBox.text")); // NOI18N
        skipNSRLCheckBox.setToolTipText(org.openide.util.NbBundle.getMessage(KeywordSearchGlobalSearchSettingsPanel.class, "KeywordSearchGlobalSearchSettingsPanel.skipNSRLCheckBox.toolTipText")); // NOI18N
        skipNSRLCheckBox.addActionListener(new java.awt.event.ActionListener() {
            public void actionPerformed(java.awt.event.ActionEvent evt) {
                skipNSRLCheckBoxActionPerformed(evt);
            }
        });

        filesIndexedLabel.setText(org.openide.util.NbBundle.getMessage(KeywordSearchGlobalSearchSettingsPanel.class, "KeywordSearchGlobalSearchSettingsPanel.filesIndexedLabel.text")); // NOI18N

        filesIndexedValue.setText(org.openide.util.NbBundle.getMessage(KeywordSearchGlobalSearchSettingsPanel.class, "KeywordSearchGlobalSearchSettingsPanel.filesIndexedValue.text")); // NOI18N
        filesIndexedValue.setMaximumSize(null);

        chunksLabel.setText(org.openide.util.NbBundle.getMessage(KeywordSearchGlobalSearchSettingsPanel.class, "KeywordSearchGlobalSearchSettingsPanel.chunksLabel.text")); // NOI18N

        chunksValLabel.setText(org.openide.util.NbBundle.getMessage(KeywordSearchGlobalSearchSettingsPanel.class, "KeywordSearchGlobalSearchSettingsPanel.chunksValLabel.text")); // NOI18N

        settingsLabel.setText(org.openide.util.NbBundle.getMessage(KeywordSearchGlobalSearchSettingsPanel.class, "KeywordSearchGlobalSearchSettingsPanel.settingsLabel.text")); // NOI18N

        informationLabel.setText(org.openide.util.NbBundle.getMessage(KeywordSearchGlobalSearchSettingsPanel.class, "KeywordSearchGlobalSearchSettingsPanel.informationLabel.text")); // NOI18N

        frequencyLabel.setText(org.openide.util.NbBundle.getMessage(KeywordSearchGlobalSearchSettingsPanel.class, "KeywordSearchGlobalSearchSettingsPanel.frequencyLabel.text")); // NOI18N

        timeRadioButton1.setText(org.openide.util.NbBundle.getMessage(KeywordSearchGlobalSearchSettingsPanel.class, "KeywordSearchGlobalSearchSettingsPanel.timeRadioButton1.text")); // NOI18N
        timeRadioButton1.setToolTipText(org.openide.util.NbBundle.getMessage(KeywordSearchGlobalSearchSettingsPanel.class, "KeywordSearchGlobalSearchSettingsPanel.timeRadioButton1.toolTipText")); // NOI18N
        timeRadioButton1.addActionListener(new java.awt.event.ActionListener() {
            public void actionPerformed(java.awt.event.ActionEvent evt) {
                timeRadioButton1ActionPerformed(evt);
            }
        });

        timeRadioButton2.setText(org.openide.util.NbBundle.getMessage(KeywordSearchGlobalSearchSettingsPanel.class, "KeywordSearchGlobalSearchSettingsPanel.timeRadioButton2.text")); // NOI18N
        timeRadioButton2.setToolTipText(org.openide.util.NbBundle.getMessage(KeywordSearchGlobalSearchSettingsPanel.class, "KeywordSearchGlobalSearchSettingsPanel.timeRadioButton2.toolTipText")); // NOI18N
        timeRadioButton2.addActionListener(new java.awt.event.ActionListener() {
            public void actionPerformed(java.awt.event.ActionEvent evt) {
                timeRadioButton2ActionPerformed(evt);
            }
        });

        timeRadioButton3.setText(org.openide.util.NbBundle.getMessage(KeywordSearchGlobalSearchSettingsPanel.class, "KeywordSearchGlobalSearchSettingsPanel.timeRadioButton3.text")); // NOI18N
        timeRadioButton3.setToolTipText(org.openide.util.NbBundle.getMessage(KeywordSearchGlobalSearchSettingsPanel.class, "KeywordSearchGlobalSearchSettingsPanel.timeRadioButton3.toolTipText")); // NOI18N
        timeRadioButton3.addActionListener(new java.awt.event.ActionListener() {
            public void actionPerformed(java.awt.event.ActionEvent evt) {
                timeRadioButton3ActionPerformed(evt);
            }
        });

        timeRadioButton4.setText(org.openide.util.NbBundle.getMessage(KeywordSearchGlobalSearchSettingsPanel.class, "KeywordSearchGlobalSearchSettingsPanel.timeRadioButton4.text_1")); // NOI18N
        timeRadioButton4.setToolTipText(org.openide.util.NbBundle.getMessage(KeywordSearchGlobalSearchSettingsPanel.class, "KeywordSearchGlobalSearchSettingsPanel.timeRadioButton4.toolTipText")); // NOI18N
        timeRadioButton4.addActionListener(new java.awt.event.ActionListener() {
            public void actionPerformed(java.awt.event.ActionEvent evt) {
                timeRadioButton4ActionPerformed(evt);
            }
        });

        showSnippetsCB.setText(org.openide.util.NbBundle.getMessage(KeywordSearchGlobalSearchSettingsPanel.class, "KeywordSearchGlobalSearchSettingsPanel.showSnippetsCB.text")); // NOI18N
        showSnippetsCB.addActionListener(new java.awt.event.ActionListener() {
            public void actionPerformed(java.awt.event.ActionEvent evt) {
                showSnippetsCBActionPerformed(evt);
            }
        });

        timeRadioButton5.setText(org.openide.util.NbBundle.getMessage(KeywordSearchGlobalSearchSettingsPanel.class, "KeywordSearchGlobalSearchSettingsPanel.timeRadioButton5.text")); // NOI18N
        timeRadioButton5.setToolTipText(org.openide.util.NbBundle.getMessage(KeywordSearchGlobalSearchSettingsPanel.class, "KeywordSearchGlobalSearchSettingsPanel.timeRadioButton5.toolTipText")); // NOI18N
        timeRadioButton5.addActionListener(new java.awt.event.ActionListener() {
            public void actionPerformed(java.awt.event.ActionEvent evt) {
                timeRadioButton5ActionPerformed(evt);
            }
        });

        javax.swing.GroupLayout layout = new javax.swing.GroupLayout(this);
        this.setLayout(layout);
        layout.setHorizontalGroup(
            layout.createParallelGroup(javax.swing.GroupLayout.Alignment.LEADING)
            .addGroup(layout.createSequentialGroup()
                .addContainerGap()
                .addGroup(layout.createParallelGroup(javax.swing.GroupLayout.Alignment.LEADING)
                    .addGroup(layout.createSequentialGroup()
                        .addComponent(settingsLabel)
                        .addPreferredGap(javax.swing.LayoutStyle.ComponentPlacement.RELATED)
                        .addComponent(settingsSeparator, javax.swing.GroupLayout.PREFERRED_SIZE, 326, javax.swing.GroupLayout.PREFERRED_SIZE))
                    .addGroup(layout.createSequentialGroup()
                        .addComponent(informationLabel)
                        .addPreferredGap(javax.swing.LayoutStyle.ComponentPlacement.RELATED)
                        .addComponent(informationSeparator, javax.swing.GroupLayout.PREFERRED_SIZE, 309, javax.swing.GroupLayout.PREFERRED_SIZE))
                    .addGroup(layout.createSequentialGroup()
                        .addGap(10, 10, 10)
                        .addGroup(layout.createParallelGroup(javax.swing.GroupLayout.Alignment.LEADING)
                            .addComponent(skipNSRLCheckBox)
                            .addComponent(showSnippetsCB)
                            .addComponent(filesIndexedLabel)
                            .addGroup(layout.createSequentialGroup()
                                .addGap(141, 141, 141)
                                .addComponent(filesIndexedValue, javax.swing.GroupLayout.PREFERRED_SIZE, 104, javax.swing.GroupLayout.PREFERRED_SIZE))
                            .addComponent(frequencyLabel)
                            .addGroup(layout.createSequentialGroup()
                                .addGap(10, 10, 10)
                                .addGroup(layout.createParallelGroup(javax.swing.GroupLayout.Alignment.LEADING)
                                    .addComponent(timeRadioButton2)
                                    .addComponent(timeRadioButton1)
                                    .addComponent(timeRadioButton3)
                                    .addComponent(timeRadioButton4)
                                    .addComponent(timeRadioButton5)))
                            .addGroup(layout.createSequentialGroup()
                                .addComponent(chunksLabel)
                                .addGap(18, 18, 18)
                                .addComponent(chunksValLabel, javax.swing.GroupLayout.PREFERRED_SIZE, 104, javax.swing.GroupLayout.PREFERRED_SIZE)))))
                .addContainerGap(javax.swing.GroupLayout.DEFAULT_SIZE, Short.MAX_VALUE))
        );
        layout.setVerticalGroup(
            layout.createParallelGroup(javax.swing.GroupLayout.Alignment.LEADING)
            .addGroup(layout.createSequentialGroup()
                .addContainerGap()
                .addGroup(layout.createParallelGroup(javax.swing.GroupLayout.Alignment.TRAILING)
                    .addComponent(settingsLabel)
                    .addComponent(settingsSeparator, javax.swing.GroupLayout.PREFERRED_SIZE, 6, javax.swing.GroupLayout.PREFERRED_SIZE))
                .addPreferredGap(javax.swing.LayoutStyle.ComponentPlacement.UNRELATED)
                .addComponent(skipNSRLCheckBox)
                .addPreferredGap(javax.swing.LayoutStyle.ComponentPlacement.RELATED)
                .addComponent(showSnippetsCB)
                .addPreferredGap(javax.swing.LayoutStyle.ComponentPlacement.RELATED)
                .addComponent(frequencyLabel)
                .addPreferredGap(javax.swing.LayoutStyle.ComponentPlacement.RELATED)
                .addComponent(timeRadioButton1)
                .addPreferredGap(javax.swing.LayoutStyle.ComponentPlacement.RELATED)
                .addComponent(timeRadioButton2)
                .addPreferredGap(javax.swing.LayoutStyle.ComponentPlacement.RELATED)
                .addComponent(timeRadioButton3)
                .addPreferredGap(javax.swing.LayoutStyle.ComponentPlacement.RELATED)
                .addComponent(timeRadioButton4)
                .addPreferredGap(javax.swing.LayoutStyle.ComponentPlacement.RELATED)
                .addComponent(timeRadioButton5)
                .addPreferredGap(javax.swing.LayoutStyle.ComponentPlacement.RELATED)
                .addGroup(layout.createParallelGroup(javax.swing.GroupLayout.Alignment.TRAILING)
                    .addComponent(informationLabel)
                    .addComponent(informationSeparator, javax.swing.GroupLayout.PREFERRED_SIZE, 7, javax.swing.GroupLayout.PREFERRED_SIZE))
                .addPreferredGap(javax.swing.LayoutStyle.ComponentPlacement.UNRELATED)
                .addGroup(layout.createParallelGroup(javax.swing.GroupLayout.Alignment.BASELINE)
                    .addComponent(filesIndexedLabel)
                    .addComponent(filesIndexedValue, javax.swing.GroupLayout.PREFERRED_SIZE, javax.swing.GroupLayout.DEFAULT_SIZE, javax.swing.GroupLayout.PREFERRED_SIZE))
                .addPreferredGap(javax.swing.LayoutStyle.ComponentPlacement.RELATED)
                .addGroup(layout.createParallelGroup(javax.swing.GroupLayout.Alignment.BASELINE)
                    .addComponent(chunksLabel)
                    .addComponent(chunksValLabel))
                .addContainerGap(93, Short.MAX_VALUE))
        );
    }// </editor-fold>//GEN-END:initComponents

    private void timeRadioButton5ActionPerformed(java.awt.event.ActionEvent evt) {//GEN-FIRST:event_timeRadioButton5ActionPerformed
        pcs.firePropertyChange(OptionsPanelController.PROP_CHANGED, null, null);
    }//GEN-LAST:event_timeRadioButton5ActionPerformed

    private void skipNSRLCheckBoxActionPerformed(java.awt.event.ActionEvent evt) {//GEN-FIRST:event_skipNSRLCheckBoxActionPerformed
        pcs.firePropertyChange(OptionsPanelController.PROP_CHANGED, null, null);
    }//GEN-LAST:event_skipNSRLCheckBoxActionPerformed

    private void showSnippetsCBActionPerformed(java.awt.event.ActionEvent evt) {//GEN-FIRST:event_showSnippetsCBActionPerformed
        pcs.firePropertyChange(OptionsPanelController.PROP_CHANGED, null, null);
    }//GEN-LAST:event_showSnippetsCBActionPerformed

    private void timeRadioButton1ActionPerformed(java.awt.event.ActionEvent evt) {//GEN-FIRST:event_timeRadioButton1ActionPerformed
        pcs.firePropertyChange(OptionsPanelController.PROP_CHANGED, null, null);
    }//GEN-LAST:event_timeRadioButton1ActionPerformed

    private void timeRadioButton2ActionPerformed(java.awt.event.ActionEvent evt) {//GEN-FIRST:event_timeRadioButton2ActionPerformed
        pcs.firePropertyChange(OptionsPanelController.PROP_CHANGED, null, null);
    }//GEN-LAST:event_timeRadioButton2ActionPerformed

    private void timeRadioButton3ActionPerformed(java.awt.event.ActionEvent evt) {//GEN-FIRST:event_timeRadioButton3ActionPerformed
        pcs.firePropertyChange(OptionsPanelController.PROP_CHANGED, null, null);
    }//GEN-LAST:event_timeRadioButton3ActionPerformed

    private void timeRadioButton4ActionPerformed(java.awt.event.ActionEvent evt) {//GEN-FIRST:event_timeRadioButton4ActionPerformed
        pcs.firePropertyChange(OptionsPanelController.PROP_CHANGED, null, null);
    }//GEN-LAST:event_timeRadioButton4ActionPerformed

    // Variables declaration - do not modify//GEN-BEGIN:variables
    private javax.swing.JLabel chunksLabel;
    private javax.swing.JLabel chunksValLabel;
    private javax.swing.JLabel filesIndexedLabel;
    private javax.swing.JLabel filesIndexedValue;
    private javax.swing.JLabel frequencyLabel;
    private javax.swing.JLabel informationLabel;
    private javax.swing.JSeparator informationSeparator;
    private javax.swing.JLabel settingsLabel;
    private javax.swing.JSeparator settingsSeparator;
    private javax.swing.JCheckBox showSnippetsCB;
    private javax.swing.JCheckBox skipNSRLCheckBox;
    private javax.swing.ButtonGroup timeGroup;
    private javax.swing.JRadioButton timeRadioButton1;
    private javax.swing.JRadioButton timeRadioButton2;
    private javax.swing.JRadioButton timeRadioButton3;
    private javax.swing.JRadioButton timeRadioButton4;
    private javax.swing.JRadioButton timeRadioButton5;
    // End of variables declaration//GEN-END:variables

    @Override
    @Messages({"KeywordSearchGlobalSearchSettingsPanel.failedWriteSettings.message=Couldn't write keyword search settings",
        "KeywordSearchGlobalSearchSettingsPanel.failedWriteSettings.title=Error Writing Settings"})
    public void store() {
        if (manager != null) {
            try {
                manager.setSkipKnown(skipNSRLCheckBox.isSelected());
                manager.setUpdateFrequency(getSelectedTimeValue());
                manager.setShowSnippets(showSnippetsCB.isSelected());
            } catch (KeywordSearchSettingsManager.KeywordSearchSettingsManagerException ex) {
                SwingUtilities.invokeLater(new Runnable() {
                    @Override
                    public void run() {
                        JOptionPane.showMessageDialog(null, Bundle.KeywordSearchGlobalSearchSettingsPanel_failedReadSettings_message(),
                                Bundle.KeywordSearchGlobalSearchSettingsPanel_failedReadSettings_title(), JOptionPane.ERROR_MESSAGE);
                    }
                });
                logger.log(Level.SEVERE, "Failed to write keyword search settings.", ex);
            }

        }
    }

    @Override
    public void load() {
        if (manager != null) {
            activateWidgets();
        }
    }

    private void setTimeSettingEnabled(boolean enabled) {
        timeRadioButton1.setEnabled(enabled);
        timeRadioButton2.setEnabled(enabled);
        timeRadioButton3.setEnabled(enabled);
        timeRadioButton4.setEnabled(enabled);
        timeRadioButton5.setEnabled(enabled);
        frequencyLabel.setEnabled(enabled);
    }

    private UpdateFrequency getSelectedTimeValue() {
        if (timeRadioButton1.isSelected()) {
            return UpdateFrequency.FAST;
        } else if (timeRadioButton2.isSelected()) {
            return UpdateFrequency.AVG;
        } else if (timeRadioButton3.isSelected()) {
            return UpdateFrequency.SLOW;
        } else if (timeRadioButton4.isSelected()) {
            return UpdateFrequency.SLOWEST;
        } else if (timeRadioButton5.isSelected()) {
            return UpdateFrequency.NONE;
        }
        return UpdateFrequency.DEFAULT;
    }

    @Messages({"KeywordSearchGlobalSearchSettingsPanel.failedReadSettings.message=Couldn't read keyword search settings, using defaults.",
        "KeywordSearchGlobalSearchSettingsPanel.failedReadSettings.title=Error Loading Settings"})
    private void customizeComponents() {

        timeGroup.add(timeRadioButton1);
        timeGroup.add(timeRadioButton2);
        timeGroup.add(timeRadioButton3);
        timeGroup.add(timeRadioButton4);
        timeGroup.add(timeRadioButton5);

        if (manager != null) {
            this.skipNSRLCheckBox.setSelected(manager.getSkipKnown());
        }
        try {
            filesIndexedValue.setText(Integer.toString(KeywordSearch.getServer().queryNumIndexedFiles()));
            chunksValLabel.setText(Integer.toString(KeywordSearch.getServer().queryNumIndexedChunks()));
        } catch (KeywordSearchModuleException | NoOpenCoreException ex) {
            logger.log(Level.WARNING, "Could not get number of indexed files/chunks"); //NON-NLS
        }

        KeywordSearch.addNumIndexedFilesChangeListener(
                new PropertyChangeListener() {
            @Override
            public void propertyChange(PropertyChangeEvent evt) {
                String changed = evt.getPropertyName();
                Object newValue = evt.getNewValue();

                if (changed.equals(KeywordSearch.NUM_FILES_CHANGE_EVT)) {
                    int newFilesIndexed = ((Integer) newValue).intValue();
                    filesIndexedValue.setText(Integer.toString(newFilesIndexed));
                    try {
                        chunksValLabel.setText(Integer.toString(KeywordSearch.getServer().queryNumIndexedChunks()));
                    } catch (KeywordSearchModuleException | NoOpenCoreException ex) {
                        logger.log(Level.WARNING, "Could not get number of indexed chunks"); //NON-NLS

                    }
                }
            }
        });
    }
}<|MERGE_RESOLUTION|>--- conflicted
+++ resolved
@@ -22,13 +22,10 @@
 import java.beans.PropertyChangeListener;
 import java.beans.PropertyChangeSupport;
 import java.util.logging.Level;
-<<<<<<< HEAD
 import javax.swing.JOptionPane;
 import javax.swing.SwingUtilities;
+import org.netbeans.spi.options.OptionsPanelController;
 import org.openide.util.NbBundle.Messages;
-=======
-import org.netbeans.spi.options.OptionsPanelController;
->>>>>>> bdf3482d
 import org.sleuthkit.autopsy.corecomponents.OptionsPanel;
 import org.sleuthkit.autopsy.coreutils.Logger;
 import org.sleuthkit.autopsy.ingest.IngestManager;
@@ -40,11 +37,8 @@
 class KeywordSearchGlobalSearchSettingsPanel extends javax.swing.JPanel implements OptionsPanel {
 
     private final Logger logger = Logger.getLogger(KeywordSearchGlobalSearchSettingsPanel.class.getName());
-<<<<<<< HEAD
     KeywordSearchSettingsManager manager;
-=======
     private final PropertyChangeSupport pcs = new PropertyChangeSupport(this);
->>>>>>> bdf3482d
 
     /**
      * Creates new form KeywordSearchConfigurationPanel2
@@ -88,7 +82,6 @@
         }
     }
 
-<<<<<<< HEAD
     private void enableComponents() {
         boolean enable = manager != null;
         this.showSnippetsCB.setEnabled(enable);
@@ -98,8 +91,8 @@
         this.timeRadioButton3.setEnabled(enable);
         this.timeRadioButton4.setEnabled(enable);
         this.timeRadioButton5.setEnabled(enable);
-
-=======
+    }
+
     @Override
     public void addPropertyChangeListener(PropertyChangeListener l) {
         pcs.addPropertyChangeListener(l);
@@ -108,7 +101,6 @@
     @Override
     public void removePropertyChangeListener(PropertyChangeListener l) {
         pcs.removePropertyChangeListener(l);
->>>>>>> bdf3482d
     }
 
     /**
