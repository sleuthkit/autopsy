--- conflicted
+++ resolved
@@ -81,18 +81,14 @@
     // <editor-fold defaultstate="collapsed" desc="Generated Code">//GEN-BEGIN:initComponents
     private void initComponents() {
 
-<<<<<<< HEAD
+        mainScrollPane = new javax.swing.JScrollPane();
+        mainPanel = new javax.swing.JPanel();
+        filesIndexedValLabel = new javax.swing.JLabel();
         rightClickMenu = new javax.swing.JPopupMenu();
         cutMenuItem = new javax.swing.JMenuItem();
         copyMenuItem = new javax.swing.JMenuItem();
         pasteMenuItem = new javax.swing.JMenuItem();
         selectAllMenuItem = new javax.swing.JMenuItem();
-        filesIndexedNameLabel = new javax.swing.JLabel();
-=======
-        mainScrollPane = new javax.swing.JScrollPane();
-        mainPanel = new javax.swing.JPanel();
->>>>>>> 338662fc
-        filesIndexedValLabel = new javax.swing.JLabel();
         filesIndexedNameLabel = new javax.swing.JLabel();
         searchPanel = new javax.swing.JPanel();
         queryTextField = new javax.swing.JTextField();
@@ -230,12 +226,9 @@
     private javax.swing.JMenuItem cutMenuItem;
     private javax.swing.JLabel filesIndexedNameLabel;
     private javax.swing.JLabel filesIndexedValLabel;
-<<<<<<< HEAD
-    private javax.swing.JMenuItem pasteMenuItem;
-=======
     private javax.swing.JPanel mainPanel;
     private javax.swing.JScrollPane mainScrollPane;
->>>>>>> 338662fc
+    private javax.swing.JMenuItem pasteMenuItem;
     private javax.swing.JTextField queryTextField;
     private javax.swing.JPopupMenu rightClickMenu;
     private javax.swing.JButton searchButton;
