--- conflicted
+++ resolved
@@ -139,8 +139,6 @@
      *         unexpected exception. //JMTODO: This policy needs to be reviewed.
      *
      * @throws org.sleuthkit.autopsy.keywordsearch.Ingester.IngesterException
-<<<<<<< HEAD
-=======
      */
     < T extends SleuthkitVisitableItem> boolean indexText(TextExtractor< T> extractor, T source, IngestJobContext context) throws Ingester.IngesterException {
         final long sourceID = extractor.getID(source);
@@ -251,6 +249,8 @@
 
         }
     }
+
+    /**
 
     /**
      * Visitor used to create fields to send to SOLR index.
@@ -356,7 +356,6 @@
     /**
      * Indicates that there was an error with the specific ingest operation, but
      * it's still okay to continue ingesting files.
->>>>>>> a8cfbd1e
      */
     static class IngesterException extends Exception {
 
@@ -366,52 +365,12 @@
             super(message, ex);
         }
 
-<<<<<<< HEAD
-        Map<String, String> fields = getContentFields(source);
-        //Get a stream and a reader for that stream
-        try (final InputStream stream = extractor.getInputStream(source);
-                Reader reader = extractor.getReader(stream, source);) {
-
-            Chunker chunker = new Chunker(reader);
-
-            for (Chunk chunk : chunker) {
-                String chunkId = Server.getChunkIdString(sourceID, numChunks + 1);
-                fields.put(Server.Schema.ID.toString(), chunkId);
-                try {
-                    //add the chunk text to Solr index
-                    indexChunk(chunk.getText().toString(), sourceName, fields);
-                    numChunks++;
-                } catch (Ingester.IngesterException ingEx) {
-                    extractor.logWarning("Ingester had a problem with extracted string from file '" //NON-NLS
-                            + sourceName + "' (id: " + sourceID + ").", ingEx);//NON-NLS
-
-                    throw ingEx; //need to rethrow to signal error and move on
-                } catch (Exception ex) {
-                    throw new IngesterException(String.format("Error ingesting (indexing) file chunk: %s", chunkId), ex);
-                }
-            }
-        } catch (IOException ex) {
-            extractor.logWarning("Unable to read content stream from " + sourceID + ": " + sourceName, ex);//NON-NLS
-            return false;
-        } catch (Exception ex) {
-            extractor.logWarning("Unexpected error, can't read content stream from " + sourceID + ": " + sourceName, ex);//NON-NLS
-            return false;
-        } finally {
-            //after all chunks, index just the meta data, including the  numChunks, of the parent file
-            fields.put(Server.Schema.NUM_CHUNKS.toString(), Integer.toString(numChunks));
-            fields.put(Server.Schema.ID.toString(), Long.toString(sourceID)); //reset id field to base document id
-            indexChunk(null, sourceName, fields);
-        }
-
-        return true;
-=======
         IngesterException(String message) {
             super(message);
         }
     }
 
 }
-
 class Chunk {
     private final StringBuilder sb;
     private final int chunksize;
@@ -459,7 +418,6 @@
     @Override
     public Iterator<Chunk> iterator() {
         return this;
->>>>>>> a8cfbd1e
     }
 
     /**
@@ -495,132 +453,6 @@
                         chunkText.append(chunkSegment);
                     }
 
-<<<<<<< HEAD
-        try {
-            //TODO: consider timeout thread, or vary socket timeout based on size of indexed content
-            solrServer.addDocument(updateDoc);
-            uncommitedIngests = true;
-
-        } catch (KeywordSearchModuleException ex) {
-            //JMTODO: does this need to ne internationalized?
-            throw new IngesterException(
-                    NbBundle.getMessage(Ingester.class, "Ingester.ingest.exception.err.msg", sourceName), ex);
-        }
-    }
-
-    /**
-     * Tells Solr to commit (necessary before ingested files will appear in
-     * searches)
-     */
-    void commit() {
-        try {
-            solrServer.commit();
-            uncommitedIngests = false;
-        } catch (NoOpenCoreException | SolrServerException ex) {
-            logger.log(Level.WARNING, "Error commiting index", ex); //NON-NLS
-
-        }
-    }
-
-    /**
-     * Visitor used to create fields to send to SOLR index.
-     */
-    static private class SolrFieldsVisitor extends SleuthkitItemVisitor.Default<Map<String, String>> {
-
-        @Override
-        protected Map<String, String> defaultVisit(SleuthkitVisitableItem svi) {
-            return new HashMap<>();
-        }
-
-        @Override
-        public Map<String, String> visit(File f) {
-            return getCommonAndMACTimeFields(f);
-        }
-
-        @Override
-        public Map<String, String> visit(DerivedFile df) {
-            return getCommonAndMACTimeFields(df);
-        }
-
-        @Override
-        public Map<String, String> visit(Directory d) {
-            return getCommonAndMACTimeFields(d);
-        }
-
-        @Override
-        public Map<String, String> visit(LayoutFile lf) {
-            // layout files do not have times
-            return getCommonFields(lf);
-        }
-
-        @Override
-        public Map<String, String> visit(LocalFile lf) {
-            return getCommonAndMACTimeFields(lf);
-        }
-
-        @Override
-        public Map<String, String> visit(SlackFile f) {
-            return getCommonAndMACTimeFields(f);
-        }
-
-        /**
-         * Get the field map for AbstractFiles that includes MAC times and the
-         * fields that are common to all file classes.
-         *
-         * @param file The file to get fields for
-         *
-         * @return The field map, including MAC times and common fields, for the
-         *         give file.
-         */
-        private Map<String, String> getCommonAndMACTimeFields(AbstractFile file) {
-            Map<String, String> params = getCommonFields(file);
-            params.put(Server.Schema.CTIME.toString(), ContentUtils.getStringTimeISO8601(file.getCtime(), file));
-            params.put(Server.Schema.ATIME.toString(), ContentUtils.getStringTimeISO8601(file.getAtime(), file));
-            params.put(Server.Schema.MTIME.toString(), ContentUtils.getStringTimeISO8601(file.getMtime(), file));
-            params.put(Server.Schema.CRTIME.toString(), ContentUtils.getStringTimeISO8601(file.getCrtime(), file));
-            return params;
-        }
-
-        /**
-         * Get the field map for AbstractFiles that is common to all file
-         * classes
-         *
-         * @param file The file to get fields for
-         *
-         * @return The field map of fields that are common to all file classes.
-         */
-        private Map<String, String> getCommonFields(AbstractFile af) {
-            Map<String, String> params = new HashMap<>();
-            params.put(Server.Schema.ID.toString(), Long.toString(af.getId()));
-            try {
-                params.put(Server.Schema.IMAGE_ID.toString(), Long.toString(af.getDataSource().getId()));
-            } catch (TskCoreException ex) {
-                logger.log(Level.SEVERE, "Could not get data source id to properly index the file " + af.getId(), ex); //NON-NLS
-                params.put(Server.Schema.IMAGE_ID.toString(), Long.toString(-1));
-            }
-            params.put(Server.Schema.FILE_NAME.toString(), af.getName());
-            return params;
-        }
-
-        /**
-         * Get the field map for artifacts.
-         *
-         * @param artifact The artifact to get fields for.
-         *
-         * @return The field map for the given artifact.
-         */
-        @Override
-        public Map<String, String> visit(BlackboardArtifact artifact) {
-            Map<String, String> params = new HashMap<>();
-            params.put(Server.Schema.ID.toString(), Long.toString(artifact.getArtifactID()));
-            try {
-                params.put(Server.Schema.IMAGE_ID.toString(), Long.toString(ArtifactTextExtractor.getDataSource(artifact).getId()));
-            } catch (TskCoreException ex) {
-                logger.log(Level.SEVERE, "Could not get data source id to properly index the artifact " + artifact.getArtifactID(), ex); //NON-NLS
-                params.put(Server.Schema.IMAGE_ID.toString(), Long.toString(-1));
-            }
-            return params;
-=======
             }
             if (false == endOfContent) {
                 endOfContent = readChunkUntilWhiteSpace();
@@ -653,7 +485,6 @@
                 chunkSizeBytes += Utf8.encodedLength(chunkSegment);
                 chunkText.append(chunkSegment);
             }
->>>>>>> a8cfbd1e
         }
         return false;
     }
@@ -679,146 +510,4 @@
         }
         return sb;
     }
-
-}
-
-class Chunk {
-    private final StringBuilder sb;
-    private final int chunksize;
-
-    Chunk(StringBuilder sb, int chunksize) {
-        this.sb = sb;
-        this.chunksize = chunksize;
-    }
-
-    StringBuilder getText() {
-        return sb;
-    }
-
-    int getSize() {
-        return chunksize;
-    }
-}
-
-/**
- * Encapsulates the content chunking algorithm in implementation of the Iterator
- * interface.
- */
-class Chunker implements Iterator<Chunk>, Iterable<Chunk> {
-
-    private static final int INITIAL_CHUNK_SIZE = 32 * 1024; //bytes
-    private static final int SINGLE_READ_CHARS = 1024;
-
-    private int chunkSizeBytes = 0;  // the size in bytes of chunk (so far)
-    private int charsRead = 0;  // number of chars read in the most recent read operation
-    private boolean whitespace = false;
-    private char[] tempChunkBuf;
-    private StringBuilder chunkText;
-    private boolean endOfContent = false;
-    private final Reader reader;
-
-    /**
-     * Create a Chunker that will chunk the content of the given Reader.
-     *
-     * @param reader The content to chunk.
-     */
-    Chunker(Reader reader) {
-        this.reader = reader;
-    }
-
-    @Override
-    public Iterator<Chunk> iterator() {
-        return this;
-    }
-
-    /**
-     * Are there any more chunks available from this chunker?
-     *
-     *
-     * @return true if there are more chunks available.
-     */
-    @Override
-    public boolean hasNext() {
-        return endOfContent == false;
-    }
-
-    @Override
-    public Chunk next() {
-        if (hasNext()) {
-            chunkText = new StringBuilder();
-            tempChunkBuf = new char[SINGLE_READ_CHARS];
-            chunkSizeBytes = 0;
-            //read chars up to initial chunk size
-            while (chunkSizeBytes < INITIAL_CHUNK_SIZE && endOfContent == false) {
-                try {
-                    charsRead = reader.read(tempChunkBuf, 0, SINGLE_READ_CHARS);
-                } catch (IOException ex) {
-                    throw new RuntimeException("IOException while attempting to read chunk.", ex);
-                }
-                    if (-1 == charsRead) {
-                        //this is the last chunk
-                        endOfContent = true;
-                    } else {
-                        String chunkSegment = new String(tempChunkBuf, 0, charsRead);
-                        chunkSizeBytes += Utf8.encodedLength(chunkSegment);
-                        chunkText.append(chunkSegment);
-                    }
-
-            }
-            if (false == endOfContent) {
-                endOfContent = readChunkUntilWhiteSpace();
-            }
-            return new Chunk(sanitizeToUTF8(chunkText), chunkSizeBytes);
-        } else {
-            throw new NoSuchElementException("There are no more chunks.");
-        }
-    }
-
-
-    private boolean readChunkUntilWhiteSpace() {
-        charsRead = 0;
-        whitespace = false;
-        //if we haven't reached the end of the file,
-        //try to read char-by-char until whitespace to not break words
-        while ((chunkSizeBytes < INITIAL_CHUNK_SIZE)
-                && (false == whitespace)) {
-            try {
-                charsRead = reader.read(tempChunkBuf, 0, 1);
-            } catch (IOException ex) {
-                throw new RuntimeException("IOException while attempting to read chunk until whitespace.", ex);
-            }
-            if (-1 == charsRead) {
-                //this is the last chunk
-                return true;
-            } else {
-                whitespace = Character.isWhitespace(tempChunkBuf[0]);
-                String chunkSegment = new String(tempChunkBuf, 0, 1);
-                chunkSizeBytes += Utf8.encodedLength(chunkSegment);
-                chunkText.append(chunkSegment);
-            }
-        }
-        return false;
-    }
-
-    /**
-     * Sanitize the given StringBuilder by replacing non-UTF-8 characters with
-     * caret '^'
-     *
-     * @param sb the StringBuilder to sanitize
-     *
-     * //JMTODO: use Charsequence.chars() or codePoints() and then a mapping
-     * function?
-     */
-    private static StringBuilder sanitizeToUTF8(StringBuilder sb) {
-        final int length = sb.length();
-
-        // Sanitize by replacing non-UTF-8 characters with caret '^'
-        for (int i = 0; i < length; i++) {
-            if (TextUtil.isValidSolrUTF8(sb.charAt(i)) == false) {
-                sb.replace(i, i + 1, "^");
-
-            }
-        }
-        return sb;
-    }
 }