/*
 * Autopsy Forensic Browser
 * 
 * Copyright 2011-2014 Basis Technology Corp.
 * Contact: carrier <at> sleuthkit <dot> org
 * 
 * Licensed under the Apache License, Version 2.0 (the "License");
 * you may not use this file except in compliance with the License.
 * You may obtain a copy of the License at
 * 
 *     http://www.apache.org/licenses/LICENSE-2.0
 * 
 * Unless required by applicable law or agreed to in writing, software
 * distributed under the License is distributed on an "AS IS" BASIS,
 * WITHOUT WARRANTIES OR CONDITIONS OF ANY KIND, either express or implied.
 * See the License for the specific language governing permissions and
 * limitations under the License.
 */
package org.sleuthkit.autopsy.keywordsearch;

import java.awt.event.ActionEvent;
import java.awt.event.ActionListener;
<<<<<<< HEAD
import java.util.Date;
=======
import java.beans.PropertyChangeListener;
>>>>>>> bdf3482d
import java.util.List;
import javax.swing.JOptionPane;
import org.openide.util.NbBundle;
import org.openide.util.NbBundle.Messages;
import org.sleuthkit.autopsy.corecomponents.OptionsPanel;

final class GlobalListSettingsPanel extends javax.swing.JPanel implements OptionsPanel {
    
    private final GlobalListsManagementPanel listsManagementPanel;
    private final GlobalEditListPanel editListPanel;
    private KeywordSearchSettingsManager manager;
    
    @Messages({"GlobalListSettingsPanel.settingsLoadFail.message=Failed to load keyword settings.",
        "GlobalListSettingsPanel.settingsLoadFail.title=Failed Load"})
    GlobalListSettingsPanel(KeywordSearchSettingsManager manager) {
        this.manager = manager;
        editListPanel = new GlobalEditListPanel(manager);
        listsManagementPanel = new GlobalListsManagementPanel(manager);
        initComponents();
        customizeComponents();
        setName(org.openide.util.NbBundle.getMessage(DropdownToolbar.class, "ListBundleConfig"));
        
    }
    
    @Messages({"# {0} - keyword list", "KeywordSearchConfigurationPanel1.customizeComponents.kwListSaveFailedMsg=Failed to save <{0}>",
        "KeywordSearchConfigurationPanel1.customizeComponents.kwListSaveFailedTitle=Failed to save"})
    
    private void customizeComponents() {
        listsManagementPanel.addListSelectionListener(editListPanel);
        editListPanel.addDeleteButtonActionPerformed(new ActionListener() {
            @Override
            public void actionPerformed(ActionEvent e) {
                if (KeywordSearchUtil.displayConfirmDialog(NbBundle.getMessage(this.getClass(), "KeywordSearchConfigurationPanel1.customizeComponents.title"), NbBundle.getMessage(this.getClass(), "KeywordSearchConfigurationPanel1.customizeComponents.body"), KeywordSearchUtil.DIALOG_MESSAGE_TYPE.WARN)) {
                    KeywordList toDelete = editListPanel.getCurrentKeywordList();
                    editListPanel.setCurrentKeywordList(null);
                    editListPanel.setButtonStates();
                    try {
                        manager.removeList(toDelete);
                    } catch (KeywordSearchSettingsManager.KeywordSearchSettingsManagerException ex) {
                        JOptionPane.showMessageDialog(null, Bundle.KeywordSearchConfigurationPanel1_customizeComponents_kwListSaveFailedMsg(toDelete.getName()), Bundle.KeywordSearchConfigurationPanel1_customizeComponents_kwListSaveFailedTitle(), JOptionPane.ERROR_MESSAGE);
                    }
                    listsManagementPanel.resync();
                }
            }
        });
        
        editListPanel.addSaveButtonActionPerformed(new ActionListener() {
            @Override
            public void actionPerformed(ActionEvent e) {
                final String FEATURE_NAME = NbBundle.getMessage(this.getClass(),
                        "KeywordSearchGlobalListSettingsPanel.component.featureName.text");
                KeywordList currentKeywordList = editListPanel.getCurrentKeywordList();
                
                List<Keyword> keywords = currentKeywordList.getKeywords();
                if (keywords.isEmpty()) {
                    KeywordSearchUtil.displayDialog(FEATURE_NAME, NbBundle.getMessage(this.getClass(), "KeywordSearchConfigurationPanel1.customizeComponents.keywordListEmptyErr"),
                            KeywordSearchUtil.DIALOG_MESSAGE_TYPE.INFO);
                    return;
                }
                
                String listName = (String) JOptionPane.showInputDialog(
                        null,
                        NbBundle.getMessage(this.getClass(), "KeywordSearch.newKwListTitle"),
                        FEATURE_NAME,
                        JOptionPane.PLAIN_MESSAGE,
                        null,
                        null,
                        currentKeywordList != null ? currentKeywordList.getName() : "");
                if (listName == null || listName.trim().equals("")) {
                    return;
                }
                
                KeywordList listWithSameName = null;
                List<KeywordList> keywordLists = manager.getKeywordLists();
                for (int i = 0; i < keywordLists.size(); i++) {
                    KeywordList currList = keywordLists.get(i);
                    if (currList.getName().equals(listName)) {
                        listWithSameName = currList;
                        i = keywordLists.size();
                    }
                }
                if (listWithSameName != null && listWithSameName.isLocked()) {
                    KeywordSearchUtil.displayDialog(FEATURE_NAME, NbBundle.getMessage(this.getClass(), "KeywordSearchConfigurationPanel1.customizeComponents.noOwDefaultMsg"), KeywordSearchUtil.DIALOG_MESSAGE_TYPE.WARN);
                    return;
                }
                boolean shouldAdd = false;
                if (listWithSameName != null) {
                    boolean replace = KeywordSearchUtil.displayConfirmDialog(FEATURE_NAME, NbBundle.getMessage(this.getClass(), "KeywordSearchConfigurationPanel1.customizeComponents.kwListExistMsg", listName),
                            KeywordSearchUtil.DIALOG_MESSAGE_TYPE.WARN);
                    if (replace) {
                        shouldAdd = true;
                    }
                    
                } else {
                    shouldAdd = true;
                }
                
                if (shouldAdd) {
                    try {
                        manager.addList(new KeywordList(listName, new Date(), new Date(), false, false, keywords));
                        KeywordSearchUtil.displayDialog(FEATURE_NAME, NbBundle.getMessage(this.getClass(), "KeywordSearchConfigurationPanel1.customizeComponents.kwListSavedMsg", listName), KeywordSearchUtil.DIALOG_MESSAGE_TYPE.INFO);
                    } catch (KeywordSearchSettingsManager.KeywordSearchSettingsManagerException ex) {
                        KeywordSearchUtil.displayDialog(FEATURE_NAME, Bundle.KeywordSearchConfigurationPanel1_customizeComponents_kwListSaveFailedMsg(listName), KeywordSearchUtil.DIALOG_MESSAGE_TYPE.ERROR);
                    }
                    
                }
                
                listsManagementPanel.resync();
            }
        });
        
        mainSplitPane.setLeftComponent(listsManagementPanel);
        mainSplitPane.setRightComponent(editListPanel);
        mainSplitPane.revalidate();
        mainSplitPane.repaint();
    }
    
<<<<<<< HEAD
=======
    @Override
    public void addPropertyChangeListener(PropertyChangeListener l) {
        listsManagementPanel.addPropertyChangeListener(l);
        editListPanel.addPropertyChangeListener(l);
    }

    @Override
    public void removePropertyChangeListener(PropertyChangeListener l) {
        listsManagementPanel.removePropertyChangeListener(l);
        editListPanel.removePropertyChangeListener(l);
    }

>>>>>>> bdf3482d
    @Override
    public void store() {
        //refresh the list viewer/searcher panel
        DropdownListSearchPanel.getDefault().resync();
    }
    
    @Override
    public void load() {
        listsManagementPanel.load();
    }

    /**
     * This method is called from within the constructor to initialize the form.
     * WARNING: Do NOT modify this code. The content of this method is always
     * regenerated by the Form Editor.
     */
    @SuppressWarnings("unchecked")
    // <editor-fold defaultstate="collapsed" desc="Generated Code">//GEN-BEGIN:initComponents
    private void initComponents() {

        mainSplitPane = new javax.swing.JSplitPane();
        leftPanel = new javax.swing.JPanel();
        rightPanel = new javax.swing.JPanel();

        mainSplitPane.setBorder(null);
        mainSplitPane.setDividerLocation(275);

        javax.swing.GroupLayout leftPanelLayout = new javax.swing.GroupLayout(leftPanel);
        leftPanel.setLayout(leftPanelLayout);
        leftPanelLayout.setHorizontalGroup(
            leftPanelLayout.createParallelGroup(javax.swing.GroupLayout.Alignment.LEADING)
            .addGap(0, 275, Short.MAX_VALUE)
        );
        leftPanelLayout.setVerticalGroup(
            leftPanelLayout.createParallelGroup(javax.swing.GroupLayout.Alignment.LEADING)
            .addGap(0, 327, Short.MAX_VALUE)
        );

        mainSplitPane.setLeftComponent(leftPanel);

        rightPanel.setPreferredSize(new java.awt.Dimension(360, 327));

        javax.swing.GroupLayout rightPanelLayout = new javax.swing.GroupLayout(rightPanel);
        rightPanel.setLayout(rightPanelLayout);
        rightPanelLayout.setHorizontalGroup(
            rightPanelLayout.createParallelGroup(javax.swing.GroupLayout.Alignment.LEADING)
            .addGap(0, 385, Short.MAX_VALUE)
        );
        rightPanelLayout.setVerticalGroup(
            rightPanelLayout.createParallelGroup(javax.swing.GroupLayout.Alignment.LEADING)
            .addGap(0, 327, Short.MAX_VALUE)
        );

        mainSplitPane.setRightComponent(rightPanel);

        javax.swing.GroupLayout layout = new javax.swing.GroupLayout(this);
        this.setLayout(layout);
        layout.setHorizontalGroup(
            layout.createParallelGroup(javax.swing.GroupLayout.Alignment.LEADING)
            .addComponent(mainSplitPane, javax.swing.GroupLayout.DEFAULT_SIZE, 665, Short.MAX_VALUE)
        );
        layout.setVerticalGroup(
            layout.createParallelGroup(javax.swing.GroupLayout.Alignment.LEADING)
            .addComponent(mainSplitPane)
        );
    }// </editor-fold>//GEN-END:initComponents
    // Variables declaration - do not modify//GEN-BEGIN:variables
    private javax.swing.JPanel leftPanel;
    private javax.swing.JSplitPane mainSplitPane;
    private javax.swing.JPanel rightPanel;
    // End of variables declaration//GEN-END:variables
}<|MERGE_RESOLUTION|>--- conflicted
+++ resolved
@@ -20,11 +20,8 @@
 
 import java.awt.event.ActionEvent;
 import java.awt.event.ActionListener;
-<<<<<<< HEAD
+import java.beans.PropertyChangeListener;
 import java.util.Date;
-=======
-import java.beans.PropertyChangeListener;
->>>>>>> bdf3482d
 import java.util.List;
 import javax.swing.JOptionPane;
 import org.openide.util.NbBundle;
@@ -32,6 +29,8 @@
 import org.sleuthkit.autopsy.corecomponents.OptionsPanel;
 
 final class GlobalListSettingsPanel extends javax.swing.JPanel implements OptionsPanel {
+
+    private static final long serialVersionUID = 1L;
     
     private final GlobalListsManagementPanel listsManagementPanel;
     private final GlobalEditListPanel editListPanel;
@@ -141,9 +140,6 @@
         mainSplitPane.revalidate();
         mainSplitPane.repaint();
     }
-    
-<<<<<<< HEAD
-=======
     @Override
     public void addPropertyChangeListener(PropertyChangeListener l) {
         listsManagementPanel.addPropertyChangeListener(l);
@@ -155,8 +151,7 @@
         listsManagementPanel.removePropertyChangeListener(l);
         editListPanel.removePropertyChangeListener(l);
     }
-
->>>>>>> bdf3482d
+    
     @Override
     public void store() {
         //refresh the list viewer/searcher panel
