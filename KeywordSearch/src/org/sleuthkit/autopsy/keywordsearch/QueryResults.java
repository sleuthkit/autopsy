--- conflicted
+++ resolved
@@ -41,10 +41,7 @@
 import org.sleuthkit.datamodel.BlackboardArtifact;
 import org.sleuthkit.datamodel.BlackboardAttribute;
 import org.sleuthkit.datamodel.Content;
-<<<<<<< HEAD
 import org.sleuthkit.datamodel.SleuthkitCase;
-=======
->>>>>>> 2cd1b78c
 import org.sleuthkit.datamodel.TskCoreException;
 
 /**
@@ -147,7 +144,6 @@
                         continue;
                     }
                 }
-<<<<<<< HEAD
                 Content content = null;
                 try {
                     SleuthkitCase tskCase = Case.getCurrentCase().getSleuthkitCase();
@@ -157,22 +153,15 @@
                     return null;
                 } catch (IllegalStateException ex) {
                 }
-                KeywordCachedArtifact writeResult = keywordSearchQuery.writeSingleFileHitsToBlackBoard(content, keyword, hit, snippet, keywordSearchQuery.getKeywordList().getName());
-=======
-                BlackboardArtifact writeResult = keywordSearchQuery.writeSingleFileHitsToBlackBoard(keyword, hit, snippet, keywordSearchQuery.getKeywordList().getName());
->>>>>>> 2cd1b78c
+                BlackboardArtifact writeResult = keywordSearchQuery.writeSingleFileHitsToBlackBoard(content, keyword, hit, snippet, keywordSearchQuery.getKeywordList().getName());
                 if (writeResult != null) {
                     newArtifacts.add(writeResult);
                     if (notifyInbox) {
-<<<<<<< HEAD
-                        writeSingleFileInboxMessage(writeResult, content);
-=======
                         try {
-                            writeSingleFileInboxMessage(writeResult, hit.getContent());
+                            writeSingleFileInboxMessage(writeResult, content);
                         } catch (TskCoreException ex) {
                             logger.log(Level.WARNING, "Error posting message to Ingest Inbox", ex); //NON-NLS
                         }
->>>>>>> 2cd1b78c
                     }
                 } else {
                     logger.log(Level.WARNING, "BB artifact for keyword hit not written, file: {0}, hit: {1}", new Object[]{content, keyword.toString()}); //NON-NLS
@@ -223,12 +212,7 @@
      * @param artifact The keyword hit artifact.
      * @param hitContent The content that the hit is in.
      *
-<<<<<<< HEAD
-     * @param written
-     * @param hitContent
-=======
      * @throws TskCoreException If there is a problem generating or posting the inbox message.
->>>>>>> 2cd1b78c
      */
     private void writeSingleFileInboxMessage(BlackboardArtifact artifact, Content hitContent) throws TskCoreException {
         StringBuilder subjectSb = new StringBuilder();
