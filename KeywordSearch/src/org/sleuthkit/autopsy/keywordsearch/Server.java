/*
 * Autopsy Forensic Browser
 *
 * Copyright 2011-2019 Basis Technology Corp.
 * Contact: carrier <at> sleuthkit <dot> org
 *
 * Licensed under the Apache License, Version 2.0 (the "License");
 * you may not use this file except in compliance with the License.
 * You may obtain a copy of the License at
 *
 *     http://www.apache.org/licenses/LICENSE-2.0
 *
 * Unless required by applicable law or agreed to in writing, software
 * distributed under the License is distributed on an "AS IS" BASIS,
 * WITHOUT WARRANTIES OR CONDITIONS OF ANY KIND, either express or implied.
 * See the License for the specific language governing permissions and
 * limitations under the License.
 */
package org.sleuthkit.autopsy.keywordsearch;

import com.google.common.util.concurrent.ThreadFactoryBuilder;
import java.awt.event.ActionEvent;
import java.beans.PropertyChangeListener;
import java.io.BufferedReader;
import java.io.BufferedWriter;
import java.io.File;
import java.io.FileOutputStream;
import java.io.IOException;
import java.io.InputStream;
import java.io.InputStreamReader;
import java.io.OutputStream;
import java.io.OutputStreamWriter;
import java.net.ConnectException;
import java.net.ServerSocket;
import java.net.SocketException;
import java.nio.charset.Charset;
import java.nio.file.Files;
import java.nio.file.Path;
import java.nio.file.Paths;
import java.util.ArrayList;
import java.util.Arrays;
import java.util.Collections;
import java.util.Iterator;
import java.util.List;
import java.util.Random;
import java.util.concurrent.ScheduledThreadPoolExecutor;
import java.util.concurrent.TimeUnit;
import java.util.concurrent.locks.ReentrantReadWriteLock;
import java.util.logging.Level;
import javax.swing.AbstractAction;
import org.apache.commons.io.FileUtils;
<<<<<<< HEAD
import java.util.concurrent.TimeoutException;
import static java.util.stream.Collectors.toList;
import org.apache.solr.client.solrj.SolrQuery;
import org.apache.solr.client.solrj.SolrRequest;
import org.apache.solr.client.solrj.SolrServerException;
import org.apache.solr.client.solrj.SolrClient;
import org.apache.solr.client.solrj.impl.HttpSolrClient;
import org.apache.solr.client.solrj.impl.CloudSolrClient;
=======
import org.apache.solr.client.solrj.SolrQuery;
import org.apache.solr.client.solrj.SolrRequest;
import org.apache.solr.client.solrj.SolrServerException;
>>>>>>> dca91f04
import org.apache.solr.client.solrj.impl.ConcurrentUpdateSolrClient;
import org.apache.solr.client.solrj.impl.XMLResponseParser;
import org.apache.solr.client.solrj.request.CollectionAdminRequest;
import org.apache.solr.client.solrj.response.CollectionAdminResponse;
import org.apache.solr.client.solrj.request.CoreAdminRequest;
import org.apache.solr.client.solrj.response.CoreAdminResponse;
<<<<<<< HEAD
=======
import java.util.concurrent.TimeoutException;
>>>>>>> dca91f04
import org.apache.solr.client.solrj.impl.BaseHttpSolrClient.RemoteSolrException;
import org.apache.solr.client.solrj.response.QueryResponse;
import org.apache.solr.client.solrj.response.TermsResponse;
import org.apache.solr.common.SolrDocument;
import org.apache.solr.common.SolrDocumentList;
import org.apache.solr.common.SolrException;
import org.apache.solr.common.SolrInputDocument;
import org.apache.solr.common.util.NamedList;
import org.openide.modules.InstalledFileLocator;
import org.openide.modules.Places;
import org.openide.util.Exceptions;
import org.openide.util.NbBundle;
import org.openide.windows.WindowManager;
import org.sleuthkit.autopsy.casemodule.Case;
import org.sleuthkit.autopsy.casemodule.Case.CaseType;
import org.sleuthkit.autopsy.casemodule.CaseMetadata;
import org.sleuthkit.autopsy.core.UserPreferences;
import org.sleuthkit.autopsy.coreutils.Logger;
import org.sleuthkit.autopsy.coreutils.MessageNotifyUtil;
import org.sleuthkit.autopsy.coreutils.ModuleSettings;
import org.sleuthkit.autopsy.coreutils.PlatformUtil;
import org.sleuthkit.autopsy.healthmonitor.HealthMonitor;
import org.sleuthkit.autopsy.healthmonitor.TimingMetric;
import org.sleuthkit.autopsy.keywordsearchservice.KeywordSearchServiceException;
import org.sleuthkit.datamodel.Content;

/**
 * Handles management of a either a local or centralized Solr server and its
 * collections or cores.
 */
public class Server {

    /**
     * Solr document field names.
     */
    public static enum Schema {

        ID {
            @Override
            public String toString() {
                return "id"; //NON-NLS
            }
        },
        IMAGE_ID {
            @Override
            public String toString() {
                return "image_id"; //NON-NLS
            }
        },
        // This is not stored or indexed. it is copied to text by the schema
        CONTENT {
            @Override
            public String toString() {
                return "content"; //NON-NLS
            }
        },
        // String representation for regular expression searching
        CONTENT_STR {
            @Override
            public String toString() {
                return "content_str"; //NON-NLS
            }
        },
        // default search field.  Populated by schema
        TEXT {
            @Override
            public String toString() {
                return "text"; //NON-NLS
            }
        },
        // no longer populated.  Was used for regular expression searching.
        // Should not be used. 
        CONTENT_WS {
            @Override
            public String toString() {
                return "content_ws"; //NON-NLS
            }
        },
        CONTENT_JA {
            @Override
            public String toString() {
                return "content_ja"; //NON-NLS
            }
        },
        LANGUAGE {
            @Override
            public String toString() {
                return "language"; //NON-NLS
            }
        },
        FILE_NAME {
            @Override
            public String toString() {
                return "file_name"; //NON-NLS
            }
        },
        // note that we no longer store or index this field
        CTIME {
            @Override
            public String toString() {
                return "ctime"; //NON-NLS
            }
        },
        // note that we no longer store or index this field
        ATIME {
            @Override
            public String toString() {
                return "atime"; //NON-NLS
            }
        },
        // note that we no longer store or index this field
        MTIME {
            @Override
            public String toString() {
                return "mtime"; //NON-NLS
            }
        },
        // note that we no longer store or index this field
        CRTIME {
            @Override
            public String toString() {
                return "crtime"; //NON-NLS
            }
        },
        NUM_CHUNKS {
            @Override
            public String toString() {
                return "num_chunks"; //NON-NLS
            }
        },
        CHUNK_SIZE {
            @Override
            public String toString() {
                return "chunk_size"; //NON-NLS
            }
        },
        /**
         * termfreq is a function which returns the number of times the term
         * appears. This is not an actual field defined in schema.xml, but can
         * be gotten from returned documents in the same way as fields.
         */
        TERMFREQ {
            @Override
            public String toString() {
                return "termfreq"; //NON-NLS
            }
        }
    };

    public static final String HL_ANALYZE_CHARS_UNLIMITED = "500000"; //max 1MB in a chunk. use -1 for unlimited, but -1 option may not be supported (not documented)
    //max content size we can send to Solr
    public static final long MAX_CONTENT_SIZE = 1L * 31 * 1024 * 1024;
    private static final Logger logger = Logger.getLogger(Server.class.getName());
    public static final String CORE_EVT = "CORE_EVT"; //NON-NLS
    @Deprecated
    public static final char ID_CHUNK_SEP = '_';
    public static final String CHUNK_ID_SEPARATOR = "_";
    private String javaPath = "java";
    public static final Charset DEFAULT_INDEXED_TEXT_CHARSET = Charset.forName("UTF-8"); ///< default Charset to index text as
    private Process curSolrProcess = null;
    static final String PROPERTIES_FILE = KeywordSearchSettings.MODULE_NAME;
    static final String PROPERTIES_CURRENT_SERVER_PORT = "IndexingServerPort"; //NON-NLS
    static final String PROPERTIES_CURRENT_STOP_PORT = "IndexingServerStopPort"; //NON-NLS
    private static final String KEY = "jjk#09s"; //NON-NLS
    static final String DEFAULT_SOLR_SERVER_HOST = "localhost"; //NON-NLS
    static final int DEFAULT_SOLR_SERVER_PORT = 23232;
    static final int DEFAULT_SOLR_STOP_PORT = 34343;
    private int localSolrServerPort = 0;
    private int localSolrStopPort = 0;
    private static final boolean DEBUG = false;//(Version.getBuildType() == Version.Type.DEVELOPMENT);
    private static final int NUM_COLLECTION_CREATION_RETRIES = 5;

    public enum CORE_EVT_STATES {

        STOPPED, STARTED
    };
    
    private enum SOLR_VERSION {

        SOLR8, SOLR4
    };

    // A reference to the locally running Solr instance.
<<<<<<< HEAD
    private HttpSolrClient localSolrServer = null;
=======
    private final ConcurrentUpdateSolrClient localSolrServer;
>>>>>>> dca91f04
    private SOLR_VERSION localServerVersion = SOLR_VERSION.SOLR8; // start local Solr 8 by default

    // A reference to the Solr server we are currently connected to for the Case.
    // This could be a local or remote server.
<<<<<<< HEAD
    private HttpSolrClient remoteSolrServer;
=======
    private ConcurrentUpdateSolrClient currentSolrServer;
>>>>>>> dca91f04

    private Collection currentCollection;
    private final ReentrantReadWriteLock currentCoreLock;

    private final ServerAction serverAction;
    private InputStreamPrinterThread errorRedirectThread;

    /**
     * New instance for the server at the given URL
     *
     */
    Server() {
        initSettings();

<<<<<<< HEAD
        this.localSolrServer = getSolrClient("http://localhost:" + localSolrServerPort + "/solr");
        
=======
        this.localSolrServer = getSolrClient("http://localhost:" + currentSolrServerPort + "/solr"); //NON-NLS
>>>>>>> dca91f04
        serverAction = new ServerAction();
        File solr8Folder = InstalledFileLocator.getDefault().locate("solr", Server.class.getPackage().getName(), false); //NON-NLS
        File solr4Folder = InstalledFileLocator.getDefault().locate("solr4", Server.class.getPackage().getName(), false); //NON-NLS
        
        // Figure out where Java is located. The Java home location 
        // will be passed as the SOLR_JAVA_HOME environment
        // variable to the Solr script but it can be overridden by the user in
        // either autopsy-solr.cmd or autopsy-solr-in.cmd.
        javaPath = PlatformUtil.getJavaPath();

        Path solr8Home = Paths.get(PlatformUtil.getUserDirectory().getAbsolutePath(), "solr"); //NON-NLS
        if (!solr8Home.toFile().exists()) {
            try {
                Files.createDirectory(solr8Home);
                Files.copy(Paths.get(solr8Folder.getAbsolutePath(), "server", "solr", "solr.xml"), solr8Home.resolve("solr.xml")); //NON-NLS
                Files.copy(Paths.get(solr8Folder.getAbsolutePath(), "server", "solr", "zoo.cfg"), solr8Home.resolve("zoo.cfg")); //NON-NLS
                FileUtils.copyDirectory(Paths.get(solr8Folder.getAbsolutePath(), "server", "solr", "configsets").toFile(), solr8Home.resolve("configsets").toFile()); //NON-NLS
            } catch (IOException ex) {
                logger.log(Level.SEVERE, "Failed to create Solr home folder:", ex); //NON-NLS
            }
        }
        
        Path solr4Home = Paths.get(PlatformUtil.getUserDirectory().getAbsolutePath(), "solr4"); //NON-NLS
        if (!solr4Home.toFile().exists()) { 
            try {
                Files.createDirectory(solr4Home);
                Files.copy(Paths.get(solr4Folder.getAbsolutePath(), "solr", "solr.xml"), solr4Home.resolve("solr.xml")); //NON-NLS
                Files.copy(Paths.get(solr4Folder.getAbsolutePath(), "solr", "zoo.cfg"), solr4Home.resolve("zoo.cfg")); //NON-NLS
            } catch (IOException ex) {
                logger.log(Level.SEVERE, "Failed to create Solr home folder:", ex); //NON-NLS
            }
        }
        currentCoreLock = new ReentrantReadWriteLock(true);

        logger.log(Level.INFO, "Created Server instance using Java at {0}", javaPath); //NON-NLS
    }

    private void initSettings() {

        if (ModuleSettings.settingExists(PROPERTIES_FILE, PROPERTIES_CURRENT_SERVER_PORT)) {
            try {
                localSolrServerPort = Integer.decode(ModuleSettings.getConfigSetting(PROPERTIES_FILE, PROPERTIES_CURRENT_SERVER_PORT));
            } catch (NumberFormatException nfe) {
                logger.log(Level.WARNING, "Could not decode indexing server port, value was not a valid port number, using the default. ", nfe); //NON-NLS
                localSolrServerPort = DEFAULT_SOLR_SERVER_PORT;
            }
        } else {
            localSolrServerPort = DEFAULT_SOLR_SERVER_PORT;
            ModuleSettings.setConfigSetting(PROPERTIES_FILE, PROPERTIES_CURRENT_SERVER_PORT, String.valueOf(localSolrServerPort));
        }

        if (ModuleSettings.settingExists(PROPERTIES_FILE, PROPERTIES_CURRENT_STOP_PORT)) {
            try {
                localSolrStopPort = Integer.decode(ModuleSettings.getConfigSetting(PROPERTIES_FILE, PROPERTIES_CURRENT_STOP_PORT));
            } catch (NumberFormatException nfe) {
                logger.log(Level.WARNING, "Could not decode indexing server stop port, value was not a valid port number, using default", nfe); //NON-NLS
                localSolrStopPort = DEFAULT_SOLR_STOP_PORT;
            }
        } else {
            localSolrStopPort = DEFAULT_SOLR_STOP_PORT;
            ModuleSettings.setConfigSetting(PROPERTIES_FILE, PROPERTIES_CURRENT_STOP_PORT, String.valueOf(localSolrStopPort));
        }
    }
    
    private HttpSolrClient getSolrClient(String solrUrl) {
        int connectionTimeoutMs = org.sleuthkit.autopsy.keywordsearch.UserPreferences.getConnectionTimeout();
        HttpSolrClient client = new HttpSolrClient.Builder(solrUrl)
                .withConnectionTimeout(connectionTimeoutMs)
                .withResponseParser(new XMLResponseParser())
                .build();

        return client;
    }

    private ConcurrentUpdateSolrClient getConcurrentClient(String solrUrl) {
        int numThreads = org.sleuthkit.autopsy.keywordsearch.UserPreferences.getNumThreads();
        int numDocs = org.sleuthkit.autopsy.keywordsearch.UserPreferences.getDocumentsQueueSize();
        int connectionTimeoutMs = org.sleuthkit.autopsy.keywordsearch.UserPreferences.getConnectionTimeout();
        logger.log(Level.INFO, "Creating new ConcurrentUpdateSolrClient: {0}", solrUrl); //NON-NLS
        logger.log(Level.INFO, "Queue size = {0}, Number of threads = {1}, Connection Timeout (ms) = {2}", new Object[]{numDocs, numThreads, connectionTimeoutMs}); //NON-NLS
        ConcurrentUpdateSolrClient client = new ConcurrentUpdateSolrClient.Builder(solrUrl)
                .withQueueSize(numDocs)
                .withThreadCount(numThreads)
                .withConnectionTimeout(connectionTimeoutMs)
                .withResponseParser(new XMLResponseParser())
                .build();

        return client;
    }
    
    private CloudSolrClient getCloudSolrClient(String host, String port, String defaultCollectionName) throws SolrServerException, IOException {
        List<String> solrServerList = getSolrServerList(host, port);
        List<String> solrUrls = new ArrayList<>();
        for (String server : solrServerList) {
            solrUrls.add("http://" + server + "/solr");
            logger.log(Level.INFO, "Using Solr server: {0}", server);
        }
        
        logger.log(Level.INFO, "Creating new CloudSolrClient"); //NON-NLS
        CloudSolrClient client = new CloudSolrClient.Builder(solrUrls).build();
        if (!defaultCollectionName.isEmpty()) {
            client.setDefaultCollection(defaultCollectionName);
        }
        client.connect();
        return client;
    }

    private ConcurrentUpdateSolrClient getSolrClient(String solrUrl) {
        int numThreads = org.sleuthkit.autopsy.keywordsearch.UserPreferences.getNumThreads();
        int numDocs = org.sleuthkit.autopsy.keywordsearch.UserPreferences.getDocumentsQueueSize();
        logger.log(Level.INFO, "Creating new ConcurrentUpdateSolrClient. Queue size = {0}, Number of threads = {1}", new Object[]{numDocs, numThreads}); //NON-NLS
        ConcurrentUpdateSolrClient client = new ConcurrentUpdateSolrClient.Builder(solrUrl)
                .withQueueSize(numDocs)
                .withThreadCount(numThreads)
                .withConnectionTimeout(1000)
                .withResponseParser(new XMLResponseParser())
                .build();

        return client;
    }

    @Override
    public void finalize() throws java.lang.Throwable {
        stop();
        super.finalize();
    }

    public void addServerActionListener(PropertyChangeListener l) {
        serverAction.addPropertyChangeListener(l);
    }

    int getCurrentSolrServerPort() {
        return localSolrServerPort;
    }

    int getCurrentSolrStopPort() {
        return localSolrStopPort;
    }

    /**
     * Helper threads to handle stderr/stdout from Solr process
     */
    private static class InputStreamPrinterThread extends Thread {

        InputStream stream;
        OutputStream out;
        volatile boolean doRun = true;

        InputStreamPrinterThread(InputStream stream, String type) {
            this.stream = stream;
            try {
                final String log = Places.getUserDirectory().getAbsolutePath()
                        + File.separator + "var" + File.separator + "log" //NON-NLS
                        + File.separator + "solr.log." + type; //NON-NLS
                File outputFile = new File(log.concat(".0"));
                File first = new File(log.concat(".1"));
                File second = new File(log.concat(".2"));
                if (second.exists()) {
                    second.delete();
                }
                if (first.exists()) {
                    first.renameTo(second);
                }
                if (outputFile.exists()) {
                    outputFile.renameTo(first);
                } else {
                    outputFile.createNewFile();
                }
                out = new FileOutputStream(outputFile);

            } catch (Exception ex) {
                logger.log(Level.WARNING, "Failed to create solr log file", ex); //NON-NLS
            }
        }

        void stopRun() {
            doRun = false;
        }

        @Override
        public void run() {

            try (InputStreamReader isr = new InputStreamReader(stream);
                    BufferedReader br = new BufferedReader(isr);
                    OutputStreamWriter osw = new OutputStreamWriter(out, PlatformUtil.getDefaultPlatformCharset());
                    BufferedWriter bw = new BufferedWriter(osw);) {

                String line = null;
                while (doRun && (line = br.readLine()) != null) {
                    bw.write(line);
                    bw.newLine();
                    if (DEBUG) {
                        //flush buffers if dev version for debugging
                        bw.flush();
                    }
                }
                bw.flush();
            } catch (IOException ex) {
                logger.log(Level.SEVERE, "Error redirecting Solr output stream", ex); //NON-NLS
            }
        }
    }

    /**
     * Run a Solr command with the given arguments.
     *
     * @param solrArguments Command line arguments to pass to the Solr command.
     *
     * @return
     *
     * @throws IOException
     */
    private Process runLocalSolr8ControlCommand(List<String> solrArguments) throws IOException {
<<<<<<< HEAD
        final String MAX_SOLR_MEM_MB_PAR = "-Xmx" + UserPreferences.getMaxSolrVMSize() + "m"; //NON-NLS
        
        // This is our customized version of the Solr batch script to start/stop Solr.
        File solr8Folder = InstalledFileLocator.getDefault().locate("solr", Server.class.getPackage().getName(), false); //NON-NLS
        Path solr8CmdPath = Paths.get(solr8Folder.getAbsolutePath(), "bin", "autopsy-solr.cmd"); //NON-NLS
        Path solr8Home = Paths.get(PlatformUtil.getUserDirectory().getAbsolutePath(), "solr"); //NON-NLS

        List<String> commandLine = new ArrayList<>();
	commandLine.add(solr8CmdPath.toString());
        commandLine.addAll(solrArguments);

        ProcessBuilder solrProcessBuilder = new ProcessBuilder(commandLine);
        solrProcessBuilder.directory(solr8Folder);

        // Redirect stdout and stderr to files to prevent blocking.
        Path solrStdoutPath = Paths.get(Places.getUserDirectory().getAbsolutePath(), "var", "log", "solr.log.stdout"); //NON-NLS
        solrProcessBuilder.redirectOutput(solrStdoutPath.toFile());

        Path solrStderrPath = Paths.get(Places.getUserDirectory().getAbsolutePath(), "var", "log", "solr.log.stderr"); //NON-NLS
        solrProcessBuilder.redirectError(solrStderrPath.toFile());
        
        // get the path to the JRE folder. That's what Solr needs as SOLR_JAVA_HOME
        String jreFolderPath = new File(javaPath).getParentFile().getParentFile().getAbsolutePath();
        
        solrProcessBuilder.environment().put("SOLR_JAVA_HOME", jreFolderPath); // NON-NLS
        solrProcessBuilder.environment().put("SOLR_HOME", solr8Home.toString()); // NON-NLS
        solrProcessBuilder.environment().put("STOP_KEY", KEY); // NON-NLS 
        solrProcessBuilder.environment().put("SOLR_JAVA_MEM", MAX_SOLR_MEM_MB_PAR); // NON-NLS 
        logger.log(Level.INFO, "Setting Solr 8 directory: {0}", solr8Folder.toString()); //NON-NLS
        logger.log(Level.INFO, "Running Solr 8 command: {0} from {1}", new Object[]{solrProcessBuilder.command(), solr8Folder.toString()}); //NON-NLS
        Process process = solrProcessBuilder.start();
        logger.log(Level.INFO, "Finished running Solr 8 command"); //NON-NLS
        return process;
    }
    
    /**
     * Run a Solr command with the given arguments.
     *
     * @param solrArguments Command line arguments to pass to the Solr command.
     *
     * @return
     *
     * @throws IOException
     */
    private Process runLocalSolr4ControlCommand(List<String> solrArguments) throws IOException {
        final String MAX_SOLR_MEM_MB_PAR = "-Xmx" + UserPreferences.getMaxSolrVMSize() + "m"; //NON-NLS
=======
        final String MAX_SOLR_MEM_MB_PAR = "-Xmx" + UserPreferences.getMaxSolrVMSize() + "m"; //NON-NLS
        
        // This is our customized version of the Solr batch script to start/stop Solr.
        File solr8Folder = InstalledFileLocator.getDefault().locate("solr", Server.class.getPackage().getName(), false); //NON-NLS
        Path solr8CmdPath = Paths.get(solr8Folder.getAbsolutePath(), "bin", "autopsy-solr.cmd"); //NON-NLS
        Path solr8Home = Paths.get(PlatformUtil.getUserDirectory().getAbsolutePath(), "solr"); //NON-NLS

        List<String> commandLine = new ArrayList<>();
	commandLine.add(solr8CmdPath.toString());
        commandLine.addAll(solrArguments);

        ProcessBuilder solrProcessBuilder = new ProcessBuilder(commandLine);
        solrProcessBuilder.directory(solr8Folder);

        // Redirect stdout and stderr to files to prevent blocking.
        Path solrStdoutPath = Paths.get(Places.getUserDirectory().getAbsolutePath(), "var", "log", "solr.log.stdout"); //NON-NLS
        solrProcessBuilder.redirectOutput(solrStdoutPath.toFile());

        Path solrStderrPath = Paths.get(Places.getUserDirectory().getAbsolutePath(), "var", "log", "solr.log.stderr"); //NON-NLS
        solrProcessBuilder.redirectError(solrStderrPath.toFile());
        
        // get the path to the JRE folder. That's what Solr needs as SOLR_JAVA_HOME
        String jreFolderPath = new File(javaPath).getParentFile().getParentFile().getAbsolutePath();
        
        solrProcessBuilder.environment().put("SOLR_JAVA_HOME", jreFolderPath); // NON-NLS
        solrProcessBuilder.environment().put("SOLR_HOME", solr8Home.toString()); // NON-NLS
        solrProcessBuilder.environment().put("STOP_KEY", KEY); // NON-NLS 
        solrProcessBuilder.environment().put("SOLR_JAVA_MEM", MAX_SOLR_MEM_MB_PAR); // NON-NLS 
        logger.log(Level.INFO, "Setting Solr 8 directory: {0}", solr8Folder.toString()); //NON-NLS
        logger.log(Level.INFO, "Running Solr 8 command: {0} from {1}", new Object[]{solrProcessBuilder.command(), solr8Folder.toString()}); //NON-NLS
        Process process = solrProcessBuilder.start();
        logger.log(Level.INFO, "Finished running Solr 8 command"); //NON-NLS
        return process;
    }
    
    /**
     * Run a Solr command with the given arguments.
     *
     * @param solrArguments Command line arguments to pass to the Solr command.
     *
     * @return
     *
     * @throws IOException
     */
    private Process runLocalSolr4ControlCommand(List<String> solrArguments) throws IOException {
        final String MAX_SOLR_MEM_MB_PAR = "-Xmx" + UserPreferences.getMaxSolrVMSize() + "m"; //NON-NLS
>>>>>>> dca91f04
        File solr4Folder = InstalledFileLocator.getDefault().locate("solr4", Server.class.getPackage().getName(), false); //NON-NLS

        List<String> commandLine = new ArrayList<>();
        commandLine.add(javaPath);
        commandLine.add(MAX_SOLR_MEM_MB_PAR);
        commandLine.add("-DSTOP.PORT=" + localSolrStopPort); //NON-NLS
        commandLine.add("-Djetty.port=" + localSolrServerPort); //NON-NLS
        commandLine.add("-DSTOP.KEY=" + KEY); //NON-NLS
        commandLine.add("-jar"); //NON-NLS
        commandLine.add("start.jar"); //NON-NLS

        commandLine.addAll(solrArguments);

        ProcessBuilder solrProcessBuilder = new ProcessBuilder(commandLine);
        solrProcessBuilder.directory(solr4Folder);

        // Redirect stdout and stderr to files to prevent blocking.
        Path solrStdoutPath = Paths.get(Places.getUserDirectory().getAbsolutePath(), "var", "log", "solr.log.stdout"); //NON-NLS
        solrProcessBuilder.redirectOutput(solrStdoutPath.toFile());

        Path solrStderrPath = Paths.get(Places.getUserDirectory().getAbsolutePath(), "var", "log", "solr.log.stderr"); //NON-NLS
        solrProcessBuilder.redirectError(solrStderrPath.toFile());

        logger.log(Level.INFO, "Running Solr 4 command: {0}", solrProcessBuilder.command()); //NON-NLS
        Process process = solrProcessBuilder.start();
        logger.log(Level.INFO, "Finished running Solr 4 command"); //NON-NLS
        return process;
    }    

    /**
     * Get list of PIDs of currently running Solr processes
     *
     * @return
     */
    List<Long> getSolrPIDs() {
        List<Long> pids = new ArrayList<>();

        //NOTE: these needs to be in sync with process start string in start()
        final String pidsQuery = "Args.*.eq=-DSTOP.KEY=" + KEY + ",Args.*.eq=start.jar"; //NON-NLS

        long[] pidsArr = PlatformUtil.getJavaPIDs(pidsQuery);
        if (pidsArr != null) {
            for (int i = 0; i < pidsArr.length; ++i) {
                pids.add(pidsArr[i]);
            }
        }

        return pids;
    }

    /**
     * Kill residual Solr processes. Note, this method should be used only if
     * Solr could not be stopped in a graceful manner.
     */
    void killSolr() {
        List<Long> solrPids = getSolrPIDs();
        for (long pid : solrPids) {
            logger.log(Level.INFO, "Trying to kill old Solr process, PID: {0}", pid); //NON-NLS
            PlatformUtil.killProcess(pid);
        }
    }
    
<<<<<<< HEAD
    void start() throws KeywordSearchModuleException, SolrServerNoPortException {        
        startLocalSolr(SOLR_VERSION.SOLR8);
    }
    
    private void configureSolrConnection(Case theCase, Index index) throws KeywordSearchModuleException, SolrServerNoPortException {
        
=======
    void start() throws KeywordSearchModuleException, SolrServerNoPortException {
        startLocalSolr(SOLR_VERSION.SOLR8);
    }
    
    private ConcurrentUpdateSolrClient configureSolrConnection(Case theCase, Index index) throws KeywordSearchModuleException, SolrServerNoPortException {
        
        ConcurrentUpdateSolrClient solrClient = null;
>>>>>>> dca91f04
        try {
            if (theCase.getCaseType() == CaseType.SINGLE_USER_CASE) {

                // makes sure the proper local Solr server is running
                if (IndexFinder.getCurrentSolrVersion().equals(index.getSolrVersion())) {
                    startLocalSolr(SOLR_VERSION.SOLR8);
                } else {
                    startLocalSolr(SOLR_VERSION.SOLR4);
                }

<<<<<<< HEAD
=======
                solrClient = this.localSolrServer;

>>>>>>> dca91f04
                // check if the local Solr server is running
                if (!this.isLocalSolrRunning()) {
                    logger.log(Level.SEVERE, "Local Solr server is not running"); //NON-NLS
                    throw new KeywordSearchModuleException(NbBundle.getMessage(this.getClass(), "Server.openCore.exception.msg")); 
                }              
            } else {
<<<<<<< HEAD
                // create SolrJ client to connect to remore Solr server
                remoteSolrServer = configureMultiUserConnection(theCase, index, "");

                // test the connection
                connectToSolrServer(remoteSolrServer);
=======
                
                String solrUrl;
                if (IndexFinder.getCurrentSolrVersion().equals(index.getSolrVersion())) {
                    // Solr 8
                    
                    // read Solr conenction info from user preferences, unless "solrserver.txt" is present
                    IndexingServerProperties properties = getMultiUserServerProperties(theCase.getCaseDirectory());
                    solrUrl = "http://" + properties.getHost() + ":" + properties.getPort() + "/solr";
                } else {
                    // Solr 4
                    String solr4ServerHost = UserPreferences.getSolr4ServerHost().trim();
                    String solr4ServerPort = UserPreferences.getSolr4ServerPort().trim();
                    solrUrl = "http://" + solr4ServerHost + ":" + solr4ServerPort + "/solr";
                }

                // create SolrJ client to connect to remore Solr server
                solrClient = getSolrClient(solrUrl);

                // test the connection
                connectToSolrServer(solrClient);
>>>>>>> dca91f04
            }
        } catch (SolrServerException | IOException ex) {
            throw new KeywordSearchModuleException(NbBundle.getMessage(Server.class, "Server.connect.exception.msg", ex.getLocalizedMessage()), ex);
        }        
<<<<<<< HEAD
    }
    
    private HttpSolrClient configureMultiUserConnection(Case theCase, Index index, String name) {
        String solrUrl;
        if (IndexFinder.getCurrentSolrVersion().equals(index.getSolrVersion())) {
            // Solr 8

            // read Solr connection info from user preferences, unless "solrserver.txt" is present
            IndexingServerProperties properties = getMultiUserServerProperties(theCase.getCaseDirectory());
            solrUrl = "http://" + properties.host + ":" + properties.port + "/solr";
        } else {
            // Solr 4
            String solr4ServerHost = UserPreferences.getSolr4ServerHost().trim();
            String solr4ServerPort = UserPreferences.getSolr4ServerPort().trim();
            solrUrl = "http://" + solr4ServerHost + ":" + solr4ServerPort + "/solr";
        }

        if (!name.isEmpty()) {
            solrUrl = solrUrl + "/" + name;
        }

        // create SolrJ client to connect to remore Solr server
        return getSolrClient(solrUrl);
=======
        
        return solrClient;
>>>>>>> dca91f04
    }

    /**
     * Tries to start a local Solr instance in a separate process. Returns
     * immediately (probably before the server is ready) and doesn't check
     * whether it was successful.
     */
    @NbBundle.Messages({
        "Server.status.failed.msg=Local Solr server did not respond to status request. This may be because the server failed to start or is taking too long to initialize.",})
    void startLocalSolr(SOLR_VERSION version) throws KeywordSearchModuleException, SolrServerNoPortException {
        
        if (isLocalSolrRunning()) {
            if (localServerVersion == version) {
                // this version of local server is already running
                return;
            } else {
                // wrong version of local server is running, stop it
                stop();
            }
        }
        
        // set which version of local server is currently running
        localServerVersion = version;

        if (!isPortAvailable(localSolrServerPort)) {
            // There is something already listening on our port. Let's see if
            // this is from an earlier run that didn't successfully shut down
            // and if so kill it.
            final List<Long> pids = this.getSolrPIDs();

            // If the culprit listening on the port is not a Solr process
            // we refuse to start.
            if (pids.isEmpty()) {
                throw new SolrServerNoPortException(localSolrServerPort);
            }

            // Ok, we've tried to stop it above but there still appears to be
            // a Solr process listening on our port so we forcefully kill it.
            killSolr();

            // If either of the ports are still in use after our attempt to kill 
            // previously running processes we give up and throw an exception.
            if (!isPortAvailable(localSolrServerPort)) {
                throw new SolrServerNoPortException(localSolrServerPort);
            }
            if (!isPortAvailable(localSolrStopPort)) {
                throw new SolrServerNoPortException(localSolrStopPort);
            }
        }        

        if (isPortAvailable(localSolrServerPort)) {
            logger.log(Level.INFO, "Port [{0}] available, starting Solr", localSolrServerPort); //NON-NLS
            try {
                if (version == SOLR_VERSION.SOLR8) {
                    logger.log(Level.INFO, "Starting Solr 8 server"); //NON-NLS
                    curSolrProcess = runLocalSolr8ControlCommand(new ArrayList<>(Arrays.asList("start", "-p", //NON-NLS
<<<<<<< HEAD
                    Integer.toString(localSolrServerPort)))); //NON-NLS
=======
					Integer.toString(currentSolrServerPort),
                        		"-Dbootstrap_confdir=../solr/configsets/AutopsyConfig/conf", //NON-NLS
                                        "-Dcollection.configName=AutopsyConfig"))); //NON-NLS
>>>>>>> dca91f04
                } else {
                    // solr4
                    logger.log(Level.INFO, "Starting Solr 4 server"); //NON-NLS
                    curSolrProcess = runLocalSolr4ControlCommand(new ArrayList<>(
                        Arrays.asList("-Dbootstrap_confdir=../solr/configsets/AutopsyConfig/conf", //NON-NLS
                                "-Dcollection.configName=AutopsyConfig"))); //NON-NLS
                }

                // Wait for the Solr server to start and respond to a statusRequest request.
                for (int numRetries = 0; numRetries < 6; numRetries++) {
                    if (isLocalSolrRunning()) {
                        final List<Long> pids = this.getSolrPIDs();
                        logger.log(Level.INFO, "New Solr process PID: {0}", pids); //NON-NLS
                        return;
                    }

                    // Local Solr server did not respond so we sleep for
                    // 5 seconds before trying again.
                    try {
                        TimeUnit.SECONDS.sleep(5);
                    } catch (InterruptedException ex) {
                        logger.log(Level.WARNING, "Timer interrupted"); //NON-NLS
                    }
                }

                // If we get here the Solr server has not responded to connection
                // attempts in a timely fashion.
                logger.log(Level.WARNING, "Local Solr server failed to respond to status requests.");
                WindowManager.getDefault().invokeWhenUIReady(new Runnable() {
                    @Override
                    public void run() {
                        MessageNotifyUtil.Notify.error(
                                NbBundle.getMessage(this.getClass(), "Installer.errorInitKsmMsg"),
                                Bundle.Server_status_failed_msg());
                    }
                });
            } catch (SecurityException ex) {
                logger.log(Level.SEVERE, "Could not start Solr process!", ex); //NON-NLS
                throw new KeywordSearchModuleException(
                        NbBundle.getMessage(this.getClass(), "Server.start.exception.cantStartSolr.msg"), ex);
            } catch (IOException ex) {
                logger.log(Level.SEVERE, "Could not start Solr server process!", ex); //NON-NLS
                throw new KeywordSearchModuleException(
                        NbBundle.getMessage(this.getClass(), "Server.start.exception.cantStartSolr.msg2"), ex);
            }
        }
    }

    /**
     * Checks to see if a specific port is available.
     *
     * @param port the port to check for availability
     */
    static boolean isPortAvailable(int port) {
        ServerSocket ss = null;
        try {

            ss = new ServerSocket(port, 0, java.net.Inet4Address.getByName("localhost")); //NON-NLS
            if (ss.isBound()) {
                ss.setReuseAddress(true);
                ss.close();
                return true;
            }

        } catch (IOException e) {
        } finally {
            if (ss != null) {
                try {
                    ss.close();
                } catch (IOException e) {
                    /*
                     * should not be thrown
                     */
                }
            }
        }
        return false;
    }

    /**
     * Changes the current solr server port. Only call this after available.
     *
     * @param port Port to change to
     */
    void changeSolrServerPort(int port) {
        localSolrServerPort = port;
        ModuleSettings.setConfigSetting(PROPERTIES_FILE, PROPERTIES_CURRENT_SERVER_PORT, String.valueOf(port));
    }

    /**
     * Changes the current solr stop port. Only call this after available.
     *
     * @param port Port to change to
     */
    void changeSolrStopPort(int port) {
        localSolrStopPort = port;
        ModuleSettings.setConfigSetting(PROPERTIES_FILE, PROPERTIES_CURRENT_STOP_PORT, String.valueOf(port));
    }

    /**
     * Closes current collection and tries to stop the local Solr instance.
     *
     * Waits for the stop command to finish before returning.
     */
    synchronized void stop() {

        try {
            // Close any open core before stopping server
            closeCore();
        } catch (KeywordSearchModuleException e) {
            logger.log(Level.WARNING, "Failed to close core: ", e); //NON-NLS
        }
        
        stopLocalSolr();
    }
    
    /**
     * Stops local Solr server instance.
     */
    private void stopLocalSolr() {
        try {
            //try graceful shutdown
            Process process;
            if (localServerVersion == SOLR_VERSION.SOLR8) {
                logger.log(Level.INFO, "Stopping Solr 8 server"); //NON-NLS
<<<<<<< HEAD
                process = runLocalSolr8ControlCommand(new ArrayList<>(Arrays.asList("stop", "-k", KEY, "-p", Integer.toString(localSolrServerPort)))); //NON-NLS
=======
                process = runLocalSolr8ControlCommand(new ArrayList<>(Arrays.asList("stop", "-k", KEY, "-p", Integer.toString(currentSolrServerPort)))); //NON-NLS
>>>>>>> dca91f04
            } else {
                // solr 4
                logger.log(Level.INFO, "Stopping Solr 4 server"); //NON-NLS
                process = runLocalSolr4ControlCommand(new ArrayList<>(Arrays.asList("--stop"))); //NON-NLS
            }

            logger.log(Level.INFO, "Waiting for Solr server to stop"); //NON-NLS
            process.waitFor();

            //if still running, forcefully stop it
            if (curSolrProcess != null) {
                curSolrProcess.destroy();
                curSolrProcess = null;
            }

        } catch (IOException | InterruptedException ex) {
            logger.log(Level.WARNING, "Error while attempting to stop Solr server", ex);
        } finally {
            //stop Solr stream -> log redirect threads
            try {
                if (errorRedirectThread != null) {
                    errorRedirectThread.stopRun();
                    errorRedirectThread = null;
                }
            } finally {
                //if still running, kill it
                killSolr();
            }

            logger.log(Level.INFO, "Finished stopping Solr server"); //NON-NLS
        }
    }

    /**
     * Tests if there's a local Solr server running by sending it a core-statusRequest
 request.
     *
     * @return false if the request failed with a connection error, otherwise
     * true
     */
    synchronized boolean isLocalSolrRunning() throws KeywordSearchModuleException {
        try {

            if (isPortAvailable(localSolrServerPort)) {
                return false;
            }

            // making a statusRequest request here instead of just doing solrServer.ping(), because
            // that doesn't work when there are no cores
            //TODO handle timeout in cases when some other type of server on that port
<<<<<<< HEAD
            connectToEbmeddedSolrServer();
=======
            connectToEbmeddedSolrServer(localSolrServer);
>>>>>>> dca91f04

            logger.log(Level.INFO, "Solr server is running"); //NON-NLS
        } catch (SolrServerException ex) {

            Throwable cause = ex.getRootCause();

            // TODO: check if SocketExceptions should actually happen (is
            // probably caused by starting a connection as the server finishes
            // shutting down)
            if (cause instanceof ConnectException || cause instanceof SocketException) { //|| cause instanceof NoHttpResponseException) {
                logger.log(Level.INFO, "Solr server is not running, cause: {0}", cause.getMessage()); //NON-NLS
                return false;
            } else {
                throw new KeywordSearchModuleException(
                        NbBundle.getMessage(this.getClass(), "Server.isRunning.exception.errCheckSolrRunning.msg"), ex);
            }
        } catch (SolrException ex) {
            // Just log 404 errors for now...
            logger.log(Level.INFO, "Solr server is not running", ex); //NON-NLS
            return false;
        } catch (IOException ex) {
            throw new KeywordSearchModuleException(
                    NbBundle.getMessage(this.getClass(), "Server.isRunning.exception.errCheckSolrRunning.msg2"), ex);
        }

        return true;
    }

    /*
     * ** Convenience methods for use while we only open one case at a time ***
     */
    /**
     * Creates/opens a Solr core (index) for a case.
     *
     * @param theCase The case for which the core is to be created/opened.
     * @param index The text index that the Solr core should be using.
     *
     * @throws KeywordSearchModuleException If an error occurs while
     * creating/opening the core.
     */
    void openCoreForCase(Case theCase, Index index) throws KeywordSearchModuleException {
        currentCoreLock.writeLock().lock();
        try {
            currentCollection = openCore(theCase, index);

            try {
                // execute a test query. if it fails, an exception will be thrown
                queryNumIndexedFiles();
            } catch (NoOpenCoreException ex) {
                throw new KeywordSearchModuleException(NbBundle.getMessage(this.getClass(), "Server.openCore.exception.cantOpen.msg"), ex);
            }

            serverAction.putValue(CORE_EVT, CORE_EVT_STATES.STARTED);
        } finally {
            currentCoreLock.writeLock().unlock();
        }
    }

    /**
     * Determines whether or not there is a currently open core (index).
     *
     * @return true or false
     */
    boolean coreIsOpen() {
        currentCoreLock.readLock().lock();
        try {
            return (null != currentCollection);
        } finally {
            currentCoreLock.readLock().unlock();
        }
    }

    Index getIndexInfo() throws NoOpenCoreException {
        currentCoreLock.readLock().lock();
        try {
            if (null == currentCollection) {
                throw new NoOpenCoreException();
            }
            return currentCollection.getIndexInfo();
        } finally {
            currentCoreLock.readLock().unlock();
        }
    }

    void closeCore() throws KeywordSearchModuleException {
        currentCoreLock.writeLock().lock();
        try {
            if (null != currentCollection) {
                currentCollection.close();
<<<<<<< HEAD
=======
                currentCollection = null;
>>>>>>> dca91f04
                serverAction.putValue(CORE_EVT, CORE_EVT_STATES.STOPPED);
            }
        } finally {
            currentCollection = null;
            currentCoreLock.writeLock().unlock();
        }
    }

    void addDocument(SolrInputDocument doc) throws KeywordSearchModuleException, NoOpenCoreException {
        currentCoreLock.readLock().lock();
        try {
            if (null == currentCollection) {
                throw new NoOpenCoreException();
            }
            TimingMetric metric = HealthMonitor.getTimingMetric("Solr: Index chunk");
            currentCollection.addDocument(doc);
            HealthMonitor.submitTimingMetric(metric);
        } finally {
            currentCoreLock.readLock().unlock();
        }
    }

    /**
     * ** end single-case specific methods ***
     */
    /**
     * Deletes the keyword search collection for a case.
     *
     * @param coreName The core name.
     */
    @NbBundle.Messages({
        "# {0} - colelction name", "Server.deleteCore.exception.msg=Failed to delete Solr colelction {0}",})
    void deleteCollection(String coreName, CaseMetadata metadata) throws KeywordSearchServiceException {
        try {
            IndexingServerProperties properties = getMultiUserServerProperties(metadata.getCaseDirectory());
<<<<<<< HEAD
            HttpSolrClient solrServer = getSolrClient("http://" + properties.getHost() + ":" + properties.getPort() + "/solr");
=======
            String solrUrl = "http://" + properties.getHost() + ":" + properties.getPort() + "/solr";
            ConcurrentUpdateSolrClient solrServer = getSolrClient(solrUrl);
>>>>>>> dca91f04
            connectToSolrServer(solrServer);
            
            CollectionAdminRequest.Delete deleteCollectionRequest = CollectionAdminRequest.deleteCollection(coreName);
            CollectionAdminResponse response = deleteCollectionRequest.process(solrServer);
            if (response.isSuccess()) {
                logger.log(Level.INFO, "Deleted collection {0}", coreName); //NON-NLS
            } else {
                logger.log(Level.WARNING, "Unable to delete collection {0}", coreName); //NON-NLS
            }
        } catch (SolrServerException | IOException ex) {
            // We will get a RemoteSolrException with cause == null and detailsMessage
            // == "Already closed" if the core is not loaded. This is not an error in this scenario.
            if (!ex.getMessage().equals("Already closed")) { // NON-NLS
                throw new KeywordSearchServiceException(Bundle.Server_deleteCore_exception_msg(coreName), ex);
            }
        }
    }

    /**
     * Creates/opens a Solr core (index) for a case.
     *
     * @param theCase The case for which the core is to be created/opened.
     * @param index The text index that the Solr core should be using.
     *
     * @return An object representing the created/opened core.
     *
     * @throws KeywordSearchModuleException If an error occurs while
     * creating/opening the core.
     */
    @NbBundle.Messages({
        "Server.exceptionMessage.unableToCreateCollection=Unable to create Solr collection",
        "Server.exceptionMessage.unableToBackupCollection=Unable to backup Solr collection",
        "Server.exceptionMessage.unableToRestoreCollection=Unable to restore Solr collection",
    })
    private Collection openCore(Case theCase, Index index) throws KeywordSearchModuleException {

        int numShardsToUse = 1;
        try {
            // connect to proper Solr server
<<<<<<< HEAD
            configureSolrConnection(theCase, index);
=======
            currentSolrServer = configureSolrConnection(theCase, index);
>>>>>>> dca91f04

            if (theCase.getCaseType() == CaseType.MULTI_USER_CASE) {
                // select number of shards to use
                numShardsToUse = getNumShardsToUse();
            }
        } catch (SolrServerException | IOException ex) {
            throw new KeywordSearchModuleException(NbBundle.getMessage(Server.class, "Server.connect.exception.msg", ex.getLocalizedMessage()), ex);
        }

        try {
            String collectionName = index.getIndexName();
            
            if (theCase.getCaseType() == CaseType.MULTI_USER_CASE) {
                if (!collectionExists(collectionName)) {
                    /*
                    * The collection does not exist. Make a request that will cause the colelction to be created.
                    */
                    boolean doRetry = false;
                    for (int reTryAttempt = 0; reTryAttempt < NUM_COLLECTION_CREATION_RETRIES; reTryAttempt++) {
                        try {
                            doRetry = false;
                            createMultiUserCollection(collectionName, numShardsToUse);
                        } catch (Exception ex) {
                            if (reTryAttempt >= NUM_COLLECTION_CREATION_RETRIES) {
                                logger.log(Level.SEVERE, "Unable to create Solr collection " + collectionName, ex); //NON-NLS
                                throw new KeywordSearchModuleException(NbBundle.getMessage(this.getClass(), "Server.openCore.exception.cantOpen.msg"), ex);
                            } else {
                                logger.log(Level.SEVERE, "Unable to create Solr collection " + collectionName + ". Re-trying...", ex); //NON-NLS
                                Thread.sleep(1000L);
                                doRetry = true;
                            }
                        }
                        if (!doRetry) {
                            break;
                        }
                    }
                }
            } else {
<<<<<<< HEAD
                if (!coreIsLoaded(collectionName)) {
                    // In single user mode, the index is stored in case output directory
                    File dataDir = new File(new File(index.getIndexPath()).getParent()); // "data dir" is the parent of the index directory
                    if (!dataDir.exists()) {
                        dataDir.mkdirs();
                    }

                    // for single user cases, we unload the core when we close the case. So we have to load the core again. 
                    CoreAdminRequest.Create createCoreRequest = new CoreAdminRequest.Create();
                    createCoreRequest.setDataDir(dataDir.getAbsolutePath());
                    createCoreRequest.setCoreName(collectionName);
                    createCoreRequest.setConfigSet("AutopsyConfig"); //NON-NLS
                    createCoreRequest.setIsLoadOnStartup(false);
                    createCoreRequest.setIsTransient(true);
                    localSolrServer.request(createCoreRequest);

                    if (!coreIndexFolderExists(collectionName)) {
                        throw new KeywordSearchModuleException(NbBundle.getMessage(this.getClass(), "Server.openCore.exception.noIndexDir.msg"));
                    }
=======
                // In single user mode, the index is stored in case output directory
                File dataDir = new File(new File(index.getIndexPath()).getParent()); // "data dir" is the parent of the index directory
                if (!dataDir.exists()) {
                    dataDir.mkdirs();
                }

                // for single user cases, we unload the core when we close the case. So we have to load the core again. 
                CoreAdminRequest.Create createCoreRequest = new CoreAdminRequest.Create();
                createCoreRequest.setDataDir(dataDir.getAbsolutePath());
                createCoreRequest.setCoreName(collectionName);
                createCoreRequest.setConfigSet("AutopsyConfig"); //NON-NLS
                createCoreRequest.setIsLoadOnStartup(false);
                createCoreRequest.setIsTransient(true);
                currentSolrServer.request(createCoreRequest);

                if (!coreIndexFolderExists(collectionName)) {
                    throw new KeywordSearchModuleException(NbBundle.getMessage(this.getClass(), "Server.openCore.exception.noIndexDir.msg"));
>>>>>>> dca91f04
                }
            }

            return new Collection(collectionName, theCase, index);

        } catch (Exception ex) {
            logger.log(Level.SEVERE, "Exception during Solr collection creation.", ex); //NON-NLS
            throw new KeywordSearchModuleException(NbBundle.getMessage(this.getClass(), "Server.openCore.exception.cantOpen.msg"), ex);
        }
    }
    
    private int getNumShardsToUse() throws SolrServerException, IOException {

        // if we want to use a specific sharding strategy, use that
        if (org.sleuthkit.autopsy.keywordsearch.UserPreferences.getMaxNumShards() > 0) {
            return org.sleuthkit.autopsy.keywordsearch.UserPreferences.getMaxNumShards();
        }

        // otherwise get list of all live Solr servers in the cluster
<<<<<<< HEAD
        List<String> solrServerList = getSolrServerList(remoteSolrServer);
=======
        List<String> solrServerList = getSolrServerList();
>>>>>>> dca91f04
        // shard across all available servers
        return solrServerList.size();
    }
    
    private boolean collectionExists(String collectionName) throws SolrServerException, IOException {

        // TODO we could potentially use this API. Currently set exception "Solr instance is not running in SolrCloud mode"
        // List<String> list = CollectionAdminRequest.listCollections(localSolrServer);
        
        CollectionAdminRequest.ClusterStatus statusRequest = CollectionAdminRequest.getClusterStatus().setCollectionName(collectionName);
        CollectionAdminResponse statusResponse;
        try {
<<<<<<< HEAD
            statusResponse = statusRequest.process(remoteSolrServer);
=======
            statusResponse = statusRequest.process(currentSolrServer);
>>>>>>> dca91f04
        } catch (RemoteSolrException ex) {
            // collection doesn't exist
            return false;
        }
        
        if (statusResponse == null) {
            return false;
        }
        
        NamedList error = (NamedList) statusResponse.getResponse().get("error");
        if (error != null) {
            return false;
        }        
        
        // For some reason this returns info about all collections even though it's supposed to only return about the one we are requesting
        NamedList cluster = (NamedList) statusResponse.getResponse().get("cluster");
        NamedList collections = (NamedList) cluster.get("collections");
        if (collections != null) {
            Object collection = collections.get(collectionName);
            return (collection != null);
        } else {
            return false;
        }
    }    
    
    private void createMultiUserCollection(String collectionName, int numShardsToUse) throws KeywordSearchModuleException, SolrServerException, IOException {
        /*
        * The core either does not exist or it is not loaded. Make a
        * request that will cause the core to be created if it does not
        * exist or loaded if it already exists.
        */

        Integer numShards = numShardsToUse;
        logger.log(Level.INFO, "numShardsToUse: {0}", numShardsToUse);
        Integer numNrtReplicas = 1;
        Integer numTlogReplicas = 0;
        Integer numPullReplicas = 0;
        CollectionAdminRequest.Create createCollectionRequest = CollectionAdminRequest.createCollection(collectionName, "AutopsyConfig", numShards, numNrtReplicas, numTlogReplicas, numPullReplicas);

<<<<<<< HEAD
        CollectionAdminResponse createResponse = createCollectionRequest.process(remoteSolrServer);
=======
        CollectionAdminResponse createResponse = createCollectionRequest.process(currentSolrServer);
>>>>>>> dca91f04
        if (createResponse.isSuccess()) {
            logger.log(Level.INFO, "Collection {0} successfully created.", collectionName);
        } else {
            logger.log(Level.SEVERE, "Unable to create Solr collection {0}", collectionName); //NON-NLS
            throw new KeywordSearchModuleException(Bundle.Server_exceptionMessage_unableToCreateCollection());
        }

        /* If we need core name:
        Map<String, NamedList<Integer>> status = createResponse.getCollectionCoresStatus();
        existingCoreName = status.keySet().iterator().next();*/
        if (!collectionExists(collectionName)) {
            throw new KeywordSearchModuleException(NbBundle.getMessage(this.getClass(), "Server.openCore.exception.noIndexDir.msg"));
        }
    }
    
    private void backupCollection(String collectionName, String backupName, String pathToBackupLocation) throws SolrServerException, IOException, KeywordSearchModuleException {
        CollectionAdminRequest.Backup backup = CollectionAdminRequest.backupCollection(collectionName, backupName)
                .setLocation(pathToBackupLocation);
        
<<<<<<< HEAD
        CollectionAdminResponse backupResponse = backup.process(remoteSolrServer);
=======
        CollectionAdminResponse backupResponse = backup.process(currentSolrServer);
>>>>>>> dca91f04
        if (backupResponse.isSuccess()) {
            logger.log(Level.INFO, "Collection {0} successfully backep up.", collectionName);
        } else {
            logger.log(Level.SEVERE, "Unable to back up Solr collection {0}", collectionName); //NON-NLS
            throw new KeywordSearchModuleException(Bundle.Server_exceptionMessage_unableToBackupCollection());
        }
    }
    
    private void restoreCollection(String backupName, String restoreCollectionName, String pathToBackupLocation) throws SolrServerException, IOException, KeywordSearchModuleException {
        
        CollectionAdminRequest.Restore restore = CollectionAdminRequest.restoreCollection(restoreCollectionName, backupName)
                .setLocation(pathToBackupLocation);
        
<<<<<<< HEAD
        CollectionAdminResponse restoreResponse = restore.process(remoteSolrServer);
=======
        CollectionAdminResponse restoreResponse = restore.process(currentSolrServer);
>>>>>>> dca91f04
        if (restoreResponse.isSuccess()) {
            logger.log(Level.INFO, "Collection {0} successfully resored.", restoreCollectionName);
        } else {
            logger.log(Level.SEVERE, "Unable to restore Solr collection {0}", restoreCollectionName); //NON-NLS
            throw new KeywordSearchModuleException(Bundle.Server_exceptionMessage_unableToRestoreCollection());
        }
    }
    
    /**
<<<<<<< HEAD
     * Determines whether or not a particular Solr core exists and is loaded.  
     * This is used only with embedded Solr server running in non-cloud mode.
=======
     * Determines whether or not a particular Solr core exists and is loaded.
>>>>>>> dca91f04
     *
     * @param coreName The name of the core.
     *
     * @return True if the core exists and is loaded, false if the core does not
     * exist or is not loaded
     *
     * @throws SolrServerException If there is a problem communicating with the
     * Solr server.
     * @throws IOException If there is a problem communicating with the Solr
     * server.
     */
    private boolean coreIsLoaded(String coreName) throws SolrServerException, IOException {
<<<<<<< HEAD
        CoreAdminResponse response = CoreAdminRequest.getStatus(coreName, localSolrServer);
=======
        CoreAdminResponse response = CoreAdminRequest.getStatus(coreName, currentSolrServer);
>>>>>>> dca91f04
        return response.getCoreStatus(coreName).get("instanceDir") != null; //NON-NLS
    }
    
    /**
     * Determines whether or not the index files folder for a Solr core
<<<<<<< HEAD
     * exists. This is used only with embedded Solr server running in non-cloud
     * mode.
=======
     * exists.
>>>>>>> dca91f04
     *
     * @param coreName the name of the core.
     *
     * @return true or false
     *
     * @throws SolrServerException
     * @throws IOException
     */
    private boolean coreIndexFolderExists(String coreName) throws SolrServerException, IOException {
<<<<<<< HEAD
        CoreAdminResponse response = CoreAdminRequest.getStatus(coreName, localSolrServer);
=======
        CoreAdminResponse response = CoreAdminRequest.getStatus(coreName, currentSolrServer);
>>>>>>> dca91f04
        Object dataDirPath = response.getCoreStatus(coreName).get("dataDir"); //NON-NLS
        if (null != dataDirPath) {
            File indexDir = Paths.get((String) dataDirPath, "index").toFile();  //NON-NLS
            return indexDir.exists();
        } else {
            return false;
        }
    }    

    /**
     * Get the host and port for a multiuser case. If the file solrserver.txt
     * exists, then use the values from that file. Otherwise use the settings
     * from the properties file.
     *
     * @param caseDirectory Current case directory
     * @return IndexingServerProperties containing the solr host/port for this
     * case
     */
    public static IndexingServerProperties getMultiUserServerProperties(String caseDirectory) {

        Path serverFilePath = Paths.get(caseDirectory, "solrserver.txt"); //NON-NLS
        if (serverFilePath.toFile().exists()) {
            try {
                List<String> lines = Files.readAllLines(serverFilePath);
                if (lines.isEmpty()) {
                    logger.log(Level.SEVERE, "solrserver.txt file does not contain any data"); //NON-NLS
                } else if (!lines.get(0).contains(",")) {
                    logger.log(Level.SEVERE, "solrserver.txt file is corrupt - could not read host/port from " + lines.get(0)); //NON-NLS
                } else {
                    String[] parts = lines.get(0).split(",");
                    if (parts.length != 2) {
                        logger.log(Level.SEVERE, "solrserver.txt file is corrupt - could not read host/port from " + lines.get(0)); //NON-NLS
                    } else {
                        return new IndexingServerProperties(parts[0], parts[1]);
                    }
                }
            } catch (IOException ex) {
                logger.log(Level.SEVERE, "solrserver.txt file could not be read", ex); //NON-NLS
            }
        }

        // Default back to the user preferences if the solrserver.txt file was not found or if an error occurred
        String host = UserPreferences.getIndexingServerHost();
        String port = UserPreferences.getIndexingServerPort();
        return new IndexingServerProperties(host, port);
    }

    /**
     * Pick a solr server to use for this case and record it in the case
     * directory. Looks for a file named "solrServerList.txt" in the root output
     * directory - if this does not exist then no server is recorded.
     *
     * Format of solrServerList.txt: (host),(port) Ex: 10.1.2.34,8983
     *
     * @param rootOutputDirectory
     * @param caseDirectoryPath
     * @throws KeywordSearchModuleException
     */
    public static void selectSolrServerForCase(Path rootOutputDirectory, Path caseDirectoryPath) throws KeywordSearchModuleException {
        // Look for the solr server list file
        String serverListName = "solrServerList.txt"; //NON-NLS
        Path serverListPath = Paths.get(rootOutputDirectory.toString(), serverListName);
        if (serverListPath.toFile().exists()) {

            // Read the list of solr servers
            List<String> lines;
            try {
                lines = Files.readAllLines(serverListPath);
            } catch (IOException ex) {
                throw new KeywordSearchModuleException(serverListName + " could not be read", ex); //NON-NLS
            }

            // Remove any lines that don't contain a comma (these are likely just whitespace)
            for (Iterator<String> iterator = lines.iterator(); iterator.hasNext();) {
                String line = iterator.next();
                if (!line.contains(",")) {
                    // Remove the current element from the iterator and the list.
                    iterator.remove();
                }
            }
            if (lines.isEmpty()) {
                throw new KeywordSearchModuleException(serverListName + " had no valid server information"); //NON-NLS
            }

            // Choose which server to use
            int rnd = new Random().nextInt(lines.size());
            String[] parts = lines.get(rnd).split(",");
            if (parts.length != 2) {
                throw new KeywordSearchModuleException("Invalid server data: " + lines.get(rnd)); //NON-NLS
            }

            // Split it up just to do a sanity check on the data
            String host = parts[0];
            String port = parts[1];
            if (host.isEmpty() || port.isEmpty()) {
                throw new KeywordSearchModuleException("Invalid server data: " + lines.get(rnd)); //NON-NLS
            }

            // Write the server data to a file
            Path serverFile = Paths.get(caseDirectoryPath.toString(), "solrserver.txt"); //NON-NLS
            try {
                caseDirectoryPath.toFile().mkdirs();
                if (!caseDirectoryPath.toFile().exists()) {
                    throw new KeywordSearchModuleException("Case directory " + caseDirectoryPath.toString() + " does not exist"); //NON-NLS
                }
                Files.write(serverFile, lines.get(rnd).getBytes());
            } catch (IOException ex) {
                throw new KeywordSearchModuleException(serverFile.toString() + " could not be written", ex); //NON-NLS
            }
        }
    }
    
    /**
     * Helper class to store the current server properties
     */
    public static class IndexingServerProperties {

        private final String host;
        private final String port;

        IndexingServerProperties(String host, String port) {
            this.host = host;
            this.port = port;
        }

        /**
         * Get the host
         *
         * @return host
         */
        public String getHost() {
            return host;
        }

        /**
         * Get the port
         *
         * @return port
         */
        public String getPort() {
            return port;
        }
    }

    /**
     * Commits current core if it exists
     *
     * @throws SolrServerException, NoOpenCoreException
     */
    void commit() throws SolrServerException, NoOpenCoreException {
        currentCoreLock.readLock().lock();
        try {
            if (null == currentCollection) {
                throw new NoOpenCoreException();
            }
            currentCollection.commit();
        } finally {
            currentCoreLock.readLock().unlock();
        }
    }

    NamedList<Object> request(SolrRequest request) throws SolrServerException, RemoteSolrException, NoOpenCoreException {
        currentCoreLock.readLock().lock();
        try {
            if (null == currentCollection) {
                throw new NoOpenCoreException();
            }
            return currentCollection.request(request);
        } finally {
            currentCoreLock.readLock().unlock();
        }
    }

    /**
     * Execute query that gets only number of all Solr files indexed without
     * actually returning the files. The result does not include chunks, only
     * number of actual files.
     *
     * @return int representing number of indexed files
     *
     * @throws KeywordSearchModuleException
     * @throws NoOpenCoreException
     */
    public int queryNumIndexedFiles() throws KeywordSearchModuleException, NoOpenCoreException {
        currentCoreLock.readLock().lock();
        try {
            if (null == currentCollection) {
                throw new NoOpenCoreException();
            }
            try {
                return currentCollection.queryNumIndexedFiles();
            } catch (SolrServerException | RemoteSolrException | IOException ex) {
                throw new KeywordSearchModuleException(NbBundle.getMessage(this.getClass(), "Server.queryNumIdxFiles.exception.msg"), ex);
            }
        } finally {
            currentCoreLock.readLock().unlock();
        }
    }

    /**
     * Execute query that gets only number of all Solr file chunks (not logical
     * files) indexed without actually returning the content.
     *
     * @return int representing number of indexed chunks
     *
     * @throws KeywordSearchModuleException
     * @throws NoOpenCoreException
     */
    public int queryNumIndexedChunks() throws KeywordSearchModuleException, NoOpenCoreException {
        currentCoreLock.readLock().lock();
        try {
            if (null == currentCollection) {
                throw new NoOpenCoreException();
            }
            try {
                return currentCollection.queryNumIndexedChunks();
            } catch (SolrServerException | IOException ex) {
                throw new KeywordSearchModuleException(NbBundle.getMessage(this.getClass(), "Server.queryNumIdxChunks.exception.msg"), ex);
            }
        } finally {
            currentCoreLock.readLock().unlock();
        }
    }

    /**
     * Execute query that gets only number of all Solr documents indexed (files
     * and chunks) without actually returning the documents
     *
     * @return int representing number of indexed files (files and chunks)
     *
     * @throws KeywordSearchModuleException
     * @throws NoOpenCoreException
     */
    public int queryNumIndexedDocuments() throws KeywordSearchModuleException, NoOpenCoreException {
        currentCoreLock.readLock().lock();
        try {
            if (null == currentCollection) {
                throw new NoOpenCoreException();
            }
            try {
                return currentCollection.queryNumIndexedDocuments();
            } catch (SolrServerException | IOException ex) {
                throw new KeywordSearchModuleException(NbBundle.getMessage(this.getClass(), "Server.queryNumIdxDocs.exception.msg"), ex);
            }
        } finally {
            currentCoreLock.readLock().unlock();
        }
    }

    /**
     * Return true if the file is indexed (either as a whole as a chunk)
     *
     * @param contentID
     *
     * @return true if it is indexed
     *
     * @throws KeywordSearchModuleException
     * @throws NoOpenCoreException
     */
    public boolean queryIsIndexed(long contentID) throws KeywordSearchModuleException, NoOpenCoreException {
        currentCoreLock.readLock().lock();
        try {
            if (null == currentCollection) {
                throw new NoOpenCoreException();
            }
            try {
                return currentCollection.queryIsIndexed(contentID);
            } catch (SolrServerException | IOException ex) {
                throw new KeywordSearchModuleException(NbBundle.getMessage(this.getClass(), "Server.queryIsIdxd.exception.msg"), ex);
            }

        } finally {
            currentCoreLock.readLock().unlock();
        }
    }

    /**
     * Execute query that gets number of indexed file chunks for a file
     *
     * @param fileID file id of the original file broken into chunks and indexed
     *
     * @return int representing number of indexed file chunks, 0 if there is no
     * chunks
     *
     * @throws KeywordSearchModuleException
     * @throws NoOpenCoreException
     */
    public int queryNumFileChunks(long fileID) throws KeywordSearchModuleException, NoOpenCoreException {
        currentCoreLock.readLock().lock();
        try {
            if (null == currentCollection) {
                throw new NoOpenCoreException();
            }
            try {
                return currentCollection.queryNumFileChunks(fileID);
            } catch (SolrServerException | IOException ex) {
                throw new KeywordSearchModuleException(NbBundle.getMessage(this.getClass(), "Server.queryNumFileChunks.exception.msg"), ex);
            }
        } finally {
            currentCoreLock.readLock().unlock();
        }
    }

    /**
     * Execute solr query
     *
     * @param sq query
     *
     * @return query response
     *
     * @throws KeywordSearchModuleException
     * @throws NoOpenCoreException
     */
    public QueryResponse query(SolrQuery sq) throws KeywordSearchModuleException, NoOpenCoreException, IOException {
        currentCoreLock.readLock().lock();
        try {
            if (null == currentCollection) {
                throw new NoOpenCoreException();
            }
            try {
                return currentCollection.query(sq);
            } catch (SolrServerException ex) {
                logger.log(Level.SEVERE, "Solr query failed: " + sq.getQuery(), ex); //NON-NLS
                throw new KeywordSearchModuleException(NbBundle.getMessage(this.getClass(), "Server.query.exception.msg", sq.getQuery()), ex);
            }
        } finally {
            currentCoreLock.readLock().unlock();
        }
    }

    /**
     * Execute solr query
     *
     * @param sq the query
     * @param method http method to use
     *
     * @return query response
     *
     * @throws KeywordSearchModuleException
     * @throws NoOpenCoreException
     */
    public QueryResponse query(SolrQuery sq, SolrRequest.METHOD method) throws KeywordSearchModuleException, NoOpenCoreException {
        currentCoreLock.readLock().lock();
        try {
            if (null == currentCollection) {
                throw new NoOpenCoreException();
            }
            try {
                return currentCollection.query(sq, method);
            } catch (SolrServerException | IOException ex) {
                logger.log(Level.SEVERE, "Solr query failed: " + sq.getQuery(), ex); //NON-NLS
                throw new KeywordSearchModuleException(NbBundle.getMessage(this.getClass(), "Server.query2.exception.msg", sq.getQuery()), ex);
            }
        } finally {
            currentCoreLock.readLock().unlock();
        }
    }

    /**
     * Execute Solr terms query
     *
     * @param sq the query
     *
     * @return terms response
     *
     * @throws KeywordSearchModuleException
     * @throws NoOpenCoreException
     */
    public TermsResponse queryTerms(SolrQuery sq) throws KeywordSearchModuleException, NoOpenCoreException {
        currentCoreLock.readLock().lock();
        try {
            if (null == currentCollection) {
                throw new NoOpenCoreException();
            }
            try {
                return currentCollection.queryTerms(sq);
            } catch (SolrServerException | IOException ex) {
                logger.log(Level.SEVERE, "Solr terms query failed: " + sq.getQuery(), ex); //NON-NLS
                throw new KeywordSearchModuleException(NbBundle.getMessage(this.getClass(), "Server.queryTerms.exception.msg", sq.getQuery()), ex);
            }
        } finally {
            currentCoreLock.readLock().unlock();
        }
    }

    /**
     * Delete a data source from SOLR.
     *
     * @param dataSourceId to delete
     *
     * @throws NoOpenCoreException
     */
    void deleteDataSource(Long dataSourceId) throws IOException, KeywordSearchModuleException, NoOpenCoreException, SolrServerException {
        try {
            currentCoreLock.writeLock().lock();
            if (null == currentCollection) {
                throw new NoOpenCoreException();
            }
            currentCollection.deleteDataSource(dataSourceId);
            currentCollection.commit();
        } finally {
            currentCoreLock.writeLock().unlock();
        }
    }

    /**
     * Get the text contents of the given file as stored in SOLR.
     *
     * @param content to get the text for
     *
     * @return content text string or null on error
     *
     * @throws NoOpenCoreException
     */
    public String getSolrContent(final Content content) throws NoOpenCoreException {
        currentCoreLock.readLock().lock();
        try {
            if (null == currentCollection) {
                throw new NoOpenCoreException();
            }
            return currentCollection.getSolrContent(content.getId(), 0);
        } finally {
            currentCoreLock.readLock().unlock();
        }
    }

    /**
     * Get the text contents of a single chunk for the given file as stored in
     * SOLR.
     *
     * @param content to get the text for
     * @param chunkID chunk number to query (starting at 1), or 0 if there is no
     * chunks for that content
     *
     * @return content text string or null if error quering
     *
     * @throws NoOpenCoreException
     */
    public String getSolrContent(final Content content, int chunkID) throws NoOpenCoreException {
        currentCoreLock.readLock().lock();
        try {
            if (null == currentCollection) {
                throw new NoOpenCoreException();
            }
            return currentCollection.getSolrContent(content.getId(), chunkID);
        } finally {
            currentCoreLock.readLock().unlock();
        }
    }

    /**
     * Get the text contents for the given object id.
     *
     * @param objectID
     *
     * @return
     *
     * @throws NoOpenCoreException
     */
    public String getSolrContent(final long objectID) throws NoOpenCoreException {
        currentCoreLock.readLock().lock();
        try {
            if (null == currentCollection) {
                throw new NoOpenCoreException();
            }
            return currentCollection.getSolrContent(objectID, 0);
        } finally {
            currentCoreLock.readLock().unlock();
        }
    }

    /**
     * Get the text contents for the given object id and chunk id.
     *
     * @param objectID
     * @param chunkID
     *
     * @return
     *
     * @throws NoOpenCoreException
     */
    public String getSolrContent(final long objectID, final int chunkID) throws NoOpenCoreException {
        currentCoreLock.readLock().lock();
        try {
            if (null == currentCollection) {
                throw new NoOpenCoreException();
            }
            return currentCollection.getSolrContent(objectID, chunkID);
        } finally {
            currentCoreLock.readLock().unlock();
        }
    }

    /**
     * Given file parent id and child chunk ID, return the ID string of the
     * chunk as stored in Solr, e.g. FILEID_CHUNKID
     *
     * @param parentID the parent file id (id of the source content)
     * @param childID the child chunk id
     *
     * @return formatted string id
     */
    public static String getChunkIdString(long parentID, int childID) {
        return Long.toString(parentID) + Server.CHUNK_ID_SEPARATOR + Integer.toString(childID);
    }
    
    /**
     * Attempts to connect to the local Solr server, which is NOT running in SolrCloud mode.
     *
     * @param solrServer
     *
     * @throws SolrServerException
     * @throws IOException
     */
<<<<<<< HEAD
    private void connectToEbmeddedSolrServer() throws SolrServerException, IOException {
        HttpSolrClient solrServer = getSolrClient("http://localhost:" + localSolrServerPort + "/solr");
=======
    void connectToEbmeddedSolrServer(ConcurrentUpdateSolrClient solrServer) throws SolrServerException, IOException {
>>>>>>> dca91f04
        TimingMetric metric = HealthMonitor.getTimingMetric("Solr: Connectivity check");
        CoreAdminRequest.getStatus(null, solrServer);
        HealthMonitor.submitTimingMetric(metric);
    }
<<<<<<< HEAD
    
    
    void connectToSolrServer(String host, String port) throws SolrServerException, IOException {
        try (HttpSolrClient solrServer = getSolrClient("http://" + host + ":" + port + "/solr")) {
            connectToSolrServer(solrServer);
        }
    }
=======
>>>>>>> dca91f04

    /**
     * Attempts to connect to the given Solr server, which is running in SoulrCloud mode. This API does not work
     * for the local Solr which is NOT running in SolrCloud mode.
     *
     * @param solrServer
     *
     * @throws SolrServerException
     * @throws IOException
     */
<<<<<<< HEAD
    private void connectToSolrServer(HttpSolrClient solrServer) throws SolrServerException, IOException {
=======
    void connectToSolrServer(ConcurrentUpdateSolrClient solrServer) throws SolrServerException, IOException {
>>>>>>> dca91f04
        TimingMetric metric = HealthMonitor.getTimingMetric("Solr: Connectivity check");
        CollectionAdminRequest.ClusterStatus statusRequest = CollectionAdminRequest.getClusterStatus();
        CollectionAdminResponse statusResponse = statusRequest.process(solrServer);
        int statusCode = Integer.valueOf(((NamedList) statusResponse.getResponse().get("responseHeader")).get("status").toString());
        if (statusCode != 0) {
            logger.log(Level.WARNING, "Could not connect to Solr server "); //NON-NLS
        } else {
            logger.log(Level.INFO, "Connected to Solr server "); //NON-NLS
        }
        HealthMonitor.submitTimingMetric(metric);
<<<<<<< HEAD
    }
    
    private List<String> getSolrServerList(String host, String port) throws SolrServerException, IOException {
        HttpSolrClient solrServer = getSolrClient("http://" + host + ":" + port + "/solr");
        return getSolrServerList(solrServer);
    }
    
    private List<String> getSolrServerList(HttpSolrClient solrServer) throws SolrServerException, IOException {
        
        CollectionAdminRequest.ClusterStatus statusRequest = CollectionAdminRequest.getClusterStatus();
        CollectionAdminResponse statusResponse;
        try {
            statusResponse = statusRequest.process(solrServer);
        } catch (RemoteSolrException ex) {
            // collection doesn't exist
            return Collections.emptyList();
        }
        
        if (statusResponse == null) {
            return Collections.emptyList();
        }
        
        NamedList error = (NamedList) statusResponse.getResponse().get("error");
        if (error != null) {
            return Collections.emptyList();
        }
        
        // For some reason this returns info about all collections even though it's supposed to only return about the one we are requesting
        NamedList cluster = (NamedList) statusResponse.getResponse().get("cluster");
        ArrayList<String> live_nodes = (ArrayList) cluster.get("live_nodes");
        return live_nodes;
    }
    
=======
    }
    
    private List<String> getSolrServerList() throws SolrServerException, IOException {
        
        CollectionAdminRequest.ClusterStatus statusRequest = CollectionAdminRequest.getClusterStatus();
        CollectionAdminResponse statusResponse;
        try {
            statusResponse = statusRequest.process(currentSolrServer);
        } catch (RemoteSolrException ex) {
            // collection doesn't exist
            return Collections.emptyList();
        }
        
        if (statusResponse == null) {
            return Collections.emptyList();
        }
        
        NamedList error = (NamedList) statusResponse.getResponse().get("error");
        if (error != null) {
            return Collections.emptyList();
        }
        
        // For some reason this returns info about all collections even though it's supposed to only return about the one we are requesting
        NamedList cluster = (NamedList) statusResponse.getResponse().get("cluster");
        ArrayList<String> live_nodes = (ArrayList) cluster.get("live_nodes");
        return live_nodes;
    }
    
>>>>>>> dca91f04
    /* ELTODO leaving this for reference, will delete later
    private boolean clusterStatusWithCollection(String collectionName) throws IOException, SolrServerException {
        ModifiableSolrParams params = new ModifiableSolrParams();
        params.set("action", CollectionParams.CollectionAction.CLUSTERSTATUS.toString());
        params.set("collection", collectionName);
        SolrRequest request = new QueryRequest(params);
        request.setPath("/admin/collections");

        NamedList<Object> statusResponse;
        try {
            statusResponse = currentSolrServer.request(request);
        } catch (RemoteSolrException ex) {
            // collection doesn't exist
            return false;
        }
        
        if (statusResponse == null) {
            logger.log(Level.SEVERE, "Collections response should not be null"); //NON-NLS
            return false;
        }
        
        NamedList<Object> cluster = (NamedList<Object>) statusResponse.get("cluster");
        if (cluster == null) {
            logger.log(Level.SEVERE, "Cluster should not be null"); //NON-NLS
            return false;
        }
        NamedList<Object> collections = (NamedList<Object>) cluster.get("collections");
        if (cluster == null) {
            logger.log(Level.SEVERE, "Collections should not be null in cluster state"); //NON-NLS
            return false;
        }
        if (collections.size() == 0) {
            logger.log(Level.SEVERE, "Collections should not be empty in cluster state"); //NON-NLS
            return false;
        } 
<<<<<<< HEAD

        Object collection = collections.get(collectionName);
        return (collection != null);
    }*/        

    class Collection {

=======

        Object collection = collections.get(collectionName);
        return (collection != null);
    }*/        

    class Collection {

>>>>>>> dca91f04
        // handle to the collection in Solr
        private final String name;

        private final CaseType caseType;

        private final Index textIndex;

<<<<<<< HEAD
        // We use different Solr clients for different operations. HttpSolrClient is geared towards query performance.
        // ConcurrentUpdateSolrClient is geared towards batching solr documents for better indexing throughput. 
        // CloudSolrClient is gaered towards SolrCloud deployments. These are only good for collection-specific operations.
        private HttpSolrClient queryClient = null;        
        private SolrClient indexingClient = null;
        
        public final int maxBufferSize;
        public final List<SolrInputDocument> buffer;
        private final Object bufferLock;
        
        private ScheduledThreadPoolExecutor periodicTasksExecutor = null;
        private static final long PERIODIC_BATCH_SEND_INTERVAL_MINUTES = 10;
        private static final long EXECUTOR_TERMINATION_WAIT_SECS = 30;

        private Collection(String name, Case theCase, Index index) throws TimeoutException, InterruptedException, SolrServerException, IOException {
=======
        // the server to access a collection needs to be built from a URL with the
        // collection in it, and is only good for collection-specific operations
        private final ConcurrentUpdateSolrClient solrClient;

        private Collection(String name, Case theCase, Index index) throws TimeoutException, InterruptedException {
>>>>>>> dca91f04
            this.name = name;
            this.caseType = theCase.getCaseType();
            this.textIndex = index;
            bufferLock = new Object();
            
            if (caseType == CaseType.SINGLE_USER_CASE) {
                // get SolrJ client
                queryClient = getSolrClient("http://localhost:" + localSolrServerPort + "/solr/" + name);
                indexingClient = getConcurrentClient("http://localhost:" + localSolrServerPort + "/solr/" + name);
            } else {
                // read Solr connection info from user preferences, unless "solrserver.txt" is present
                queryClient = configureMultiUserConnection(theCase, index, name);
                
                // for MU cases, use CloudSolrClient for indexing. Indexing is only supported for Solr 8.
                if (IndexFinder.getCurrentSolrVersion().equals(index.getSolrVersion())) {
                    IndexingServerProperties properties = getMultiUserServerProperties(theCase.getCaseDirectory());
                    indexingClient = getCloudSolrClient(properties.getHost(), properties.getPort(), name);
                } else {
                    indexingClient = configureMultiUserConnection(theCase, index, name);
                }
            }
            
            // document batching
            maxBufferSize = org.sleuthkit.autopsy.keywordsearch.UserPreferences.getDocumentsQueueSize();
            logger.log(Level.INFO, "Using Solr document queue size = {0}", maxBufferSize); //NON-NLS
            buffer = new ArrayList<>(maxBufferSize);
            periodicTasksExecutor = new ScheduledThreadPoolExecutor(1, new ThreadFactoryBuilder().setNameFormat("periodic-batched-document-task-%d").build()); //NON-NLS
            periodicTasksExecutor.scheduleWithFixedDelay(new SentBatchedDocumentsTask(), PERIODIC_BATCH_SEND_INTERVAL_MINUTES, PERIODIC_BATCH_SEND_INTERVAL_MINUTES, TimeUnit.MINUTES);
        }

<<<<<<< HEAD
        /**
         * A task that periodically sends batched documents to Solr. Batched documents
         * get sent automatically as soon as the batching buffer is gets full. However,
         * if the buffer is not full, we want to periodically send the batched documents
         * so that users are able to see them in their keyword searches.
         */
        private final class SentBatchedDocumentsTask implements Runnable {

            @Override
            public void run() {
                List<SolrInputDocument> clone;
                synchronized (bufferLock) {
                    
                    if (buffer.isEmpty()) {
                        return;
                    }
                    
                    // Buffer is full. Make a clone and release the lock, so that we don't
                    // hold other ingest threads
                    clone = buffer.stream().collect(toList());
                    buffer.clear();
                }

                try {
                    // send the cloned list to Solr
                    logger.log(Level.INFO, "Periodic batched document update"); //NON-NLS
                    sendBufferedDocs(clone);
                } catch (KeywordSearchModuleException ex) {
                    logger.log(Level.SEVERE, "Periodic  batched document update failed", ex); //NON-NLS
                }
            }
=======
            String solrUrl;
            if (caseType == CaseType.SINGLE_USER_CASE) {
                solrUrl = "http://localhost:" + currentSolrServerPort + "/solr/" + name;
            } else {
                // read Solr conenction info from user preferences, unless "solrserver.txt" is present
                IndexingServerProperties properties = getMultiUserServerProperties(theCase.getCaseDirectory());
                solrUrl = "http://" + properties.getHost() + ":" + properties.getPort() + "/solr/" + name;
            }
            // get SolrJ client
            solrClient = getSolrClient(solrUrl);
>>>>>>> dca91f04
        }

        /**
         * Get the name of the collection
         *
         * @return the String name of the collection
         */
        String getName() {
            return name;
        }

        private Index getIndexInfo() {
            return this.textIndex;
        }

        private QueryResponse query(SolrQuery sq) throws SolrServerException, IOException {
<<<<<<< HEAD
            return queryClient.query(sq);
=======
            return solrClient.query(sq);
>>>>>>> dca91f04
        }

        private NamedList<Object> request(SolrRequest request) throws SolrServerException, RemoteSolrException {
            try {
<<<<<<< HEAD
                return queryClient.request(request);
=======
                return solrClient.request(request);
>>>>>>> dca91f04
            } catch (IOException e) {
                logger.log(Level.WARNING, "Could not issue Solr request. ", e); //NON-NLS
                throw new SolrServerException(
                        NbBundle.getMessage(this.getClass(), "Server.request.exception.exception.msg"), e);
            }

        }

        private QueryResponse query(SolrQuery sq, SolrRequest.METHOD method) throws SolrServerException, IOException {
<<<<<<< HEAD
            return queryClient.query(sq, method);
        }

        private TermsResponse queryTerms(SolrQuery sq) throws SolrServerException, IOException {
            QueryResponse qres = queryClient.query(sq);
=======
            return solrClient.query(sq, method);
        }

        private TermsResponse queryTerms(SolrQuery sq) throws SolrServerException, IOException {
            QueryResponse qres = solrClient.query(sq);
>>>>>>> dca91f04
            return qres.getTermsResponse();
        }

        private void commit() throws SolrServerException {
            
            synchronized (bufferLock) {
                try {
                    // we do a manual commit after ingest is complete, so I 
                    // think there is no need to clone the buffer
                    sendBufferedDocs(buffer);
                } catch (KeywordSearchModuleException ex) {
                    throw new SolrServerException(NbBundle.getMessage(this.getClass(), "Server.commit.exception.msg"), ex);
                }
            }
            
            try {
                //commit and block
<<<<<<< HEAD
                indexingClient.commit(true, true);
=======
                solrClient.commit(true, true);
>>>>>>> dca91f04
            } catch (IOException e) {
                logger.log(Level.WARNING, "Could not commit index. ", e); //NON-NLS
                throw new SolrServerException(NbBundle.getMessage(this.getClass(), "Server.commit.exception.msg"), e);
            }
        }

        private void deleteDataSource(Long dsObjId) throws IOException, SolrServerException {
            String dataSourceId = Long.toString(dsObjId);
            String deleteQuery = "image_id:" + dataSourceId;

<<<<<<< HEAD
            queryClient.deleteByQuery(deleteQuery);
=======
            solrClient.deleteByQuery(deleteQuery);
>>>>>>> dca91f04
        }

        /**
         * Add a Solr document for indexing. Documents get batched instead of
         * being immediately sent to Solr (unless batch size = 1).
         *
         * @param doc Solr document to be indexed.
         *
         * @throws KeywordSearchModuleException
         */
        void addDocument(SolrInputDocument doc) throws KeywordSearchModuleException {

            List<SolrInputDocument> clone;
            synchronized (bufferLock) {
                buffer.add(doc);
                // buffer documents if the buffer is not full
                if (buffer.size() < maxBufferSize) {
                    return;
                }

                // Buffer is full. Make a clone and release the lock, so that we don't
                // hold other ingest threads
                clone = buffer.stream().collect(toList());
                buffer.clear();
            }
            
            // send the cloned list to Solr
            sendBufferedDocs(clone);
        }
        
        /**
         * Send a list of buffered documents to Solr.
         *
         * @param docBuffer List of buffered Solr documents
         *
         * @throws KeywordSearchModuleException
         */
        private void sendBufferedDocs(List<SolrInputDocument> docBuffer) throws KeywordSearchModuleException {
            
            if (docBuffer.isEmpty()) {
                return;
            }
            
            try {
<<<<<<< HEAD
                indexingClient.add(docBuffer);
            } catch (SolrServerException | RemoteSolrException | IOException ex) {
                logger.log(Level.SEVERE, "Could not add buffered documents to index", ex); //NON-NLS
=======
                solrClient.add(doc);
            } catch (SolrServerException | RemoteSolrException ex) {
                logger.log(Level.SEVERE, "Could not add document to index via update handler: " + doc.getField("id"), ex); //NON-NLS
>>>>>>> dca91f04
                throw new KeywordSearchModuleException(
                        NbBundle.getMessage(this.getClass(), "Server.addDocBatch.exception.msg"), ex); //NON-NLS
            } finally {
                docBuffer.clear();
            }
        }

        /**
         * get the text from the content field for the given file
         *
         * @param contentID Solr document ID
         * @param chunkID Chunk ID of the Solr document
         *
         * @return Text from matching Solr document (as String). Null if no
         *         matching Solr document found or error while getting content
         *         from Solr
         */
        private String getSolrContent(long contentID, int chunkID) {
            final SolrQuery q = new SolrQuery();
            q.setQuery("*:*");
            String filterQuery = Schema.ID.toString() + ":" + KeywordSearchUtil.escapeLuceneQuery(Long.toString(contentID));
            if (chunkID != 0) {
                filterQuery = filterQuery + Server.CHUNK_ID_SEPARATOR + chunkID;
            }
            q.addFilterQuery(filterQuery);
            q.setFields(Schema.TEXT.toString());
            try {
                // Get the first result. 
<<<<<<< HEAD
                SolrDocumentList solrDocuments = queryClient.query(q).getResults();
=======
                SolrDocumentList solrDocuments = solrClient.query(q).getResults();
>>>>>>> dca91f04

                if (!solrDocuments.isEmpty()) {
                    SolrDocument solrDocument = solrDocuments.get(0);
                    if (solrDocument != null) {
                        java.util.Collection<Object> fieldValues = solrDocument.getFieldValues(Schema.TEXT.toString());
                        if (fieldValues.size() == 1) // The indexed text field for artifacts will only have a single value.
                        {
                            return fieldValues.toArray(new String[0])[0];
                        } else // The indexed text for files has 2 values, the file name and the file content.
                        // We return the file content value.
                        {
                            return fieldValues.toArray(new String[0])[1];
                        }
                    }
                }
            } catch (SolrServerException | IOException ex) {
                logger.log(Level.SEVERE, "Error getting content from Solr. Solr document id " + contentID + ", chunk id " + chunkID + ", query: " + filterQuery, ex); //NON-NLS
                return null;
            }

            return null;
        }

        synchronized void close() throws KeywordSearchModuleException {
<<<<<<< HEAD
=======
            // We only unload cores for "single-user" cases.
            if (this.caseType == CaseType.MULTI_USER_CASE) {
                solrClient.close();
                return;
            }

>>>>>>> dca91f04
            try {
                // stop the periodic batch update task. If the task is already running, 
                // allow it to finish.
                periodicTasksExecutor.shutdown();
                try {
                    while (!periodicTasksExecutor.awaitTermination(EXECUTOR_TERMINATION_WAIT_SECS, TimeUnit.SECONDS)) {
                        logger.log(Level.WARNING, "Waited at least {0} seconds for periodic KWS task executor to shut down, continuing to wait", EXECUTOR_TERMINATION_WAIT_SECS); //NON-NLS
                    }
                } catch (InterruptedException ex) {
                    logger.log(Level.SEVERE, "Unexpected interrupt while stopping periodic KWS task executor", ex); //NON-NLS
                }

                // We only unload cores for "single-user" cases.
                if (this.caseType == CaseType.MULTI_USER_CASE) {
                    return;
                }
                
                CoreAdminRequest.unloadCore(this.name, localSolrServer);
            } catch (SolrServerException | RemoteSolrException ex) {
                throw new KeywordSearchModuleException(
                        NbBundle.getMessage(this.getClass(), "Server.close.exception.msg"), ex);
            } catch (IOException ex) {
                throw new KeywordSearchModuleException(
                        NbBundle.getMessage(this.getClass(), "Server.close.exception.msg2"), ex);
            } finally {
                try {
                    queryClient.close();
                    queryClient = null;
                    indexingClient.close();
                    indexingClient = null;
                } catch (IOException ex) {
                    throw new KeywordSearchModuleException(
                        NbBundle.getMessage(this.getClass(), "Server.close.exception.msg2"), ex);
                }
            }
        }

        /**
         * Execute query that gets only number of all Solr files (not chunks)
         * indexed without actually returning the files
         *
         * @return int representing number of indexed files (entire files, not
         * chunks)
         *
         * @throws SolrServerException
         */
        private int queryNumIndexedFiles() throws SolrServerException, IOException {
            return queryNumIndexedDocuments() - queryNumIndexedChunks();
        }

        /**
         * Execute query that gets only number of all chunks (not logical
         * folders, or all documents) indexed without actually returning the
         * content
         *
         * @return int representing number of indexed chunks
         *
         * @throws SolrServerException
         */
        private int queryNumIndexedChunks() throws SolrServerException, IOException {
            SolrQuery q = new SolrQuery(Server.Schema.ID + ":*" + Server.CHUNK_ID_SEPARATOR + "*");
            q.setRows(0);
            int numChunks = (int) query(q).getResults().getNumFound();
            return numChunks;
        }

        /**
         * Execute query that gets only number of all Solr documents indexed
         * without actually returning the documents. Documents include entire
         * indexed files as well as chunks, which are treated as documents.
         *
         * @return int representing number of indexed documents (entire files
         * and chunks)
         *
         * @throws SolrServerException
         */
        private int queryNumIndexedDocuments() throws SolrServerException, IOException {
            SolrQuery q = new SolrQuery("*:*");
            q.setRows(0);
            return (int) query(q).getResults().getNumFound();
        }

        /**
         * Return true if the file is indexed (either as a whole as a chunk)
         *
         * @param contentID
         *
         * @return true if it is indexed
         *
         * @throws SolrServerException
         */
        private boolean queryIsIndexed(long contentID) throws SolrServerException, IOException {
            String id = KeywordSearchUtil.escapeLuceneQuery(Long.toString(contentID));
            SolrQuery q = new SolrQuery("*:*");
            q.addFilterQuery(Server.Schema.ID.toString() + ":" + id);
            //q.setFields(Server.Schema.ID.toString());
            q.setRows(0);
            return (int) query(q).getResults().getNumFound() != 0;
        }

        /**
         * Execute query that gets number of indexed file chunks for a file
         *
         * @param contentID file id of the original file broken into chunks and
         * indexed
         *
         * @return int representing number of indexed file chunks, 0 if there is
         * no chunks
         *
         * @throws SolrServerException
         */
        private int queryNumFileChunks(long contentID) throws SolrServerException, IOException {
            String id = KeywordSearchUtil.escapeLuceneQuery(Long.toString(contentID));
            final SolrQuery q
                    = new SolrQuery(Server.Schema.ID + ":" + id + Server.CHUNK_ID_SEPARATOR + "*");
            q.setRows(0);
            return (int) query(q).getResults().getNumFound();
        }
    }

    class ServerAction extends AbstractAction {

        private static final long serialVersionUID = 1L;

        @Override
        public void actionPerformed(ActionEvent e) {
            logger.log(Level.INFO, e.paramString().trim());
        }
    }

    /**
     * Exception thrown if solr port not available
     */
    class SolrServerNoPortException extends SocketException {

        private static final long serialVersionUID = 1L;

        /**
         * the port number that is not available
         */
        private final int port;

        SolrServerNoPortException(int port) {
            super(NbBundle.getMessage(Server.class, "Server.solrServerNoPortException.msg", port,
                    Server.PROPERTIES_CURRENT_SERVER_PORT));
            this.port = port;
        }

        int getPortNumber() {
            return port;
        }
    }
}<|MERGE_RESOLUTION|>--- conflicted
+++ resolved
@@ -49,7 +49,6 @@
 import java.util.logging.Level;
 import javax.swing.AbstractAction;
 import org.apache.commons.io.FileUtils;
-<<<<<<< HEAD
 import java.util.concurrent.TimeoutException;
 import static java.util.stream.Collectors.toList;
 import org.apache.solr.client.solrj.SolrQuery;
@@ -58,21 +57,12 @@
 import org.apache.solr.client.solrj.SolrClient;
 import org.apache.solr.client.solrj.impl.HttpSolrClient;
 import org.apache.solr.client.solrj.impl.CloudSolrClient;
-=======
-import org.apache.solr.client.solrj.SolrQuery;
-import org.apache.solr.client.solrj.SolrRequest;
-import org.apache.solr.client.solrj.SolrServerException;
->>>>>>> dca91f04
 import org.apache.solr.client.solrj.impl.ConcurrentUpdateSolrClient;
 import org.apache.solr.client.solrj.impl.XMLResponseParser;
 import org.apache.solr.client.solrj.request.CollectionAdminRequest;
 import org.apache.solr.client.solrj.response.CollectionAdminResponse;
 import org.apache.solr.client.solrj.request.CoreAdminRequest;
 import org.apache.solr.client.solrj.response.CoreAdminResponse;
-<<<<<<< HEAD
-=======
-import java.util.concurrent.TimeoutException;
->>>>>>> dca91f04
 import org.apache.solr.client.solrj.impl.BaseHttpSolrClient.RemoteSolrException;
 import org.apache.solr.client.solrj.response.QueryResponse;
 import org.apache.solr.client.solrj.response.TermsResponse;
@@ -256,20 +246,12 @@
     };
 
     // A reference to the locally running Solr instance.
-<<<<<<< HEAD
     private HttpSolrClient localSolrServer = null;
-=======
-    private final ConcurrentUpdateSolrClient localSolrServer;
->>>>>>> dca91f04
     private SOLR_VERSION localServerVersion = SOLR_VERSION.SOLR8; // start local Solr 8 by default
 
     // A reference to the Solr server we are currently connected to for the Case.
     // This could be a local or remote server.
-<<<<<<< HEAD
     private HttpSolrClient remoteSolrServer;
-=======
-    private ConcurrentUpdateSolrClient currentSolrServer;
->>>>>>> dca91f04
 
     private Collection currentCollection;
     private final ReentrantReadWriteLock currentCoreLock;
@@ -284,12 +266,8 @@
     Server() {
         initSettings();
 
-<<<<<<< HEAD
         this.localSolrServer = getSolrClient("http://localhost:" + localSolrServerPort + "/solr");
-        
-=======
-        this.localSolrServer = getSolrClient("http://localhost:" + currentSolrServerPort + "/solr"); //NON-NLS
->>>>>>> dca91f04
+
         serverAction = new ServerAction();
         File solr8Folder = InstalledFileLocator.getDefault().locate("solr", Server.class.getPackage().getName(), false); //NON-NLS
         File solr4Folder = InstalledFileLocator.getDefault().locate("solr4", Server.class.getPackage().getName(), false); //NON-NLS
@@ -503,7 +481,6 @@
      * @throws IOException
      */
     private Process runLocalSolr8ControlCommand(List<String> solrArguments) throws IOException {
-<<<<<<< HEAD
         final String MAX_SOLR_MEM_MB_PAR = "-Xmx" + UserPreferences.getMaxSolrVMSize() + "m"; //NON-NLS
         
         // This is our customized version of the Solr batch script to start/stop Solr.
@@ -550,54 +527,6 @@
      */
     private Process runLocalSolr4ControlCommand(List<String> solrArguments) throws IOException {
         final String MAX_SOLR_MEM_MB_PAR = "-Xmx" + UserPreferences.getMaxSolrVMSize() + "m"; //NON-NLS
-=======
-        final String MAX_SOLR_MEM_MB_PAR = "-Xmx" + UserPreferences.getMaxSolrVMSize() + "m"; //NON-NLS
-        
-        // This is our customized version of the Solr batch script to start/stop Solr.
-        File solr8Folder = InstalledFileLocator.getDefault().locate("solr", Server.class.getPackage().getName(), false); //NON-NLS
-        Path solr8CmdPath = Paths.get(solr8Folder.getAbsolutePath(), "bin", "autopsy-solr.cmd"); //NON-NLS
-        Path solr8Home = Paths.get(PlatformUtil.getUserDirectory().getAbsolutePath(), "solr"); //NON-NLS
-
-        List<String> commandLine = new ArrayList<>();
-	commandLine.add(solr8CmdPath.toString());
-        commandLine.addAll(solrArguments);
-
-        ProcessBuilder solrProcessBuilder = new ProcessBuilder(commandLine);
-        solrProcessBuilder.directory(solr8Folder);
-
-        // Redirect stdout and stderr to files to prevent blocking.
-        Path solrStdoutPath = Paths.get(Places.getUserDirectory().getAbsolutePath(), "var", "log", "solr.log.stdout"); //NON-NLS
-        solrProcessBuilder.redirectOutput(solrStdoutPath.toFile());
-
-        Path solrStderrPath = Paths.get(Places.getUserDirectory().getAbsolutePath(), "var", "log", "solr.log.stderr"); //NON-NLS
-        solrProcessBuilder.redirectError(solrStderrPath.toFile());
-        
-        // get the path to the JRE folder. That's what Solr needs as SOLR_JAVA_HOME
-        String jreFolderPath = new File(javaPath).getParentFile().getParentFile().getAbsolutePath();
-        
-        solrProcessBuilder.environment().put("SOLR_JAVA_HOME", jreFolderPath); // NON-NLS
-        solrProcessBuilder.environment().put("SOLR_HOME", solr8Home.toString()); // NON-NLS
-        solrProcessBuilder.environment().put("STOP_KEY", KEY); // NON-NLS 
-        solrProcessBuilder.environment().put("SOLR_JAVA_MEM", MAX_SOLR_MEM_MB_PAR); // NON-NLS 
-        logger.log(Level.INFO, "Setting Solr 8 directory: {0}", solr8Folder.toString()); //NON-NLS
-        logger.log(Level.INFO, "Running Solr 8 command: {0} from {1}", new Object[]{solrProcessBuilder.command(), solr8Folder.toString()}); //NON-NLS
-        Process process = solrProcessBuilder.start();
-        logger.log(Level.INFO, "Finished running Solr 8 command"); //NON-NLS
-        return process;
-    }
-    
-    /**
-     * Run a Solr command with the given arguments.
-     *
-     * @param solrArguments Command line arguments to pass to the Solr command.
-     *
-     * @return
-     *
-     * @throws IOException
-     */
-    private Process runLocalSolr4ControlCommand(List<String> solrArguments) throws IOException {
-        final String MAX_SOLR_MEM_MB_PAR = "-Xmx" + UserPreferences.getMaxSolrVMSize() + "m"; //NON-NLS
->>>>>>> dca91f04
         File solr4Folder = InstalledFileLocator.getDefault().locate("solr4", Server.class.getPackage().getName(), false); //NON-NLS
 
         List<String> commandLine = new ArrayList<>();
@@ -660,22 +589,12 @@
         }
     }
     
-<<<<<<< HEAD
     void start() throws KeywordSearchModuleException, SolrServerNoPortException {        
         startLocalSolr(SOLR_VERSION.SOLR8);
     }
     
     private void configureSolrConnection(Case theCase, Index index) throws KeywordSearchModuleException, SolrServerNoPortException {
         
-=======
-    void start() throws KeywordSearchModuleException, SolrServerNoPortException {
-        startLocalSolr(SOLR_VERSION.SOLR8);
-    }
-    
-    private ConcurrentUpdateSolrClient configureSolrConnection(Case theCase, Index index) throws KeywordSearchModuleException, SolrServerNoPortException {
-        
-        ConcurrentUpdateSolrClient solrClient = null;
->>>>>>> dca91f04
         try {
             if (theCase.getCaseType() == CaseType.SINGLE_USER_CASE) {
 
@@ -686,50 +605,21 @@
                     startLocalSolr(SOLR_VERSION.SOLR4);
                 }
 
-<<<<<<< HEAD
-=======
-                solrClient = this.localSolrServer;
-
->>>>>>> dca91f04
                 // check if the local Solr server is running
                 if (!this.isLocalSolrRunning()) {
                     logger.log(Level.SEVERE, "Local Solr server is not running"); //NON-NLS
                     throw new KeywordSearchModuleException(NbBundle.getMessage(this.getClass(), "Server.openCore.exception.msg")); 
                 }              
             } else {
-<<<<<<< HEAD
                 // create SolrJ client to connect to remore Solr server
                 remoteSolrServer = configureMultiUserConnection(theCase, index, "");
 
                 // test the connection
                 connectToSolrServer(remoteSolrServer);
-=======
-                
-                String solrUrl;
-                if (IndexFinder.getCurrentSolrVersion().equals(index.getSolrVersion())) {
-                    // Solr 8
-                    
-                    // read Solr conenction info from user preferences, unless "solrserver.txt" is present
-                    IndexingServerProperties properties = getMultiUserServerProperties(theCase.getCaseDirectory());
-                    solrUrl = "http://" + properties.getHost() + ":" + properties.getPort() + "/solr";
-                } else {
-                    // Solr 4
-                    String solr4ServerHost = UserPreferences.getSolr4ServerHost().trim();
-                    String solr4ServerPort = UserPreferences.getSolr4ServerPort().trim();
-                    solrUrl = "http://" + solr4ServerHost + ":" + solr4ServerPort + "/solr";
-                }
-
-                // create SolrJ client to connect to remore Solr server
-                solrClient = getSolrClient(solrUrl);
-
-                // test the connection
-                connectToSolrServer(solrClient);
->>>>>>> dca91f04
             }
         } catch (SolrServerException | IOException ex) {
             throw new KeywordSearchModuleException(NbBundle.getMessage(Server.class, "Server.connect.exception.msg", ex.getLocalizedMessage()), ex);
-        }        
-<<<<<<< HEAD
+        }
     }
     
     private HttpSolrClient configureMultiUserConnection(Case theCase, Index index, String name) {
@@ -753,10 +643,6 @@
 
         // create SolrJ client to connect to remore Solr server
         return getSolrClient(solrUrl);
-=======
-        
-        return solrClient;
->>>>>>> dca91f04
     }
 
     /**
@@ -813,13 +699,7 @@
                 if (version == SOLR_VERSION.SOLR8) {
                     logger.log(Level.INFO, "Starting Solr 8 server"); //NON-NLS
                     curSolrProcess = runLocalSolr8ControlCommand(new ArrayList<>(Arrays.asList("start", "-p", //NON-NLS
-<<<<<<< HEAD
                     Integer.toString(localSolrServerPort)))); //NON-NLS
-=======
-					Integer.toString(currentSolrServerPort),
-                        		"-Dbootstrap_confdir=../solr/configsets/AutopsyConfig/conf", //NON-NLS
-                                        "-Dcollection.configName=AutopsyConfig"))); //NON-NLS
->>>>>>> dca91f04
                 } else {
                     // solr4
                     logger.log(Level.INFO, "Starting Solr 4 server"); //NON-NLS
@@ -945,11 +825,7 @@
             Process process;
             if (localServerVersion == SOLR_VERSION.SOLR8) {
                 logger.log(Level.INFO, "Stopping Solr 8 server"); //NON-NLS
-<<<<<<< HEAD
                 process = runLocalSolr8ControlCommand(new ArrayList<>(Arrays.asList("stop", "-k", KEY, "-p", Integer.toString(localSolrServerPort)))); //NON-NLS
-=======
-                process = runLocalSolr8ControlCommand(new ArrayList<>(Arrays.asList("stop", "-k", KEY, "-p", Integer.toString(currentSolrServerPort)))); //NON-NLS
->>>>>>> dca91f04
             } else {
                 // solr 4
                 logger.log(Level.INFO, "Stopping Solr 4 server"); //NON-NLS
@@ -1000,11 +876,7 @@
             // making a statusRequest request here instead of just doing solrServer.ping(), because
             // that doesn't work when there are no cores
             //TODO handle timeout in cases when some other type of server on that port
-<<<<<<< HEAD
             connectToEbmeddedSolrServer();
-=======
-            connectToEbmeddedSolrServer(localSolrServer);
->>>>>>> dca91f04
 
             logger.log(Level.INFO, "Solr server is running"); //NON-NLS
         } catch (SolrServerException ex) {
@@ -1094,10 +966,6 @@
         try {
             if (null != currentCollection) {
                 currentCollection.close();
-<<<<<<< HEAD
-=======
-                currentCollection = null;
->>>>>>> dca91f04
                 serverAction.putValue(CORE_EVT, CORE_EVT_STATES.STOPPED);
             }
         } finally {
@@ -1133,12 +1001,7 @@
     void deleteCollection(String coreName, CaseMetadata metadata) throws KeywordSearchServiceException {
         try {
             IndexingServerProperties properties = getMultiUserServerProperties(metadata.getCaseDirectory());
-<<<<<<< HEAD
             HttpSolrClient solrServer = getSolrClient("http://" + properties.getHost() + ":" + properties.getPort() + "/solr");
-=======
-            String solrUrl = "http://" + properties.getHost() + ":" + properties.getPort() + "/solr";
-            ConcurrentUpdateSolrClient solrServer = getSolrClient(solrUrl);
->>>>>>> dca91f04
             connectToSolrServer(solrServer);
             
             CollectionAdminRequest.Delete deleteCollectionRequest = CollectionAdminRequest.deleteCollection(coreName);
@@ -1178,11 +1041,7 @@
         int numShardsToUse = 1;
         try {
             // connect to proper Solr server
-<<<<<<< HEAD
             configureSolrConnection(theCase, index);
-=======
-            currentSolrServer = configureSolrConnection(theCase, index);
->>>>>>> dca91f04
 
             if (theCase.getCaseType() == CaseType.MULTI_USER_CASE) {
                 // select number of shards to use
@@ -1221,7 +1080,6 @@
                     }
                 }
             } else {
-<<<<<<< HEAD
                 if (!coreIsLoaded(collectionName)) {
                     // In single user mode, the index is stored in case output directory
                     File dataDir = new File(new File(index.getIndexPath()).getParent()); // "data dir" is the parent of the index directory
@@ -1241,25 +1099,6 @@
                     if (!coreIndexFolderExists(collectionName)) {
                         throw new KeywordSearchModuleException(NbBundle.getMessage(this.getClass(), "Server.openCore.exception.noIndexDir.msg"));
                     }
-=======
-                // In single user mode, the index is stored in case output directory
-                File dataDir = new File(new File(index.getIndexPath()).getParent()); // "data dir" is the parent of the index directory
-                if (!dataDir.exists()) {
-                    dataDir.mkdirs();
-                }
-
-                // for single user cases, we unload the core when we close the case. So we have to load the core again. 
-                CoreAdminRequest.Create createCoreRequest = new CoreAdminRequest.Create();
-                createCoreRequest.setDataDir(dataDir.getAbsolutePath());
-                createCoreRequest.setCoreName(collectionName);
-                createCoreRequest.setConfigSet("AutopsyConfig"); //NON-NLS
-                createCoreRequest.setIsLoadOnStartup(false);
-                createCoreRequest.setIsTransient(true);
-                currentSolrServer.request(createCoreRequest);
-
-                if (!coreIndexFolderExists(collectionName)) {
-                    throw new KeywordSearchModuleException(NbBundle.getMessage(this.getClass(), "Server.openCore.exception.noIndexDir.msg"));
->>>>>>> dca91f04
                 }
             }
 
@@ -1279,11 +1118,7 @@
         }
 
         // otherwise get list of all live Solr servers in the cluster
-<<<<<<< HEAD
         List<String> solrServerList = getSolrServerList(remoteSolrServer);
-=======
-        List<String> solrServerList = getSolrServerList();
->>>>>>> dca91f04
         // shard across all available servers
         return solrServerList.size();
     }
@@ -1296,11 +1131,7 @@
         CollectionAdminRequest.ClusterStatus statusRequest = CollectionAdminRequest.getClusterStatus().setCollectionName(collectionName);
         CollectionAdminResponse statusResponse;
         try {
-<<<<<<< HEAD
             statusResponse = statusRequest.process(remoteSolrServer);
-=======
-            statusResponse = statusRequest.process(currentSolrServer);
->>>>>>> dca91f04
         } catch (RemoteSolrException ex) {
             // collection doesn't exist
             return false;
@@ -1340,11 +1171,7 @@
         Integer numPullReplicas = 0;
         CollectionAdminRequest.Create createCollectionRequest = CollectionAdminRequest.createCollection(collectionName, "AutopsyConfig", numShards, numNrtReplicas, numTlogReplicas, numPullReplicas);
 
-<<<<<<< HEAD
         CollectionAdminResponse createResponse = createCollectionRequest.process(remoteSolrServer);
-=======
-        CollectionAdminResponse createResponse = createCollectionRequest.process(currentSolrServer);
->>>>>>> dca91f04
         if (createResponse.isSuccess()) {
             logger.log(Level.INFO, "Collection {0} successfully created.", collectionName);
         } else {
@@ -1364,11 +1191,7 @@
         CollectionAdminRequest.Backup backup = CollectionAdminRequest.backupCollection(collectionName, backupName)
                 .setLocation(pathToBackupLocation);
         
-<<<<<<< HEAD
         CollectionAdminResponse backupResponse = backup.process(remoteSolrServer);
-=======
-        CollectionAdminResponse backupResponse = backup.process(currentSolrServer);
->>>>>>> dca91f04
         if (backupResponse.isSuccess()) {
             logger.log(Level.INFO, "Collection {0} successfully backep up.", collectionName);
         } else {
@@ -1382,11 +1205,7 @@
         CollectionAdminRequest.Restore restore = CollectionAdminRequest.restoreCollection(restoreCollectionName, backupName)
                 .setLocation(pathToBackupLocation);
         
-<<<<<<< HEAD
         CollectionAdminResponse restoreResponse = restore.process(remoteSolrServer);
-=======
-        CollectionAdminResponse restoreResponse = restore.process(currentSolrServer);
->>>>>>> dca91f04
         if (restoreResponse.isSuccess()) {
             logger.log(Level.INFO, "Collection {0} successfully resored.", restoreCollectionName);
         } else {
@@ -1396,12 +1215,8 @@
     }
     
     /**
-<<<<<<< HEAD
      * Determines whether or not a particular Solr core exists and is loaded.  
      * This is used only with embedded Solr server running in non-cloud mode.
-=======
-     * Determines whether or not a particular Solr core exists and is loaded.
->>>>>>> dca91f04
      *
      * @param coreName The name of the core.
      *
@@ -1414,22 +1229,14 @@
      * server.
      */
     private boolean coreIsLoaded(String coreName) throws SolrServerException, IOException {
-<<<<<<< HEAD
         CoreAdminResponse response = CoreAdminRequest.getStatus(coreName, localSolrServer);
-=======
-        CoreAdminResponse response = CoreAdminRequest.getStatus(coreName, currentSolrServer);
->>>>>>> dca91f04
         return response.getCoreStatus(coreName).get("instanceDir") != null; //NON-NLS
     }
     
     /**
      * Determines whether or not the index files folder for a Solr core
-<<<<<<< HEAD
      * exists. This is used only with embedded Solr server running in non-cloud
      * mode.
-=======
-     * exists.
->>>>>>> dca91f04
      *
      * @param coreName the name of the core.
      *
@@ -1439,11 +1246,7 @@
      * @throws IOException
      */
     private boolean coreIndexFolderExists(String coreName) throws SolrServerException, IOException {
-<<<<<<< HEAD
         CoreAdminResponse response = CoreAdminRequest.getStatus(coreName, localSolrServer);
-=======
-        CoreAdminResponse response = CoreAdminRequest.getStatus(coreName, currentSolrServer);
->>>>>>> dca91f04
         Object dataDirPath = response.getCoreStatus(coreName).get("dataDir"); //NON-NLS
         if (null != dataDirPath) {
             File indexDir = Paths.get((String) dataDirPath, "index").toFile();  //NON-NLS
@@ -1958,17 +1761,12 @@
      * @throws SolrServerException
      * @throws IOException
      */
-<<<<<<< HEAD
     private void connectToEbmeddedSolrServer() throws SolrServerException, IOException {
         HttpSolrClient solrServer = getSolrClient("http://localhost:" + localSolrServerPort + "/solr");
-=======
-    void connectToEbmeddedSolrServer(ConcurrentUpdateSolrClient solrServer) throws SolrServerException, IOException {
->>>>>>> dca91f04
         TimingMetric metric = HealthMonitor.getTimingMetric("Solr: Connectivity check");
         CoreAdminRequest.getStatus(null, solrServer);
         HealthMonitor.submitTimingMetric(metric);
     }
-<<<<<<< HEAD
     
     
     void connectToSolrServer(String host, String port) throws SolrServerException, IOException {
@@ -1976,8 +1774,6 @@
             connectToSolrServer(solrServer);
         }
     }
-=======
->>>>>>> dca91f04
 
     /**
      * Attempts to connect to the given Solr server, which is running in SoulrCloud mode. This API does not work
@@ -1988,11 +1784,7 @@
      * @throws SolrServerException
      * @throws IOException
      */
-<<<<<<< HEAD
     private void connectToSolrServer(HttpSolrClient solrServer) throws SolrServerException, IOException {
-=======
-    void connectToSolrServer(ConcurrentUpdateSolrClient solrServer) throws SolrServerException, IOException {
->>>>>>> dca91f04
         TimingMetric metric = HealthMonitor.getTimingMetric("Solr: Connectivity check");
         CollectionAdminRequest.ClusterStatus statusRequest = CollectionAdminRequest.getClusterStatus();
         CollectionAdminResponse statusResponse = statusRequest.process(solrServer);
@@ -2003,7 +1795,6 @@
             logger.log(Level.INFO, "Connected to Solr server "); //NON-NLS
         }
         HealthMonitor.submitTimingMetric(metric);
-<<<<<<< HEAD
     }
     
     private List<String> getSolrServerList(String host, String port) throws SolrServerException, IOException {
@@ -2037,36 +1828,6 @@
         return live_nodes;
     }
     
-=======
-    }
-    
-    private List<String> getSolrServerList() throws SolrServerException, IOException {
-        
-        CollectionAdminRequest.ClusterStatus statusRequest = CollectionAdminRequest.getClusterStatus();
-        CollectionAdminResponse statusResponse;
-        try {
-            statusResponse = statusRequest.process(currentSolrServer);
-        } catch (RemoteSolrException ex) {
-            // collection doesn't exist
-            return Collections.emptyList();
-        }
-        
-        if (statusResponse == null) {
-            return Collections.emptyList();
-        }
-        
-        NamedList error = (NamedList) statusResponse.getResponse().get("error");
-        if (error != null) {
-            return Collections.emptyList();
-        }
-        
-        // For some reason this returns info about all collections even though it's supposed to only return about the one we are requesting
-        NamedList cluster = (NamedList) statusResponse.getResponse().get("cluster");
-        ArrayList<String> live_nodes = (ArrayList) cluster.get("live_nodes");
-        return live_nodes;
-    }
-    
->>>>>>> dca91f04
     /* ELTODO leaving this for reference, will delete later
     private boolean clusterStatusWithCollection(String collectionName) throws IOException, SolrServerException {
         ModifiableSolrParams params = new ModifiableSolrParams();
@@ -2102,7 +1863,6 @@
             logger.log(Level.SEVERE, "Collections should not be empty in cluster state"); //NON-NLS
             return false;
         } 
-<<<<<<< HEAD
 
         Object collection = collections.get(collectionName);
         return (collection != null);
@@ -2110,15 +1870,6 @@
 
     class Collection {
 
-=======
-
-        Object collection = collections.get(collectionName);
-        return (collection != null);
-    }*/        
-
-    class Collection {
-
->>>>>>> dca91f04
         // handle to the collection in Solr
         private final String name;
 
@@ -2126,7 +1877,6 @@
 
         private final Index textIndex;
 
-<<<<<<< HEAD
         // We use different Solr clients for different operations. HttpSolrClient is geared towards query performance.
         // ConcurrentUpdateSolrClient is geared towards batching solr documents for better indexing throughput. 
         // CloudSolrClient is gaered towards SolrCloud deployments. These are only good for collection-specific operations.
@@ -2142,13 +1892,6 @@
         private static final long EXECUTOR_TERMINATION_WAIT_SECS = 30;
 
         private Collection(String name, Case theCase, Index index) throws TimeoutException, InterruptedException, SolrServerException, IOException {
-=======
-        // the server to access a collection needs to be built from a URL with the
-        // collection in it, and is only good for collection-specific operations
-        private final ConcurrentUpdateSolrClient solrClient;
-
-        private Collection(String name, Case theCase, Index index) throws TimeoutException, InterruptedException {
->>>>>>> dca91f04
             this.name = name;
             this.caseType = theCase.getCaseType();
             this.textIndex = index;
@@ -2179,7 +1922,6 @@
             periodicTasksExecutor.scheduleWithFixedDelay(new SentBatchedDocumentsTask(), PERIODIC_BATCH_SEND_INTERVAL_MINUTES, PERIODIC_BATCH_SEND_INTERVAL_MINUTES, TimeUnit.MINUTES);
         }
 
-<<<<<<< HEAD
         /**
          * A task that periodically sends batched documents to Solr. Batched documents
          * get sent automatically as soon as the batching buffer is gets full. However,
@@ -2211,18 +1953,6 @@
                     logger.log(Level.SEVERE, "Periodic  batched document update failed", ex); //NON-NLS
                 }
             }
-=======
-            String solrUrl;
-            if (caseType == CaseType.SINGLE_USER_CASE) {
-                solrUrl = "http://localhost:" + currentSolrServerPort + "/solr/" + name;
-            } else {
-                // read Solr conenction info from user preferences, unless "solrserver.txt" is present
-                IndexingServerProperties properties = getMultiUserServerProperties(theCase.getCaseDirectory());
-                solrUrl = "http://" + properties.getHost() + ":" + properties.getPort() + "/solr/" + name;
-            }
-            // get SolrJ client
-            solrClient = getSolrClient(solrUrl);
->>>>>>> dca91f04
         }
 
         /**
@@ -2239,20 +1969,12 @@
         }
 
         private QueryResponse query(SolrQuery sq) throws SolrServerException, IOException {
-<<<<<<< HEAD
             return queryClient.query(sq);
-=======
-            return solrClient.query(sq);
->>>>>>> dca91f04
         }
 
         private NamedList<Object> request(SolrRequest request) throws SolrServerException, RemoteSolrException {
             try {
-<<<<<<< HEAD
                 return queryClient.request(request);
-=======
-                return solrClient.request(request);
->>>>>>> dca91f04
             } catch (IOException e) {
                 logger.log(Level.WARNING, "Could not issue Solr request. ", e); //NON-NLS
                 throw new SolrServerException(
@@ -2262,19 +1984,11 @@
         }
 
         private QueryResponse query(SolrQuery sq, SolrRequest.METHOD method) throws SolrServerException, IOException {
-<<<<<<< HEAD
             return queryClient.query(sq, method);
         }
 
         private TermsResponse queryTerms(SolrQuery sq) throws SolrServerException, IOException {
             QueryResponse qres = queryClient.query(sq);
-=======
-            return solrClient.query(sq, method);
-        }
-
-        private TermsResponse queryTerms(SolrQuery sq) throws SolrServerException, IOException {
-            QueryResponse qres = solrClient.query(sq);
->>>>>>> dca91f04
             return qres.getTermsResponse();
         }
 
@@ -2292,11 +2006,7 @@
             
             try {
                 //commit and block
-<<<<<<< HEAD
                 indexingClient.commit(true, true);
-=======
-                solrClient.commit(true, true);
->>>>>>> dca91f04
             } catch (IOException e) {
                 logger.log(Level.WARNING, "Could not commit index. ", e); //NON-NLS
                 throw new SolrServerException(NbBundle.getMessage(this.getClass(), "Server.commit.exception.msg"), e);
@@ -2307,11 +2017,7 @@
             String dataSourceId = Long.toString(dsObjId);
             String deleteQuery = "image_id:" + dataSourceId;
 
-<<<<<<< HEAD
             queryClient.deleteByQuery(deleteQuery);
-=======
-            solrClient.deleteByQuery(deleteQuery);
->>>>>>> dca91f04
         }
 
         /**
@@ -2356,15 +2062,9 @@
             }
             
             try {
-<<<<<<< HEAD
                 indexingClient.add(docBuffer);
             } catch (SolrServerException | RemoteSolrException | IOException ex) {
                 logger.log(Level.SEVERE, "Could not add buffered documents to index", ex); //NON-NLS
-=======
-                solrClient.add(doc);
-            } catch (SolrServerException | RemoteSolrException ex) {
-                logger.log(Level.SEVERE, "Could not add document to index via update handler: " + doc.getField("id"), ex); //NON-NLS
->>>>>>> dca91f04
                 throw new KeywordSearchModuleException(
                         NbBundle.getMessage(this.getClass(), "Server.addDocBatch.exception.msg"), ex); //NON-NLS
             } finally {
@@ -2393,11 +2093,7 @@
             q.setFields(Schema.TEXT.toString());
             try {
                 // Get the first result. 
-<<<<<<< HEAD
                 SolrDocumentList solrDocuments = queryClient.query(q).getResults();
-=======
-                SolrDocumentList solrDocuments = solrClient.query(q).getResults();
->>>>>>> dca91f04
 
                 if (!solrDocuments.isEmpty()) {
                     SolrDocument solrDocument = solrDocuments.get(0);
@@ -2422,15 +2118,6 @@
         }
 
         synchronized void close() throws KeywordSearchModuleException {
-<<<<<<< HEAD
-=======
-            // We only unload cores for "single-user" cases.
-            if (this.caseType == CaseType.MULTI_USER_CASE) {
-                solrClient.close();
-                return;
-            }
-
->>>>>>> dca91f04
             try {
                 // stop the periodic batch update task. If the task is already running, 
                 // allow it to finish.
