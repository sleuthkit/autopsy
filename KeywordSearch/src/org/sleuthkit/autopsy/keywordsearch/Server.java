/*
 * Autopsy Forensic Browser
 *
 * Copyright 2011-2020 Basis Technology Corp.
 * Contact: carrier <at> sleuthkit <dot> org
 *
 * Licensed under the Apache License, Version 2.0 (the "License");
 * you may not use this file except in compliance with the License.
 * You may obtain a copy of the License at
 *
 *     http://www.apache.org/licenses/LICENSE-2.0
 *
 * Unless required by applicable law or agreed to in writing, software
 * distributed under the License is distributed on an "AS IS" BASIS,
 * WITHOUT WARRANTIES OR CONDITIONS OF ANY KIND, either express or implied.
 * See the License for the specific language governing permissions and
 * limitations under the License.
 */
package org.sleuthkit.autopsy.keywordsearch;

import com.google.common.util.concurrent.ThreadFactoryBuilder;
import java.awt.event.ActionEvent;
import java.beans.PropertyChangeListener;
import java.io.BufferedReader;
import java.io.BufferedWriter;
import java.io.File;
import java.io.FileOutputStream;
import java.io.IOException;
import java.io.InputStream;
import java.io.InputStreamReader;
import java.io.OutputStream;
import java.io.OutputStreamWriter;
import java.net.ConnectException;
import java.net.ServerSocket;
import java.net.SocketException;
import java.nio.charset.Charset;
import java.nio.file.Files;
import java.nio.file.Path;
import java.nio.file.Paths;
import java.util.ArrayList;
import java.util.Arrays;
import java.util.Collections;
import java.util.Iterator;
import java.util.List;
import java.util.Random;
import java.util.concurrent.ScheduledThreadPoolExecutor;
import java.util.concurrent.TimeUnit;
import java.util.concurrent.locks.ReentrantReadWriteLock;
import java.util.logging.Level;
import static java.util.stream.Collectors.toList;
import javax.swing.AbstractAction;
import org.apache.commons.io.FileUtils;
import java.util.concurrent.TimeoutException;
import static java.util.stream.Collectors.toList;
import org.apache.solr.client.solrj.SolrQuery;
import org.apache.solr.client.solrj.SolrRequest;
import org.apache.solr.client.solrj.SolrServerException;
import org.apache.solr.client.solrj.SolrClient;
import org.apache.solr.client.solrj.impl.HttpSolrClient;
import org.apache.solr.client.solrj.impl.CloudSolrClient;
import org.apache.solr.client.solrj.impl.ConcurrentUpdateSolrClient;
import org.apache.solr.client.solrj.impl.XMLResponseParser;
import org.apache.solr.client.solrj.request.CollectionAdminRequest;
import org.apache.solr.client.solrj.response.CollectionAdminResponse;
import org.apache.solr.client.solrj.request.CoreAdminRequest;
import org.apache.solr.client.solrj.response.CoreAdminResponse;
import org.apache.solr.client.solrj.impl.BaseHttpSolrClient.RemoteSolrException;
import org.apache.solr.client.solrj.response.QueryResponse;
import org.apache.solr.client.solrj.response.TermsResponse;
import org.apache.solr.common.SolrDocument;
import org.apache.solr.common.SolrDocumentList;
import org.apache.solr.common.SolrException;
import org.apache.solr.common.SolrInputDocument;
import org.apache.solr.common.util.NamedList;
import org.openide.modules.InstalledFileLocator;
import org.openide.modules.Places;
import org.openide.util.NbBundle;
import org.openide.windows.WindowManager;
import org.sleuthkit.autopsy.casemodule.Case;
import org.sleuthkit.autopsy.casemodule.Case.CaseType;
import org.sleuthkit.autopsy.casemodule.CaseMetadata;
import org.sleuthkit.autopsy.core.UserPreferences;
import org.sleuthkit.autopsy.coreutils.Logger;
import org.sleuthkit.autopsy.coreutils.MessageNotifyUtil;
import org.sleuthkit.autopsy.coreutils.ModuleSettings;
import org.sleuthkit.autopsy.coreutils.PlatformUtil;
import org.sleuthkit.autopsy.coreutils.ThreadUtils;
import org.sleuthkit.autopsy.healthmonitor.HealthMonitor;
import org.sleuthkit.autopsy.healthmonitor.TimingMetric;
import org.sleuthkit.autopsy.keywordsearchservice.KeywordSearchServiceException;
import org.sleuthkit.datamodel.Content;

/**
 * Handles management of a either a local or centralized Solr server and its
 * collections or cores.
 */
public class Server {

    /**
     * Solr document field names.
     */
    public static enum Schema {

        ID {
            @Override
            public String toString() {
                return "id"; //NON-NLS
            }
        },
        IMAGE_ID {
            @Override
            public String toString() {
                return "image_id"; //NON-NLS
            }
        },
        // This is not stored or indexed. it is copied to text by the schema
        CONTENT {
            @Override
            public String toString() {
                return "content"; //NON-NLS
            }
        },
        // String representation for regular expression searching
        CONTENT_STR {
            @Override
            public String toString() {
                return "content_str"; //NON-NLS
            }
        },
        // default search field.  Populated by schema
        TEXT {
            @Override
            public String toString() {
                return "text"; //NON-NLS
            }
        },
        // no longer populated.  Was used for regular expression searching.
        // Should not be used. 
        CONTENT_WS {
            @Override
            public String toString() {
                return "content_ws"; //NON-NLS
            }
        },
        CONTENT_JA {
            @Override
            public String toString() {
                return "content_ja"; //NON-NLS
            }
        },
        LANGUAGE {
            @Override
            public String toString() {
                return "language"; //NON-NLS
            }
        },
        FILE_NAME {
            @Override
            public String toString() {
                return "file_name"; //NON-NLS
            }
        },
        // note that we no longer store or index this field
        CTIME {
            @Override
            public String toString() {
                return "ctime"; //NON-NLS
            }
        },
        // note that we no longer store or index this field
        ATIME {
            @Override
            public String toString() {
                return "atime"; //NON-NLS
            }
        },
        // note that we no longer store or index this field
        MTIME {
            @Override
            public String toString() {
                return "mtime"; //NON-NLS
            }
        },
        // note that we no longer store or index this field
        CRTIME {
            @Override
            public String toString() {
                return "crtime"; //NON-NLS
            }
        },
        NUM_CHUNKS {
            @Override
            public String toString() {
                return "num_chunks"; //NON-NLS
            }
        },
        CHUNK_SIZE {
            @Override
            public String toString() {
                return "chunk_size"; //NON-NLS
            }
        },
        /**
         * termfreq is a function which returns the number of times the term
         * appears. This is not an actual field defined in schema.xml, but can
         * be gotten from returned documents in the same way as fields.
         */
        TERMFREQ {
            @Override
            public String toString() {
                return "termfreq"; //NON-NLS
            }
        }
    };

    public static final String HL_ANALYZE_CHARS_UNLIMITED = "500000"; //max 1MB in a chunk. use -1 for unlimited, but -1 option may not be supported (not documented)
    //max content size we can send to Solr
    public static final long MAX_CONTENT_SIZE = 1L * 31 * 1024 * 1024;
    private static final Logger logger = Logger.getLogger(Server.class.getName());
    public static final String CORE_EVT = "CORE_EVT"; //NON-NLS
    @Deprecated
    public static final char ID_CHUNK_SEP = '_';
    public static final String CHUNK_ID_SEPARATOR = "_";
    private String javaPath = "java";
    public static final Charset DEFAULT_INDEXED_TEXT_CHARSET = Charset.forName("UTF-8"); ///< default Charset to index text as
    private Process curSolrProcess = null;
    static final String PROPERTIES_FILE = KeywordSearchSettings.MODULE_NAME;
    static final String PROPERTIES_CURRENT_SERVER_PORT = "IndexingServerPort"; //NON-NLS
    static final String PROPERTIES_CURRENT_STOP_PORT = "IndexingServerStopPort"; //NON-NLS
    private static final String KEY = "jjk#09s"; //NON-NLS
    static final String DEFAULT_SOLR_SERVER_HOST = "localhost"; //NON-NLS
    static final int DEFAULT_SOLR_SERVER_PORT = 23232;
    static final int DEFAULT_SOLR_STOP_PORT = 34343;
    private int localSolrServerPort = 0;
    private int localSolrStopPort = 0;
    private File localSolrFolder;
    private static final String SOLR = "solr";
    private static final String CORE_PROPERTIES = "core.properties";
    private static final boolean DEBUG = false;//(Version.getBuildType() == Version.Type.DEVELOPMENT);
    private static final int NUM_COLLECTION_CREATION_RETRIES = 5;

    public enum CORE_EVT_STATES {

        STOPPED, STARTED
    };
    
    private enum SOLR_VERSION {

        SOLR8, SOLR4
    };

    // A reference to the locally running Solr instance.
    private HttpSolrClient localSolrServer = null;
    private SOLR_VERSION localServerVersion = SOLR_VERSION.SOLR8; // start local Solr 8 by default

    // A reference to the remote/network running Solr instance.
    private HttpSolrClient remoteSolrServer;

    private Collection currentCollection;
    private final ReentrantReadWriteLock currentCoreLock;

    private final ServerAction serverAction;
    private InputStreamPrinterThread errorRedirectThread;

    /**
     * New instance for the server at the given URL
     *
     */
    Server() {
        initSettings();

        serverAction = new ServerAction();
        File solr8Folder = InstalledFileLocator.getDefault().locate("solr", Server.class.getPackage().getName(), false); //NON-NLS
        File solr4Folder = InstalledFileLocator.getDefault().locate("solr4", Server.class.getPackage().getName(), false); //NON-NLS
        
        // Figure out where Java is located. The Java home location 
        // will be passed as the SOLR_JAVA_HOME environment
        // variable to the Solr script but it can be overridden by the user in
        // either autopsy-solr.cmd or autopsy-solr-in.cmd.
        javaPath = PlatformUtil.getJavaPath();

        Path solr8Home = Paths.get(PlatformUtil.getUserDirectory().getAbsolutePath(), "solr"); //NON-NLS
        if (!solr8Home.toFile().exists()) {
            try {
                Files.createDirectory(solr8Home);
                Files.copy(Paths.get(solr8Folder.getAbsolutePath(), "server", "solr", "solr.xml"), solr8Home.resolve("solr.xml")); //NON-NLS
                Files.copy(Paths.get(solr8Folder.getAbsolutePath(), "server", "solr", "zoo.cfg"), solr8Home.resolve("zoo.cfg")); //NON-NLS
                FileUtils.copyDirectory(Paths.get(solr8Folder.getAbsolutePath(), "server", "solr", "configsets").toFile(), solr8Home.resolve("configsets").toFile()); //NON-NLS
            } catch (IOException ex) {
                logger.log(Level.SEVERE, "Failed to create Solr home folder:", ex); //NON-NLS
            }
        }
        
        Path solr4Home = Paths.get(PlatformUtil.getUserDirectory().getAbsolutePath(), "solr4"); //NON-NLS
        if (!solr4Home.toFile().exists()) { 
            try {
                Files.createDirectory(solr4Home);
                Files.copy(Paths.get(solr4Folder.getAbsolutePath(), "solr", "solr.xml"), solr4Home.resolve("solr.xml")); //NON-NLS
                Files.copy(Paths.get(solr4Folder.getAbsolutePath(), "solr", "zoo.cfg"), solr4Home.resolve("zoo.cfg")); //NON-NLS
            } catch (IOException ex) {
                logger.log(Level.SEVERE, "Failed to create Solr home folder:", ex); //NON-NLS
            }
        }
        currentCoreLock = new ReentrantReadWriteLock(true);

        logger.log(Level.INFO, "Created Server instance using Java at {0}", javaPath); //NON-NLS
    }

    private void initSettings() {

        if (ModuleSettings.settingExists(PROPERTIES_FILE, PROPERTIES_CURRENT_SERVER_PORT)) {
            try {
                localSolrServerPort = Integer.decode(ModuleSettings.getConfigSetting(PROPERTIES_FILE, PROPERTIES_CURRENT_SERVER_PORT));
            } catch (NumberFormatException nfe) {
                logger.log(Level.WARNING, "Could not decode indexing server port, value was not a valid port number, using the default. ", nfe); //NON-NLS
                localSolrServerPort = DEFAULT_SOLR_SERVER_PORT;
            }
        } else {
            localSolrServerPort = DEFAULT_SOLR_SERVER_PORT;
            ModuleSettings.setConfigSetting(PROPERTIES_FILE, PROPERTIES_CURRENT_SERVER_PORT, String.valueOf(localSolrServerPort));
        }

        if (ModuleSettings.settingExists(PROPERTIES_FILE, PROPERTIES_CURRENT_STOP_PORT)) {
            try {
                localSolrStopPort = Integer.decode(ModuleSettings.getConfigSetting(PROPERTIES_FILE, PROPERTIES_CURRENT_STOP_PORT));
            } catch (NumberFormatException nfe) {
                logger.log(Level.WARNING, "Could not decode indexing server stop port, value was not a valid port number, using default", nfe); //NON-NLS
                localSolrStopPort = DEFAULT_SOLR_STOP_PORT;
            }
        } else {
            localSolrStopPort = DEFAULT_SOLR_STOP_PORT;
            ModuleSettings.setConfigSetting(PROPERTIES_FILE, PROPERTIES_CURRENT_STOP_PORT, String.valueOf(localSolrStopPort));
        }
    }
    
    private HttpSolrClient getSolrClient(String solrUrl) {
        int connectionTimeoutMs = org.sleuthkit.autopsy.keywordsearch.UserPreferences.getConnectionTimeout();
        HttpSolrClient client = new HttpSolrClient.Builder(solrUrl)
                .withSocketTimeout(connectionTimeoutMs)
                .withConnectionTimeout(connectionTimeoutMs)
                .withResponseParser(new XMLResponseParser())
                .build();

        return client;
    }

    private ConcurrentUpdateSolrClient getConcurrentClient(String solrUrl) {
        int numThreads = org.sleuthkit.autopsy.keywordsearch.UserPreferences.getNumThreads();
        int numDocs = org.sleuthkit.autopsy.keywordsearch.UserPreferences.getDocumentsQueueSize();
        int connectionTimeoutMs = org.sleuthkit.autopsy.keywordsearch.UserPreferences.getConnectionTimeout();
        logger.log(Level.INFO, "Creating new ConcurrentUpdateSolrClient: {0}", solrUrl); //NON-NLS
        logger.log(Level.INFO, "Queue size = {0}, Number of threads = {1}, Connection Timeout (ms) = {2}", new Object[]{numDocs, numThreads, connectionTimeoutMs}); //NON-NLS
        ConcurrentUpdateSolrClient client = new ConcurrentUpdateSolrClient.Builder(solrUrl)
                .withQueueSize(numDocs)
                .withThreadCount(numThreads)
                .withSocketTimeout(connectionTimeoutMs)
                .withConnectionTimeout(connectionTimeoutMs)
                .withResponseParser(new XMLResponseParser())
                .build();

        return client;
    }
    
    private CloudSolrClient getCloudSolrClient(String host, String port, String defaultCollectionName) throws KeywordSearchModuleException {
        List<String> solrServerList = getSolrServerList(host, port);
        List<String> solrUrls = new ArrayList<>();
        for (String server : solrServerList) {
            solrUrls.add("http://" + server + "/solr");
            logger.log(Level.INFO, "Using Solr server: {0}", server);
        }
        
        logger.log(Level.INFO, "Creating new CloudSolrClient"); //NON-NLS
        int connectionTimeoutMs = org.sleuthkit.autopsy.keywordsearch.UserPreferences.getConnectionTimeout();
        CloudSolrClient client = new CloudSolrClient.Builder(solrUrls)
                .withConnectionTimeout(connectionTimeoutMs)
                .withSocketTimeout(connectionTimeoutMs)
                .withResponseParser(new XMLResponseParser())
                .build();
        if (!defaultCollectionName.isEmpty()) {
            client.setDefaultCollection(defaultCollectionName);
        }
        client.connect();
        return client;
    }

    @Override
    public void finalize() throws java.lang.Throwable {
        stop();
        super.finalize();
    }

    public void addServerActionListener(PropertyChangeListener l) {
        serverAction.addPropertyChangeListener(l);
    }

    int getLocalSolrServerPort() {
        return localSolrServerPort;
    }

    int getLocalSolrStopPort() {
        return localSolrStopPort;
    }

    /**
     * Helper threads to handle stderr/stdout from Solr process
     */
    private static class InputStreamPrinterThread extends Thread {

        InputStream stream;
        OutputStream out;
        volatile boolean doRun = true;

        InputStreamPrinterThread(InputStream stream, String type) {
            this.stream = stream;
            try {
                final String log = Places.getUserDirectory().getAbsolutePath()
                        + File.separator + "var" + File.separator + "log" //NON-NLS
                        + File.separator + "solr.log." + type; //NON-NLS
                File outputFile = new File(log.concat(".0"));
                File first = new File(log.concat(".1"));
                File second = new File(log.concat(".2"));
                if (second.exists()) {
                    second.delete();
                }
                if (first.exists()) {
                    first.renameTo(second);
                }
                if (outputFile.exists()) {
                    outputFile.renameTo(first);
                } else {
                    outputFile.createNewFile();
                }
                out = new FileOutputStream(outputFile);

            } catch (Exception ex) {
                logger.log(Level.WARNING, "Failed to create solr log file", ex); //NON-NLS
            }
        }

        void stopRun() {
            doRun = false;
        }

        @Override
        public void run() {

            try (InputStreamReader isr = new InputStreamReader(stream);
                    BufferedReader br = new BufferedReader(isr);
                    OutputStreamWriter osw = new OutputStreamWriter(out, PlatformUtil.getDefaultPlatformCharset());
                    BufferedWriter bw = new BufferedWriter(osw);) {

                String line = null;
                while (doRun && (line = br.readLine()) != null) {
                    bw.write(line);
                    bw.newLine();
                    if (DEBUG) {
                        //flush buffers if dev version for debugging
                        bw.flush();
                    }
                }
                bw.flush();
            } catch (IOException ex) {
                logger.log(Level.SEVERE, "Error redirecting Solr output stream", ex); //NON-NLS
            }
        }
    }

    /**
     * Run a Solr command with the given arguments.
     *
     * @param solrArguments Command line arguments to pass to the Solr command.
     *
     * @return
     *
     * @throws IOException
     */
    private Process runLocalSolr8ControlCommand(List<String> solrArguments) throws IOException {
        final String MAX_SOLR_MEM_MB_PAR = "-Xmx" + UserPreferences.getMaxSolrVMSize() + "m"; //NON-NLS
        
        // This is our customized version of the Solr batch script to start/stop Solr.
        File solr8Folder = InstalledFileLocator.getDefault().locate("solr", Server.class.getPackage().getName(), false); //NON-NLS
        Path solr8CmdPath = Paths.get(solr8Folder.getAbsolutePath(), "bin", "autopsy-solr.cmd"); //NON-NLS
        Path solr8Home = Paths.get(PlatformUtil.getUserDirectory().getAbsolutePath(), "solr"); //NON-NLS

        List<String> commandLine = new ArrayList<>();
	commandLine.add(solr8CmdPath.toString());
        commandLine.addAll(solrArguments);

        ProcessBuilder solrProcessBuilder = new ProcessBuilder(commandLine);
        solrProcessBuilder.directory(solr8Folder);

        // Redirect stdout and stderr to files to prevent blocking.
        Path solrStdoutPath = Paths.get(Places.getUserDirectory().getAbsolutePath(), "var", "log", "solr.log.stdout"); //NON-NLS
        solrProcessBuilder.redirectOutput(solrStdoutPath.toFile());

        Path solrStderrPath = Paths.get(Places.getUserDirectory().getAbsolutePath(), "var", "log", "solr.log.stderr"); //NON-NLS
        solrProcessBuilder.redirectError(solrStderrPath.toFile());
        
        // get the path to the JRE folder. That's what Solr needs as SOLR_JAVA_HOME
        String jreFolderPath = new File(javaPath).getParentFile().getParentFile().getAbsolutePath();
        
        solrProcessBuilder.environment().put("SOLR_JAVA_HOME", jreFolderPath); // NON-NLS
        solrProcessBuilder.environment().put("SOLR_HOME", solr8Home.toString()); // NON-NLS
        solrProcessBuilder.environment().put("STOP_KEY", KEY); // NON-NLS 
        solrProcessBuilder.environment().put("SOLR_JAVA_MEM", MAX_SOLR_MEM_MB_PAR); // NON-NLS 
        logger.log(Level.INFO, "Setting Solr 8 directory: {0}", solr8Folder.toString()); //NON-NLS
        logger.log(Level.INFO, "Running Solr 8 command: {0} from {1}", new Object[]{solrProcessBuilder.command(), solr8Folder.toString()}); //NON-NLS
        Process process = solrProcessBuilder.start();
        logger.log(Level.INFO, "Finished running Solr 8 command"); //NON-NLS
        return process;
    }
    
    /**
     * Run a Solr command with the given arguments.
     *
     * @param solrArguments Command line arguments to pass to the Solr command.
     *
     * @return
     *
     * @throws IOException
     */
    private Process runLocalSolr4ControlCommand(List<String> solrArguments) throws IOException {
        final String MAX_SOLR_MEM_MB_PAR = "-Xmx" + UserPreferences.getMaxSolrVMSize() + "m"; //NON-NLS
        File solr4Folder = InstalledFileLocator.getDefault().locate("solr4", Server.class.getPackage().getName(), false); //NON-NLS

        List<String> commandLine = new ArrayList<>();
        commandLine.add(javaPath);
        commandLine.add(MAX_SOLR_MEM_MB_PAR);
        commandLine.add("-DSTOP.PORT=" + localSolrStopPort); //NON-NLS
        commandLine.add("-Djetty.port=" + localSolrServerPort); //NON-NLS
        commandLine.add("-DSTOP.KEY=" + KEY); //NON-NLS
        commandLine.add("-jar"); //NON-NLS
        commandLine.add("start.jar"); //NON-NLS

        commandLine.addAll(solrArguments);

        ProcessBuilder solrProcessBuilder = new ProcessBuilder(commandLine);
        solrProcessBuilder.directory(solr4Folder);

        // Redirect stdout and stderr to files to prevent blocking.
        Path solrStdoutPath = Paths.get(Places.getUserDirectory().getAbsolutePath(), "var", "log", "solr.log.stdout"); //NON-NLS
        solrProcessBuilder.redirectOutput(solrStdoutPath.toFile());

        Path solrStderrPath = Paths.get(Places.getUserDirectory().getAbsolutePath(), "var", "log", "solr.log.stderr"); //NON-NLS
        solrProcessBuilder.redirectError(solrStderrPath.toFile());

        logger.log(Level.INFO, "Running Solr 4 command: {0}", solrProcessBuilder.command()); //NON-NLS
        Process process = solrProcessBuilder.start();
        logger.log(Level.INFO, "Finished running Solr 4 command"); //NON-NLS
        return process;
    }    

    /**
     * Get list of PIDs of currently running Solr processes
     *
     * @return
     */
    List<Long> getSolrPIDs() {
        List<Long> pids = new ArrayList<>();

        //NOTE: these needs to be in sync with process start string in start()
        final String pidsQuery = "Args.*.eq=-DSTOP.KEY=" + KEY + ",Args.*.eq=start.jar"; //NON-NLS

        long[] pidsArr = PlatformUtil.getJavaPIDs(pidsQuery);
        if (pidsArr != null) {
            for (int i = 0; i < pidsArr.length; ++i) {
                pids.add(pidsArr[i]);
            }
        }

        return pids;
    }

    /**
     * Kill residual Solr processes. Note, this method should be used only if
     * Solr could not be stopped in a graceful manner.
     */
    void killSolr() {
        List<Long> solrPids = getSolrPIDs();
        for (long pid : solrPids) {
            logger.log(Level.INFO, "Trying to kill old Solr process, PID: {0}", pid); //NON-NLS
            PlatformUtil.killProcess(pid);
        }
    }
    
    void start() throws KeywordSearchModuleException, SolrServerNoPortException, SolrServerException {        
        startLocalSolr(SOLR_VERSION.SOLR8);
    }
    
    private void configureSolrConnection(Case theCase, Index index) throws KeywordSearchModuleException, SolrServerNoPortException {
        
        try {
            if (theCase.getCaseType() == CaseType.SINGLE_USER_CASE) {

                // makes sure the proper local Solr server is running
                if (IndexFinder.getCurrentSolrVersion().equals(index.getSolrVersion())) {
                    startLocalSolr(SOLR_VERSION.SOLR8);
                } else {
                    startLocalSolr(SOLR_VERSION.SOLR4);
                }

                // check if the local Solr server is running
                if (!this.isLocalSolrRunning()) {
                    logger.log(Level.SEVERE, "Local Solr server is not running"); //NON-NLS
                    throw new KeywordSearchModuleException(NbBundle.getMessage(this.getClass(), "Server.openCore.exception.msg")); 
                }
            } else {
                // create SolrJ client to connect to remore Solr server
                remoteSolrServer = configureMultiUserConnection(theCase, index, "");

                // test the connection
                connectToSolrServer(remoteSolrServer);
            }
        } catch (SolrServerException | IOException ex) {
            throw new KeywordSearchModuleException(NbBundle.getMessage(Server.class, "Server.connect.exception.msg", ex.getLocalizedMessage()), ex);
        }
    }
    
    private HttpSolrClient configureMultiUserConnection(Case theCase, Index index, String name) throws KeywordSearchModuleException {
        String solrUrl;
        if (IndexFinder.getCurrentSolrVersion().equals(index.getSolrVersion())) {
            // Solr 8
            // read Solr connection info from user preferences, unless "solrserver.txt" is present
            IndexingServerProperties properties = getMultiUserServerProperties(theCase.getCaseDirectory());
            if (properties.host.isEmpty() || properties.port.isEmpty()) {
                logger.log(Level.SEVERE, "Solr version {0} multi-user connection info is not configured", index.getSolrVersion()); //NON-NLS
                throw new KeywordSearchModuleException(NbBundle.getMessage(this.getClass(), "Server.connectionInfoMissing.exception.msg", index.getSolrVersion())); 
            }
            solrUrl = "http://" + properties.host + ":" + properties.port + "/solr";
        } else {
            // Solr 4
            String solr4ServerHost = UserPreferences.getSolr4ServerHost().trim();
            String solr4ServerPort = UserPreferences.getSolr4ServerPort().trim();
            if (solr4ServerHost.isEmpty() || solr4ServerPort.isEmpty()) {
                logger.log(Level.SEVERE, "Solr version {0} multi-user connection info is not configured", index.getSolrVersion()); //NON-NLS
                throw new KeywordSearchModuleException(NbBundle.getMessage(this.getClass(), "Server.connectionInfoMissing.exception.msg", index.getSolrVersion()));
            }
            solrUrl = "http://" + solr4ServerHost + ":" + solr4ServerPort + "/solr";
        }

        if (!name.isEmpty()) {
            solrUrl = solrUrl + "/" + name;
        }

        // create SolrJ client to connect to remore Solr server
        HttpSolrClient client = getSolrClient(solrUrl);
        
        try {
            // test the connection
            connectToSolrServer(client);
        } catch (SolrServerException | IOException ex) {
            logger.log(Level.SEVERE, "Unable to connect to Solr server {0}", client.getBaseURL()); //NON-NLS
            throw new KeywordSearchModuleException(NbBundle.getMessage(this.getClass(), "Server.connect.exception.msg", client.getBaseURL()), ex);
        }
        
        return client;
    }

    /**
     * Tries to start a local Solr instance in a separate process. Returns
     * immediately (probably before the server is ready) and doesn't check
     * whether it was successful.
     */
    @NbBundle.Messages({
        "Server.status.failed.msg=Local Solr server did not respond to status request. This may be because the server failed to start or is taking too long to initialize.",})
    void startLocalSolr(SOLR_VERSION version) throws KeywordSearchModuleException, SolrServerNoPortException, SolrServerException {
        
        if (isLocalSolrRunning()) {
            if (localServerVersion == version) {
                // this version of local server is already running
                return;
            } else {
                // wrong version of local server is running, stop it
                stop();
            }
        }
        
        // set which version of local server is currently running
        localServerVersion = version;

        if (!isPortAvailable(localSolrServerPort)) {
            // There is something already listening on our port. Let's see if
            // this is from an earlier run that didn't successfully shut down
            // and if so kill it.
            final List<Long> pids = this.getSolrPIDs();

            // If the culprit listening on the port is not a Solr process
            // we refuse to start.
            if (pids.isEmpty()) {
                throw new SolrServerNoPortException(localSolrServerPort);
            }

            // Ok, we've tried to stop it above but there still appears to be
            // a Solr process listening on our port so we forcefully kill it.
            killSolr();

            // If either of the ports are still in use after our attempt to kill 
            // previously running processes we give up and throw an exception.
            if (!isPortAvailable(localSolrServerPort)) {
                throw new SolrServerNoPortException(localSolrServerPort);
            }
            if (!isPortAvailable(localSolrStopPort)) {
                throw new SolrServerNoPortException(localSolrStopPort);
            }
        }        

        if (isPortAvailable(localSolrServerPort)) {
            logger.log(Level.INFO, "Port [{0}] available, starting Solr", localSolrServerPort); //NON-NLS
            try {
                if (version == SOLR_VERSION.SOLR8) {
                    logger.log(Level.INFO, "Starting Solr 8 server"); //NON-NLS
                    localSolrFolder = InstalledFileLocator.getDefault().locate("solr", Server.class.getPackage().getName(), false); //NON-NLS
                    curSolrProcess = runLocalSolr8ControlCommand(new ArrayList<>(Arrays.asList("start", "-p", //NON-NLS
                    Integer.toString(localSolrServerPort)))); //NON-NLS
                } else {
                    // solr4
                    localSolrFolder = InstalledFileLocator.getDefault().locate("solr4", Server.class.getPackage().getName(), false); //NON-NLS
                    logger.log(Level.INFO, "Starting Solr 4 server"); //NON-NLS
                    curSolrProcess = runLocalSolr4ControlCommand(new ArrayList<>(
                        Arrays.asList("-Dbootstrap_confdir=../solr/configsets/AutopsyConfig/conf", //NON-NLS
                                "-Dcollection.configName=AutopsyConfig"))); //NON-NLS
                }

                // Wait for the Solr server to start and respond to a statusRequest request.
                for (int numRetries = 0; numRetries < 6; numRetries++) {
                    if (isLocalSolrRunning()) {
                        localSolrServer = getSolrClient("http://localhost:" + localSolrServerPort + "/solr");
                        final List<Long> pids = this.getSolrPIDs();
                        logger.log(Level.INFO, "New Solr process PID: {0}", pids); //NON-NLS
                        return;
                    }

                    // Local Solr server did not respond so we sleep for
                    // 5 seconds before trying again.
                    try {
                        TimeUnit.SECONDS.sleep(5);
                    } catch (InterruptedException ex) {
                        logger.log(Level.WARNING, "Timer interrupted"); //NON-NLS
                    }
                }

                // If we get here the Solr server has not responded to connection
                // attempts in a timely fashion.
                logger.log(Level.WARNING, "Local Solr server failed to respond to status requests.");
                WindowManager.getDefault().invokeWhenUIReady(new Runnable() {
                    @Override
                    public void run() {
                        MessageNotifyUtil.Notify.error(
                                NbBundle.getMessage(this.getClass(), "Installer.errorInitKsmMsg"),
                                Bundle.Server_status_failed_msg());
                    }
                });
            } catch (SecurityException ex) {
                logger.log(Level.SEVERE, "Could not start Solr process!", ex); //NON-NLS
                throw new KeywordSearchModuleException(
                        NbBundle.getMessage(this.getClass(), "Server.start.exception.cantStartSolr.msg"), ex);
            } catch (IOException ex) {
                logger.log(Level.SEVERE, "Could not start Solr server process!", ex); //NON-NLS
                throw new KeywordSearchModuleException(
                        NbBundle.getMessage(this.getClass(), "Server.start.exception.cantStartSolr.msg2"), ex);
            }
        }
    }

    /**
     * Checks to see if a specific port is available.
     *
     * @param port the port to check for availability
     */
    static boolean isPortAvailable(int port) {
        ServerSocket ss = null;
        try {

            ss = new ServerSocket(port, 0, java.net.Inet4Address.getByName("localhost")); //NON-NLS
            if (ss.isBound()) {
                ss.setReuseAddress(true);
                ss.close();
                return true;
            }

        } catch (IOException e) {
        } finally {
            if (ss != null) {
                try {
                    ss.close();
                } catch (IOException e) {
                    /*
                     * should not be thrown
                     */
                }
            }
        }
        return false;
    }

    /**
     * Changes the current solr server port. Only call this after available.
     *
     * @param port Port to change to
     */
    void changeSolrServerPort(int port) {
        localSolrServerPort = port;
        ModuleSettings.setConfigSetting(PROPERTIES_FILE, PROPERTIES_CURRENT_SERVER_PORT, String.valueOf(port));
    }

    /**
     * Changes the current solr stop port. Only call this after available.
     *
     * @param port Port to change to
     */
    void changeSolrStopPort(int port) {
        localSolrStopPort = port;
        ModuleSettings.setConfigSetting(PROPERTIES_FILE, PROPERTIES_CURRENT_STOP_PORT, String.valueOf(port));
    }

    /**
     * Closes current collection and tries to stop the local Solr instance.
     *
     * Waits for the stop command to finish before returning.
     */
    synchronized void stop() {

        try {
            // Close any open core before stopping server
            closeCore();
        } catch (KeywordSearchModuleException e) {
            logger.log(Level.WARNING, "Failed to close core: ", e); //NON-NLS
        }
        
        stopLocalSolr();
    }
    
    /**
     * Stops local Solr server instance.
     */
    private void stopLocalSolr() {
        try {
            //try graceful shutdown
            Process process;
            if (localServerVersion == SOLR_VERSION.SOLR8) {
                logger.log(Level.INFO, "Stopping Solr 8 server"); //NON-NLS
                process = runLocalSolr8ControlCommand(new ArrayList<>(Arrays.asList("stop", "-k", KEY, "-p", Integer.toString(localSolrServerPort)))); //NON-NLS
            } else {
                // solr 4
                logger.log(Level.INFO, "Stopping Solr 4 server"); //NON-NLS
                process = runLocalSolr4ControlCommand(new ArrayList<>(Arrays.asList("--stop"))); //NON-NLS
            }

            logger.log(Level.INFO, "Waiting for Solr server to stop"); //NON-NLS
            process.waitFor();

            //if still running, forcefully stop it
            if (curSolrProcess != null) {
                curSolrProcess.destroy();
                curSolrProcess = null;
            }

        } catch (IOException | InterruptedException ex) {
            logger.log(Level.WARNING, "Error while attempting to stop Solr server", ex);
        } finally {
            //stop Solr stream -> log redirect threads
            try {
                if (errorRedirectThread != null) {
                    errorRedirectThread.stopRun();
                    errorRedirectThread = null;
                }
            } finally {
                //if still running, kill it
                killSolr();
            }

            logger.log(Level.INFO, "Finished stopping Solr server"); //NON-NLS
        }
    }

    /**
     * Tests if there's a local Solr server running by sending it a core-statusRequest
 request.
     *
     * @return false if the request failed with a connection error, otherwise
     * true
     */
    synchronized boolean isLocalSolrRunning() throws KeywordSearchModuleException {
        try {

            if (isPortAvailable(localSolrServerPort)) {
                return false;
            }

            // making a statusRequest request here instead of just doing solrServer.ping(), because
            // that doesn't work when there are no cores
            //TODO handle timeout in cases when some other type of server on that port
            connectToEbmeddedSolrServer();

            logger.log(Level.INFO, "Solr server is running"); //NON-NLS
        } catch (SolrServerException ex) {

            Throwable cause = ex.getRootCause();

            // TODO: check if SocketExceptions should actually happen (is
            // probably caused by starting a connection as the server finishes
            // shutting down)
            if (cause instanceof ConnectException || cause instanceof SocketException) { //|| cause instanceof NoHttpResponseException) {
                logger.log(Level.INFO, "Solr server is not running, cause: {0}", cause.getMessage()); //NON-NLS
                return false;
            } else {
                throw new KeywordSearchModuleException(
                        NbBundle.getMessage(this.getClass(), "Server.isRunning.exception.errCheckSolrRunning.msg"), ex);
            }
        } catch (SolrException ex) {
            // Just log 404 errors for now...
            logger.log(Level.INFO, "Solr server is not running", ex); //NON-NLS
            return false;
        } catch (IOException ex) {
            throw new KeywordSearchModuleException(
                    NbBundle.getMessage(this.getClass(), "Server.isRunning.exception.errCheckSolrRunning.msg2"), ex);
        }

        return true;
    }

    /*
     * ** Convenience methods for use while we only open one case at a time ***
     */
    /**
     * Creates/opens a Solr core (index) for a case.
     *
     * @param theCase The case for which the core is to be created/opened.
     * @param index The text index that the Solr core should be using.
     *
     * @throws KeywordSearchModuleException If an error occurs while
     * creating/opening the core.
     */
    void openCoreForCase(Case theCase, Index index) throws KeywordSearchModuleException {
        currentCoreLock.writeLock().lock();
        try {
            currentCollection = openCore(theCase, index);

            try {
                // execute a test query. if it fails, an exception will be thrown
                queryNumIndexedFiles();
            } catch (NoOpenCoreException ex) {
                throw new KeywordSearchModuleException(NbBundle.getMessage(this.getClass(), "Server.openCore.exception.cantOpen.msg"), ex);
            }

            serverAction.putValue(CORE_EVT, CORE_EVT_STATES.STARTED);
        } finally {
            currentCoreLock.writeLock().unlock();
        }
    }

    /**
     * Determines whether or not there is a currently open core (index).
     *
     * @return true or false
     */
    boolean coreIsOpen() {
        currentCoreLock.readLock().lock();
        try {
            return (null != currentCollection);
        } finally {
            currentCoreLock.readLock().unlock();
        }
    }

    Index getIndexInfo() throws NoOpenCoreException {
        currentCoreLock.readLock().lock();
        try {
            if (null == currentCollection) {
                throw new NoOpenCoreException();
            }
            return currentCollection.getIndexInfo();
        } finally {
            currentCoreLock.readLock().unlock();
        }
    }

    void closeCore() throws KeywordSearchModuleException {
        currentCoreLock.writeLock().lock();
        try {
            if (null != currentCollection) {
                currentCollection.close();
                serverAction.putValue(CORE_EVT, CORE_EVT_STATES.STOPPED);
            }
        } finally {
            currentCollection = null;
            currentCoreLock.writeLock().unlock();
        }
    }

    void addDocument(SolrInputDocument doc) throws KeywordSearchModuleException, NoOpenCoreException {
        currentCoreLock.readLock().lock();
        try {
            if (null == currentCollection) {
                throw new NoOpenCoreException();
            }
            TimingMetric metric = HealthMonitor.getTimingMetric("Solr: Index chunk");
            currentCollection.addDocument(doc);
            HealthMonitor.submitTimingMetric(metric);
        } finally {
            currentCoreLock.readLock().unlock();
        }
    }

    /**
     * ** end single-case specific methods ***
     */
    /**
     * Deletes the keyword search collection for a case.
     *
     * @param coreName The core name.
     */
    @NbBundle.Messages({
        "# {0} - colelction name", "Server.deleteCore.exception.msg=Failed to delete Solr colelction {0}",})
    void deleteCollection(String coreName, CaseMetadata metadata) throws KeywordSearchServiceException, KeywordSearchModuleException {
        try {
            IndexingServerProperties properties = getMultiUserServerProperties(metadata.getCaseDirectory());
            HttpSolrClient solrServer = getSolrClient("http://" + properties.getHost() + ":" + properties.getPort() + "/solr");
            connectToSolrServer(solrServer);
            
            CollectionAdminRequest.Delete deleteCollectionRequest = CollectionAdminRequest.deleteCollection(coreName);
            CollectionAdminResponse response = deleteCollectionRequest.process(solrServer);
            if (response.isSuccess()) {
                logger.log(Level.INFO, "Deleted collection {0}", coreName); //NON-NLS
            } else {
                logger.log(Level.WARNING, "Unable to delete collection {0}", coreName); //NON-NLS
            }
        } catch (SolrServerException | IOException ex) {
            // We will get a RemoteSolrException with cause == null and detailsMessage
            // == "Already closed" if the core is not loaded. This is not an error in this scenario.
            if (!ex.getMessage().equals("Already closed")) { // NON-NLS
                throw new KeywordSearchServiceException(Bundle.Server_deleteCore_exception_msg(coreName), ex);
            }
        }
    }

    /**
     * Creates/opens a Solr core (index) for a case.
     *
     * @param theCase The case for which the core is to be created/opened.
     * @param index The text index that the Solr core should be using.
     *
     * @return An object representing the created/opened core.
     *
     * @throws KeywordSearchModuleException If an error occurs while
     * creating/opening the core.
     */
    @NbBundle.Messages({
        "Server.exceptionMessage.unableToCreateCollection=Unable to create Solr collection",
        "Server.exceptionMessage.unableToBackupCollection=Unable to backup Solr collection",
        "Server.exceptionMessage.unableToRestoreCollection=Unable to restore Solr collection",
    })
    private Collection openCore(Case theCase, Index index) throws KeywordSearchModuleException {

        int numShardsToUse = 1;
        try {
            // connect to proper Solr server
            configureSolrConnection(theCase, index);

            if (theCase.getCaseType() == CaseType.MULTI_USER_CASE) {
                // select number of shards to use
                numShardsToUse = getNumShardsToUse();
            }
        } catch (Exception ex) {
            // intentional "catch all" as Solr is known to throw all kinds of Runtime exceptions
            throw new KeywordSearchModuleException(NbBundle.getMessage(Server.class, "Server.connect.exception.msg", ex.getLocalizedMessage()), ex);
        }

        try {
            String collectionName = index.getIndexName();
            
            if (theCase.getCaseType() == CaseType.MULTI_USER_CASE) {
                if (!collectionExists(collectionName)) {
                    /*
                    * The collection does not exist. Make a request that will cause the colelction to be created.
                    */
                    boolean doRetry = false;
                    for (int reTryAttempt = 0; reTryAttempt < NUM_COLLECTION_CREATION_RETRIES; reTryAttempt++) {
                        try {
                            doRetry = false;
                            createMultiUserCollection(collectionName, numShardsToUse);
                        } catch (Exception ex) {
                            if (reTryAttempt >= NUM_COLLECTION_CREATION_RETRIES) {
                                logger.log(Level.SEVERE, "Unable to create Solr collection " + collectionName, ex); //NON-NLS
                                throw new KeywordSearchModuleException(NbBundle.getMessage(this.getClass(), "Server.openCore.exception.cantOpen.msg"), ex);
                            } else {
                                logger.log(Level.SEVERE, "Unable to create Solr collection " + collectionName + ". Re-trying...", ex); //NON-NLS
                                Thread.sleep(1000L);
                                doRetry = true;
                            }
                        }
                        if (!doRetry) {
                            break;
                        }
                    }
                }
            } else {
                if (!coreIsLoaded(collectionName)) {
                    // In single user mode, the index is stored in case output directory
                    File dataDir = new File(new File(index.getIndexPath()).getParent()); // "data dir" is the parent of the index directory
                    if (!dataDir.exists()) {
                        dataDir.mkdirs();
                    }
                    
                    // In single user mode, if there is a core.properties file already,
                    // we've hit a solr bug. Compensate by deleting it.
                    if (theCase.getCaseType() == CaseType.SINGLE_USER_CASE) {
                        Path corePropertiesFile = Paths.get(localSolrFolder.toString(), SOLR, collectionName, CORE_PROPERTIES);
                        if (corePropertiesFile.toFile().exists()) {
                            try {
                                corePropertiesFile.toFile().delete();
                            } catch (Exception ex) {
                                logger.log(Level.INFO, "Could not delete pre-existing core.properties prior to opening the core."); //NON-NLS
                            }
                        }
                    }

                    // for single user cases, we unload the core when we close the case. So we have to load the core again. 
                    CoreAdminRequest.Create createCoreRequest = new CoreAdminRequest.Create();
                    createCoreRequest.setDataDir(dataDir.getAbsolutePath());
                    createCoreRequest.setCoreName(collectionName);
                    createCoreRequest.setConfigSet("AutopsyConfig"); //NON-NLS
                    createCoreRequest.setIsLoadOnStartup(false);
                    createCoreRequest.setIsTransient(true);
                    localSolrServer.request(createCoreRequest);

                    if (!coreIndexFolderExists(collectionName)) {
                        throw new KeywordSearchModuleException(NbBundle.getMessage(this.getClass(), "Server.openCore.exception.noIndexDir.msg"));
                    }
                }
            }

            return new Collection(collectionName, theCase, index);

        } catch (Exception ex) {
            logger.log(Level.SEVERE, "Exception during Solr collection creation.", ex); //NON-NLS
            throw new KeywordSearchModuleException(NbBundle.getMessage(this.getClass(), "Server.openCore.exception.cantOpen.msg"), ex);
        }
    }
    
    private int getNumShardsToUse() throws KeywordSearchModuleException {

        // if we want to use a specific sharding strategy, use that
        if (org.sleuthkit.autopsy.keywordsearch.UserPreferences.getMaxNumShards() > 0) {
            return org.sleuthkit.autopsy.keywordsearch.UserPreferences.getMaxNumShards();
        }

        // otherwise get list of all live Solr servers in the cluster
        List<String> solrServerList = getSolrServerList(remoteSolrServer);
        // shard across all available servers
        return solrServerList.size();
    }
    
    private boolean collectionExists(String collectionName) throws SolrServerException, IOException {

        // TODO we could potentially use this API. Currently set exception "Solr instance is not running in SolrCloud mode"
        // List<String> list = CollectionAdminRequest.listCollections(localSolrServer);
        
        CollectionAdminRequest.ClusterStatus statusRequest = CollectionAdminRequest.getClusterStatus().setCollectionName(collectionName);
        CollectionAdminResponse statusResponse;
        try {
            statusResponse = statusRequest.process(remoteSolrServer);
        } catch (RemoteSolrException ex) {
            // collection doesn't exist
            return false;
        }
        
        if (statusResponse == null) {
            return false;
        }
        
        NamedList error = (NamedList) statusResponse.getResponse().get("error");
        if (error != null) {
            return false;
        }        
        
        // For some reason this returns info about all collections even though it's supposed to only return about the one we are requesting
        NamedList cluster = (NamedList) statusResponse.getResponse().get("cluster");
        NamedList collections = (NamedList) cluster.get("collections");
        if (collections != null) {
            Object collection = collections.get(collectionName);
            return (collection != null);
        } else {
            return false;
        }
    }    
    
    private void createMultiUserCollection(String collectionName, int numShardsToUse) throws KeywordSearchModuleException, SolrServerException, IOException {
        /*
        * The core either does not exist or it is not loaded. Make a
        * request that will cause the core to be created if it does not
        * exist or loaded if it already exists.
        */

        Integer numShards = numShardsToUse;
        logger.log(Level.INFO, "numShardsToUse: {0}", numShardsToUse);
        Integer numNrtReplicas = 1;
        Integer numTlogReplicas = 0;
        Integer numPullReplicas = 0;
        CollectionAdminRequest.Create createCollectionRequest = CollectionAdminRequest.createCollection(collectionName, "AutopsyConfig", numShards, numNrtReplicas, numTlogReplicas, numPullReplicas);

        CollectionAdminResponse createResponse = createCollectionRequest.process(remoteSolrServer);
        if (createResponse.isSuccess()) {
            logger.log(Level.INFO, "Collection {0} successfully created.", collectionName);
        } else {
            logger.log(Level.SEVERE, "Unable to create Solr collection {0}", collectionName); //NON-NLS
            throw new KeywordSearchModuleException(Bundle.Server_exceptionMessage_unableToCreateCollection());
        }

        /* If we need core name:
        Map<String, NamedList<Integer>> status = createResponse.getCollectionCoresStatus();
        existingCoreName = status.keySet().iterator().next();*/
        if (!collectionExists(collectionName)) {
            throw new KeywordSearchModuleException(NbBundle.getMessage(this.getClass(), "Server.openCore.exception.noIndexDir.msg"));
        }
    }
    
    private void backupCollection(String collectionName, String backupName, String pathToBackupLocation) throws SolrServerException, IOException, KeywordSearchModuleException {
        CollectionAdminRequest.Backup backup = CollectionAdminRequest.backupCollection(collectionName, backupName)
                .setLocation(pathToBackupLocation);
        
        CollectionAdminResponse backupResponse = backup.process(remoteSolrServer);
        if (backupResponse.isSuccess()) {
            logger.log(Level.INFO, "Collection {0} successfully backep up.", collectionName);
        } else {
            logger.log(Level.SEVERE, "Unable to back up Solr collection {0}", collectionName); //NON-NLS
            throw new KeywordSearchModuleException(Bundle.Server_exceptionMessage_unableToBackupCollection());
        }
    }
    
    private void restoreCollection(String backupName, String restoreCollectionName, String pathToBackupLocation) throws SolrServerException, IOException, KeywordSearchModuleException {
        
        CollectionAdminRequest.Restore restore = CollectionAdminRequest.restoreCollection(restoreCollectionName, backupName)
                .setLocation(pathToBackupLocation);
        
        CollectionAdminResponse restoreResponse = restore.process(remoteSolrServer);
        if (restoreResponse.isSuccess()) {
            logger.log(Level.INFO, "Collection {0} successfully resored.", restoreCollectionName);
        } else {
            logger.log(Level.SEVERE, "Unable to restore Solr collection {0}", restoreCollectionName); //NON-NLS
            throw new KeywordSearchModuleException(Bundle.Server_exceptionMessage_unableToRestoreCollection());
        }
    }
    
    /**
     * Determines whether or not a particular Solr core exists and is loaded.  
     * This is used only with embedded Solr server running in non-cloud mode.
     *
     * @param coreName The name of the core.
     *
     * @return True if the core exists and is loaded, false if the core does not
     * exist or is not loaded
     *
     * @throws SolrServerException If there is a problem communicating with the
     * Solr server.
     * @throws IOException If there is a problem communicating with the Solr
     * server.
     */
    private boolean coreIsLoaded(String coreName) throws SolrServerException, IOException {
        CoreAdminResponse response = CoreAdminRequest.getStatus(coreName, localSolrServer);
        return response.getCoreStatus(coreName).get("instanceDir") != null; //NON-NLS
    }
    
    /**
     * Determines whether or not the index files folder for a Solr core
     * exists. This is used only with embedded Solr server running in non-cloud
     * mode.
     *
     * @param coreName the name of the core.
     *
     * @return true or false
     *
     * @throws SolrServerException
     * @throws IOException
     */
    private boolean coreIndexFolderExists(String coreName) throws SolrServerException, IOException {
        CoreAdminResponse response = CoreAdminRequest.getStatus(coreName, localSolrServer);
        Object dataDirPath = response.getCoreStatus(coreName).get("dataDir"); //NON-NLS
        if (null != dataDirPath) {
            File indexDir = Paths.get((String) dataDirPath, "index").toFile();  //NON-NLS
            return indexDir.exists();
        } else {
            return false;
        }
    }    

    /**
     * Get the host and port for a multiuser case. If the file solrserver.txt
     * exists, then use the values from that file. Otherwise use the settings
     * from the properties file.
     *
     * @param caseDirectory Current case directory
     * @return IndexingServerProperties containing the solr host/port for this
     * case
     */
    public static IndexingServerProperties getMultiUserServerProperties(String caseDirectory) {

        Path serverFilePath = Paths.get(caseDirectory, "solrserver.txt"); //NON-NLS
        if (serverFilePath.toFile().exists()) {
            try {
                List<String> lines = Files.readAllLines(serverFilePath);
                if (lines.isEmpty()) {
                    logger.log(Level.SEVERE, "solrserver.txt file does not contain any data"); //NON-NLS
                } else if (!lines.get(0).contains(",")) {
                    logger.log(Level.SEVERE, "solrserver.txt file is corrupt - could not read host/port from " + lines.get(0)); //NON-NLS
                } else {
                    String[] parts = lines.get(0).split(",");
                    if (parts.length != 2) {
                        logger.log(Level.SEVERE, "solrserver.txt file is corrupt - could not read host/port from " + lines.get(0)); //NON-NLS
                    } else {
                        return new IndexingServerProperties(parts[0], parts[1]);
                    }
                }
            } catch (IOException ex) {
                logger.log(Level.SEVERE, "solrserver.txt file could not be read", ex); //NON-NLS
            }
        }

        // Default back to the user preferences if the solrserver.txt file was not found or if an error occurred
        String host = UserPreferences.getIndexingServerHost();
        String port = UserPreferences.getIndexingServerPort();
        return new IndexingServerProperties(host, port);
    }

    /**
     * Pick a solr server to use for this case and record it in the case
     * directory. Looks for a file named "solrServerList.txt" in the root output
     * directory - if this does not exist then no server is recorded.
     *
     * Format of solrServerList.txt: (host),(port) Ex: 10.1.2.34,8983
     *
     * @param rootOutputDirectory
     * @param caseDirectoryPath
     * @throws KeywordSearchModuleException
     */
    public static void selectSolrServerForCase(Path rootOutputDirectory, Path caseDirectoryPath) throws KeywordSearchModuleException {
        // Look for the solr server list file
        String serverListName = "solrServerList.txt"; //NON-NLS
        Path serverListPath = Paths.get(rootOutputDirectory.toString(), serverListName);
        if (serverListPath.toFile().exists()) {

            // Read the list of solr servers
            List<String> lines;
            try {
                lines = Files.readAllLines(serverListPath);
            } catch (IOException ex) {
                throw new KeywordSearchModuleException(serverListName + " could not be read", ex); //NON-NLS
            }

            // Remove any lines that don't contain a comma (these are likely just whitespace)
            for (Iterator<String> iterator = lines.iterator(); iterator.hasNext();) {
                String line = iterator.next();
                if (!line.contains(",")) {
                    // Remove the current element from the iterator and the list.
                    iterator.remove();
                }
            }
            if (lines.isEmpty()) {
                throw new KeywordSearchModuleException(serverListName + " had no valid server information"); //NON-NLS
            }

            // Choose which server to use
            int rnd = new Random().nextInt(lines.size());
            String[] parts = lines.get(rnd).split(",");
            if (parts.length != 2) {
                throw new KeywordSearchModuleException("Invalid server data: " + lines.get(rnd)); //NON-NLS
            }

            // Split it up just to do a sanity check on the data
            String host = parts[0];
            String port = parts[1];
            if (host.isEmpty() || port.isEmpty()) {
                throw new KeywordSearchModuleException("Invalid server data: " + lines.get(rnd)); //NON-NLS
            }

            // Write the server data to a file
            Path serverFile = Paths.get(caseDirectoryPath.toString(), "solrserver.txt"); //NON-NLS
            try {
                caseDirectoryPath.toFile().mkdirs();
                if (!caseDirectoryPath.toFile().exists()) {
                    throw new KeywordSearchModuleException("Case directory " + caseDirectoryPath.toString() + " does not exist"); //NON-NLS
                }
                Files.write(serverFile, lines.get(rnd).getBytes());
            } catch (IOException ex) {
                throw new KeywordSearchModuleException(serverFile.toString() + " could not be written", ex); //NON-NLS
            }
        }
    }
    
    /**
     * Helper class to store the current server properties
     */
    public static class IndexingServerProperties {

        private final String host;
        private final String port;

        IndexingServerProperties(String host, String port) {
            this.host = host;
            this.port = port;
        }

        /**
         * Get the host
         *
         * @return host
         */
        public String getHost() {
            return host;
        }

        /**
         * Get the port
         *
         * @return port
         */
        public String getPort() {
            return port;
        }
    }

    /**
     * Commits current core if it exists
     *
     * @throws SolrServerException, NoOpenCoreException
     */
    void commit() throws SolrServerException, NoOpenCoreException {
        currentCoreLock.readLock().lock();
        try {
            if (null == currentCollection) {
                throw new NoOpenCoreException();
            }
            currentCollection.commit();
        } finally {
            currentCoreLock.readLock().unlock();
        }
    }

    NamedList<Object> request(SolrRequest request) throws SolrServerException, RemoteSolrException, NoOpenCoreException {
        currentCoreLock.readLock().lock();
        try {
            if (null == currentCollection) {
                throw new NoOpenCoreException();
            }
            return currentCollection.request(request);
        } finally {
            currentCoreLock.readLock().unlock();
        }
    }

    /**
     * Execute query that gets only number of all Solr files indexed without
     * actually returning the files. The result does not include chunks, only
     * number of actual files.
     *
     * @return int representing number of indexed files
     *
     * @throws KeywordSearchModuleException
     * @throws NoOpenCoreException
     */
    public int queryNumIndexedFiles() throws KeywordSearchModuleException, NoOpenCoreException {
        currentCoreLock.readLock().lock();
        try {
            if (null == currentCollection) {
                throw new NoOpenCoreException();
            }
            try {
                return currentCollection.queryNumIndexedFiles();
            } catch (Exception ex) {
                // intentional "catch all" as Solr is known to throw all kinds of Runtime exceptions
                throw new KeywordSearchModuleException(NbBundle.getMessage(this.getClass(), "Server.queryNumIdxFiles.exception.msg"), ex);
            }
        } finally {
            currentCoreLock.readLock().unlock();
        }
    }

    /**
     * Execute query that gets only number of all Solr file chunks (not logical
     * files) indexed without actually returning the content.
     *
     * @return int representing number of indexed chunks
     *
     * @throws KeywordSearchModuleException
     * @throws NoOpenCoreException
     */
    public int queryNumIndexedChunks() throws KeywordSearchModuleException, NoOpenCoreException {
        currentCoreLock.readLock().lock();
        try {
            if (null == currentCollection) {
                throw new NoOpenCoreException();
            }
            try {
                return currentCollection.queryNumIndexedChunks();
            } catch (Exception ex) {
                // intentional "catch all" as Solr is known to throw all kinds of Runtime exceptions
                throw new KeywordSearchModuleException(NbBundle.getMessage(this.getClass(), "Server.queryNumIdxChunks.exception.msg"), ex);
            }
        } finally {
            currentCoreLock.readLock().unlock();
        }
    }

    /**
     * Execute query that gets only number of all Solr documents indexed (files
     * and chunks) without actually returning the documents
     *
     * @return int representing number of indexed files (files and chunks)
     *
     * @throws KeywordSearchModuleException
     * @throws NoOpenCoreException
     */
    public int queryNumIndexedDocuments() throws KeywordSearchModuleException, NoOpenCoreException {
        currentCoreLock.readLock().lock();
        try {
            if (null == currentCollection) {
                throw new NoOpenCoreException();
            }
            try {
                return currentCollection.queryNumIndexedDocuments();
            } catch (Exception ex) {
                // intentional "catch all" as Solr is known to throw all kinds of Runtime exceptions
                throw new KeywordSearchModuleException(NbBundle.getMessage(this.getClass(), "Server.queryNumIdxDocs.exception.msg"), ex);
            }
        } finally {
            currentCoreLock.readLock().unlock();
        }
    }

    /**
     * Return true if the file is indexed (either as a whole as a chunk)
     *
     * @param contentID
     *
     * @return true if it is indexed
     *
     * @throws KeywordSearchModuleException
     * @throws NoOpenCoreException
     */
    public boolean queryIsIndexed(long contentID) throws KeywordSearchModuleException, NoOpenCoreException {
        currentCoreLock.readLock().lock();
        try {
            if (null == currentCollection) {
                throw new NoOpenCoreException();
            }
            try {
                return currentCollection.queryIsIndexed(contentID);
            } catch (Exception ex) {
                // intentional "catch all" as Solr is known to throw all kinds of Runtime exceptions
                throw new KeywordSearchModuleException(NbBundle.getMessage(this.getClass(), "Server.queryIsIdxd.exception.msg"), ex);
            }

        } finally {
            currentCoreLock.readLock().unlock();
        }
    }

    /**
     * Execute query that gets number of indexed file chunks for a file
     *
     * @param fileID file id of the original file broken into chunks and indexed
     *
     * @return int representing number of indexed file chunks, 0 if there is no
     * chunks
     *
     * @throws KeywordSearchModuleException
     * @throws NoOpenCoreException
     */
    public int queryNumFileChunks(long fileID) throws KeywordSearchModuleException, NoOpenCoreException {
        currentCoreLock.readLock().lock();
        try {
            if (null == currentCollection) {
                throw new NoOpenCoreException();
            }
            try {
                return currentCollection.queryNumFileChunks(fileID);
            } catch (Exception ex) {
                // intentional "catch all" as Solr is known to throw all kinds of Runtime exceptions
                throw new KeywordSearchModuleException(NbBundle.getMessage(this.getClass(), "Server.queryNumFileChunks.exception.msg"), ex);
            }
        } finally {
            currentCoreLock.readLock().unlock();
        }
    }

    /**
     * Execute solr query
     *
     * @param sq query
     *
     * @return query response
     *
     * @throws KeywordSearchModuleException
     * @throws NoOpenCoreException
     */
    public QueryResponse query(SolrQuery sq) throws KeywordSearchModuleException, NoOpenCoreException, IOException {
        currentCoreLock.readLock().lock();
        try {
            if (null == currentCollection) {
                throw new NoOpenCoreException();
            }
            try {
                return currentCollection.query(sq);
            } catch (Exception ex) {
                // intentional "catch all" as Solr is known to throw all kinds of Runtime exceptions
                logger.log(Level.SEVERE, "Solr query failed: " + sq.getQuery(), ex); //NON-NLS
                throw new KeywordSearchModuleException(NbBundle.getMessage(this.getClass(), "Server.query.exception.msg", sq.getQuery()), ex);
            }
        } finally {
            currentCoreLock.readLock().unlock();
        }
    }

    /**
     * Execute solr query
     *
     * @param sq the query
     * @param method http method to use
     *
     * @return query response
     *
     * @throws KeywordSearchModuleException
     * @throws NoOpenCoreException
     */
    public QueryResponse query(SolrQuery sq, SolrRequest.METHOD method) throws KeywordSearchModuleException, NoOpenCoreException {
        currentCoreLock.readLock().lock();
        try {
            if (null == currentCollection) {
                throw new NoOpenCoreException();
            }
            try {
                return currentCollection.query(sq, method);
            } catch (Exception ex) {
                // intentional "catch all" as Solr is known to throw all kinds of Runtime exceptions
                logger.log(Level.SEVERE, "Solr query failed: " + sq.getQuery(), ex); //NON-NLS
                throw new KeywordSearchModuleException(NbBundle.getMessage(this.getClass(), "Server.query2.exception.msg", sq.getQuery()), ex);
            }
        } finally {
            currentCoreLock.readLock().unlock();
        }
    }

    /**
     * Execute Solr terms query
     *
     * @param sq the query
     *
     * @return terms response
     *
     * @throws KeywordSearchModuleException
     * @throws NoOpenCoreException
     */
    public TermsResponse queryTerms(SolrQuery sq) throws KeywordSearchModuleException, NoOpenCoreException {
        currentCoreLock.readLock().lock();
        try {
            if (null == currentCollection) {
                throw new NoOpenCoreException();
            }
            try {
                return currentCollection.queryTerms(sq);
            } catch (Exception ex) {
                // intentional "catch all" as Solr is known to throw all kinds of Runtime exceptions
                logger.log(Level.SEVERE, "Solr terms query failed: " + sq.getQuery(), ex); //NON-NLS
                throw new KeywordSearchModuleException(NbBundle.getMessage(this.getClass(), "Server.queryTerms.exception.msg", sq.getQuery()), ex);
            }
        } finally {
            currentCoreLock.readLock().unlock();
        }
    }

    /**
     * Delete a data source from SOLR.
     *
     * @param dataSourceId to delete
     *
     * @throws NoOpenCoreException
     */
    void deleteDataSource(Long dataSourceId) throws IOException, KeywordSearchModuleException, NoOpenCoreException, SolrServerException {
        try {
            currentCoreLock.writeLock().lock();
            if (null == currentCollection) {
                throw new NoOpenCoreException();
            }
            currentCollection.deleteDataSource(dataSourceId);
            currentCollection.commit();
        } finally {
            currentCoreLock.writeLock().unlock();
        }
    }

    /**
     * Get the text contents of the given file as stored in SOLR.
     *
     * @param content to get the text for
     *
     * @return content text string or null on error
     *
     * @throws NoOpenCoreException
     */
    public String getSolrContent(final Content content) throws NoOpenCoreException {
        currentCoreLock.readLock().lock();
        try {
            if (null == currentCollection) {
                throw new NoOpenCoreException();
            }
            return currentCollection.getSolrContent(content.getId(), 0);
        } finally {
            currentCoreLock.readLock().unlock();
        }
    }

    /**
     * Get the text contents of a single chunk for the given file as stored in
     * SOLR.
     *
     * @param content to get the text for
     * @param chunkID chunk number to query (starting at 1), or 0 if there is no
     * chunks for that content
     *
     * @return content text string or null if error quering
     *
     * @throws NoOpenCoreException
     */
    public String getSolrContent(final Content content, int chunkID) throws NoOpenCoreException {
        currentCoreLock.readLock().lock();
        try {
            if (null == currentCollection) {
                throw new NoOpenCoreException();
            }
            return currentCollection.getSolrContent(content.getId(), chunkID);
        } finally {
            currentCoreLock.readLock().unlock();
        }
    }

    /**
     * Get the text contents for the given object id.
     *
     * @param objectID
     *
     * @return
     *
     * @throws NoOpenCoreException
     */
    public String getSolrContent(final long objectID) throws NoOpenCoreException {
        currentCoreLock.readLock().lock();
        try {
            if (null == currentCollection) {
                throw new NoOpenCoreException();
            }
            return currentCollection.getSolrContent(objectID, 0);
        } finally {
            currentCoreLock.readLock().unlock();
        }
    }

    /**
     * Get the text contents for the given object id and chunk id.
     *
     * @param objectID
     * @param chunkID
     *
     * @return
     *
     * @throws NoOpenCoreException
     */
    public String getSolrContent(final long objectID, final int chunkID) throws NoOpenCoreException {
        currentCoreLock.readLock().lock();
        try {
            if (null == currentCollection) {
                throw new NoOpenCoreException();
            }
            return currentCollection.getSolrContent(objectID, chunkID);
        } finally {
            currentCoreLock.readLock().unlock();
        }
    }

    /**
     * Given file parent id and child chunk ID, return the ID string of the
     * chunk as stored in Solr, e.g. FILEID_CHUNKID
     *
     * @param parentID the parent file id (id of the source content)
     * @param childID the child chunk id
     *
     * @return formatted string id
     */
    public static String getChunkIdString(long parentID, int childID) {
        return Long.toString(parentID) + Server.CHUNK_ID_SEPARATOR + Integer.toString(childID);
    }
    
    /**
     * Attempts to connect to the local Solr server, which is NOT running in SolrCloud mode.
     *
     * @param solrServer
     *
     * @throws SolrServerException
     * @throws IOException
     */
    private void connectToEbmeddedSolrServer() throws SolrServerException, IOException {
        HttpSolrClient solrServer = getSolrClient("http://localhost:" + localSolrServerPort + "/solr");
        TimingMetric metric = HealthMonitor.getTimingMetric("Solr: Connectivity check");
        CoreAdminRequest.getStatus(null, solrServer);
        HealthMonitor.submitTimingMetric(metric);
    }
    
    
    void connectToSolrServer(String host, String port) throws SolrServerException, IOException {
        try (HttpSolrClient solrServer = getSolrClient("http://" + host + ":" + port + "/solr")) {
            connectToSolrServer(solrServer);
        }
    }

    /**
     * Attempts to connect to the given Solr server, which is running in SoulrCloud mode. This API does not work
     * for the local Solr which is NOT running in SolrCloud mode.
     *
     * @param solrServer
     *
     * @throws SolrServerException
     * @throws IOException
     */
    private void connectToSolrServer(HttpSolrClient solrServer) throws SolrServerException, IOException {
        TimingMetric metric = HealthMonitor.getTimingMetric("Solr: Connectivity check");
        CollectionAdminRequest.ClusterStatus statusRequest = CollectionAdminRequest.getClusterStatus();
        CollectionAdminResponse statusResponse = statusRequest.process(solrServer);
        int statusCode = Integer.valueOf(((NamedList) statusResponse.getResponse().get("responseHeader")).get("status").toString());
        if (statusCode != 0) {
            logger.log(Level.WARNING, "Could not connect to Solr server "); //NON-NLS
        } else {
            logger.log(Level.INFO, "Connected to Solr server "); //NON-NLS
        }
        HealthMonitor.submitTimingMetric(metric);
    }
    
     /*       } catch (Exception ex) {
            // intentional "catch all" as Solr is known to throw all kinds of Runtime exceptions
            throw new KeywordSearchModuleException(
                    NbBundle.getMessage(this.getClass(), "Server.connect.exception.msg", solrServer.getBaseURL()));
        }*/
    
    private List<String> getSolrServerList(String host, String port) throws KeywordSearchModuleException {
        HttpSolrClient solrServer = getSolrClient("http://" + host + ":" + port + "/solr");
        return getSolrServerList(solrServer);
    }
    
    private List<String> getSolrServerList(HttpSolrClient solrServer) throws KeywordSearchModuleException {
        
        try {
            CollectionAdminRequest.ClusterStatus statusRequest = CollectionAdminRequest.getClusterStatus();
            CollectionAdminResponse statusResponse;
            try {
                statusResponse = statusRequest.process(solrServer);
            } catch (RemoteSolrException ex) {
                // collection doesn't exist
                return Collections.emptyList();
            }

            if (statusResponse == null) {
                return Collections.emptyList();
            }

            NamedList error = (NamedList) statusResponse.getResponse().get("error");
            if (error != null) {
                return Collections.emptyList();
            }

            // For some reason this returns info about all collections even though it's supposed to only return about the one we are requesting
            NamedList cluster = (NamedList) statusResponse.getResponse().get("cluster");
            ArrayList<String> live_nodes = (ArrayList) cluster.get("live_nodes");
            return live_nodes;
        } catch (Exception ex) {
            // intentional "catch all" as Solr is known to throw all kinds of Runtime exceptions
            throw new KeywordSearchModuleException(
                    NbBundle.getMessage(this.getClass(), "Server.serverList.exception.msg", solrServer.getBaseURL()));
        }
    }
    
    /* ELTODO leaving this for reference, will delete later
    private boolean clusterStatusWithCollection(String collectionName) throws IOException, SolrServerException {
        ModifiableSolrParams params = new ModifiableSolrParams();
        params.set("action", CollectionParams.CollectionAction.CLUSTERSTATUS.toString());
        params.set("collection", collectionName);
        SolrRequest request = new QueryRequest(params);
        request.setPath("/admin/collections");

        NamedList<Object> statusResponse;
        try {
            statusResponse = currentSolrServer.request(request);
        } catch (RemoteSolrException ex) {
            // collection doesn't exist
            return false;
        }
        
        if (statusResponse == null) {
            logger.log(Level.SEVERE, "Collections response should not be null"); //NON-NLS
            return false;
        }
        
        NamedList<Object> cluster = (NamedList<Object>) statusResponse.get("cluster");
        if (cluster == null) {
            logger.log(Level.SEVERE, "Cluster should not be null"); //NON-NLS
            return false;
        }
        NamedList<Object> collections = (NamedList<Object>) cluster.get("collections");
        if (cluster == null) {
            logger.log(Level.SEVERE, "Collections should not be null in cluster state"); //NON-NLS
            return false;
        }
        if (collections.size() == 0) {
            logger.log(Level.SEVERE, "Collections should not be empty in cluster state"); //NON-NLS
            return false;
        } 

        Object collection = collections.get(collectionName);
        return (collection != null);
    }*/        

    class Collection {

        // handle to the collection in Solr
        private final String name;

        private final CaseType caseType;

        private final Index textIndex;

<<<<<<< HEAD
        // We use different Solr clients for different operations. HttpSolrClient is geared towards query performance.
        // ConcurrentUpdateSolrClient is geared towards batching solr documents for better indexing throughput. We
        // have implemented our own batching algorithm so we will probably not use ConcurrentUpdateSolrClient.
        // CloudSolrClient is gaered towards SolrCloud deployments. These are only good for collection-specific operations.
        private HttpSolrClient queryClient;        
        private SolrClient indexingClient;
=======
        // the server to access a core needs to be built from a URL with the
        // core in it, and is only good for core-specific operations
        private final HttpSolrServer solrCore;
>>>>>>> 4c9ea7cc
        
        private final int maxBufferSize;
        private final List<SolrInputDocument> buffer;
        private final Object bufferLock;
        
        private final ScheduledThreadPoolExecutor periodicTasksExecutor;
        private static final long PERIODIC_BATCH_SEND_INTERVAL_MINUTES = 10;
        private static final int NUM_BATCH_UPDATE_RETRIES = 10;
        private static final long SLEEP_BETWEEN_RETRIES_MS = 10000; // 10 seconds

<<<<<<< HEAD
        private Collection(String name, Case theCase, Index index) throws TimeoutException, InterruptedException, KeywordSearchModuleException {
=======
        private final int QUERY_TIMEOUT_MILLISECONDS = 86400000; // 24 Hours = 86,400,000 Milliseconds

        private Core(String name, CaseType caseType, Index index) {
>>>>>>> 4c9ea7cc
            this.name = name;
            this.caseType = theCase.getCaseType();
            this.textIndex = index;
            bufferLock = new Object();
<<<<<<< HEAD
            
            if (caseType == CaseType.SINGLE_USER_CASE) {
                // get SolrJ client
                queryClient = getSolrClient("http://localhost:" + localSolrServerPort + "/solr/" + name); // HttpClient
                indexingClient = getSolrClient("http://localhost:" + localSolrServerPort + "/solr/" + name); // HttpClient
            } else {
                // read Solr connection info from user preferences, unless "solrserver.txt" is present
                queryClient = configureMultiUserConnection(theCase, index, name);
                
                // for MU cases, use CloudSolrClient for indexing. Indexing is only supported for Solr 8.
                if (IndexFinder.getCurrentSolrVersion().equals(index.getSolrVersion())) {
                    IndexingServerProperties properties = getMultiUserServerProperties(theCase.getCaseDirectory());
                    indexingClient = getCloudSolrClient(properties.getHost(), properties.getPort(), name); // CloudClient
                } else {
                    indexingClient = configureMultiUserConnection(theCase, index, name); // HttpClient
                }
            }
            
            // document batching
            maxBufferSize = org.sleuthkit.autopsy.keywordsearch.UserPreferences.getDocumentsQueueSize();
            logger.log(Level.INFO, "Using Solr document queue size = {0}", maxBufferSize); //NON-NLS
            buffer = new ArrayList<>(maxBufferSize);
            periodicTasksExecutor = new ScheduledThreadPoolExecutor(1, new ThreadFactoryBuilder().setNameFormat("periodic-batched-document-task-%d").build()); //NON-NLS
            periodicTasksExecutor.scheduleWithFixedDelay(new SendBatchedDocumentsTask(), PERIODIC_BATCH_SEND_INTERVAL_MINUTES, PERIODIC_BATCH_SEND_INTERVAL_MINUTES, TimeUnit.MINUTES);
        }
=======
>>>>>>> 4c9ea7cc

        /**
         * A task that periodically sends batched documents to Solr. Batched documents
         * get sent automatically as soon as the batching buffer is gets full. However,
         * if the buffer is not full, we want to periodically send the batched documents
         * so that users are able to see them in their keyword searches.
         */
        private final class SendBatchedDocumentsTask implements Runnable {

            @Override
            public void run() {
                List<SolrInputDocument> clone;
                synchronized (bufferLock) {
                    
                    if (buffer.isEmpty()) {
                        return;
                    }
                    
                    // Buffer is full. Make a clone and release the lock, so that we don't
                    // hold other ingest threads
                    clone = buffer.stream().collect(toList());
                    buffer.clear();
                }

<<<<<<< HEAD
                try {
                    // send the cloned list to Solr
                    sendBufferedDocs(clone);
                } catch (KeywordSearchModuleException ex) {
                    logger.log(Level.SEVERE, "Periodic  batched document update failed", ex); //NON-NLS
                }
            }
=======
            // document batching
            maxBufferSize = org.sleuthkit.autopsy.keywordsearch.UserPreferences.getDocumentsQueueSize();
            logger.log(Level.INFO, "Using Solr document queue size = {0}", maxBufferSize); //NON-NLS
            buffer = new ArrayList<>(maxBufferSize);
            periodicTasksExecutor = new ScheduledThreadPoolExecutor(1, new ThreadFactoryBuilder().setNameFormat("periodic-batched-document-task-%d").build()); //NON-NLS
            periodicTasksExecutor.scheduleWithFixedDelay(new SendBatchedDocumentsTask(), PERIODIC_BATCH_SEND_INTERVAL_MINUTES, PERIODIC_BATCH_SEND_INTERVAL_MINUTES, TimeUnit.MINUTES);
>>>>>>> 4c9ea7cc
        }
        
        /**
         * A task that periodically sends batched documents to Solr. Batched documents
         * get sent automatically as soon as the batching buffer is gets full. However,
         * if the buffer is not full, we want to periodically send the batched documents
         * so that users are able to see them in their keyword searches.
         */
        private final class SendBatchedDocumentsTask implements Runnable {

            @Override
            public void run() {
                List<SolrInputDocument> clone;
                synchronized (bufferLock) {
                    
                    if (buffer.isEmpty()) {
                        return;
                    }
                    
                    // Buffer is full. Make a clone and release the lock, so that we don't
                    // hold other ingest threads
                    clone = buffer.stream().collect(toList());
                    buffer.clear();
                }

                try {
                    // send the cloned list to Solr
                    sendBufferedDocs(clone);
                } catch (KeywordSearchModuleException ex) {
                    logger.log(Level.SEVERE, "Periodic  batched document update failed", ex); //NON-NLS
                }
            }
        }        

        /**
         * Get the name of the collection
         *
         * @return the String name of the collection
         */
        String getName() {
            return name;
        }

        private Index getIndexInfo() {
            return this.textIndex;
        }

        private QueryResponse query(SolrQuery sq) throws SolrServerException, IOException {
            return queryClient.query(sq);
        }

        private NamedList<Object> request(SolrRequest request) throws SolrServerException, RemoteSolrException {
            try {
                return queryClient.request(request);
            } catch (Exception e) {
                // intentional "catch all" as Solr is known to throw all kinds of Runtime exceptions
                logger.log(Level.WARNING, "Could not issue Solr request. ", e); //NON-NLS
                throw new SolrServerException(
                        NbBundle.getMessage(this.getClass(), "Server.request.exception.exception.msg"), e);
            }

        }

        private QueryResponse query(SolrQuery sq, SolrRequest.METHOD method) throws SolrServerException, IOException {
            return queryClient.query(sq, method);
        }

        private TermsResponse queryTerms(SolrQuery sq) throws SolrServerException, IOException {
            QueryResponse qres = queryClient.query(sq);
            return qres.getTermsResponse();
        }

        private void commit() throws SolrServerException {
<<<<<<< HEAD

=======
>>>>>>> 4c9ea7cc
            List<SolrInputDocument> clone;
            synchronized (bufferLock) {
                // Make a clone and release the lock, so that we don't
                // hold other ingest threads
                clone = buffer.stream().collect(toList());
                buffer.clear();
            }

            try {
                sendBufferedDocs(clone);
            } catch (KeywordSearchModuleException ex) {
                throw new SolrServerException(NbBundle.getMessage(this.getClass(), "Server.commit.exception.msg"), ex);
            }
<<<<<<< HEAD

=======
            
>>>>>>> 4c9ea7cc
            try {
                //commit and block
                indexingClient.commit(true, true);
            } catch (Exception e) {
                // intentional "catch all" as Solr is known to throw all kinds of Runtime exceptions
                logger.log(Level.WARNING, "Could not commit index. ", e); //NON-NLS
                throw new SolrServerException(NbBundle.getMessage(this.getClass(), "Server.commit.exception.msg"), e);
            }
        }

        private void deleteDataSource(Long dsObjId) throws IOException, SolrServerException {
            String dataSourceId = Long.toString(dsObjId);
            String deleteQuery = "image_id:" + dataSourceId;

            queryClient.deleteByQuery(deleteQuery);
        }

        /**
         * Add a Solr document for indexing. Documents get batched instead of
         * being immediately sent to Solr (unless batch size = 1).
         *
         * @param doc Solr document to be indexed.
         *
         * @throws KeywordSearchModuleException
         */
        void addDocument(SolrInputDocument doc) throws KeywordSearchModuleException {

            List<SolrInputDocument> clone;
            synchronized (bufferLock) {
                buffer.add(doc);
                // buffer documents if the buffer is not full
                if (buffer.size() < maxBufferSize) {
                    return;
                }

                // Buffer is full. Make a clone and release the lock, so that we don't
                // hold other ingest threads
                clone = buffer.stream().collect(toList());
                buffer.clear();
            }
            
            // send the cloned list to Solr
            sendBufferedDocs(clone);
        }
        
        /**
         * Send a list of buffered documents to Solr.
         *
         * @param docBuffer List of buffered Solr documents
         *
         * @throws KeywordSearchModuleException
         */
<<<<<<< HEAD
        // ELTODO DECIDE ON SYNCHRONIZATION
        private synchronized void sendBufferedDocs(List<SolrInputDocument> docBuffer) throws KeywordSearchModuleException {
=======
        private void sendBufferedDocs(List<SolrInputDocument> docBuffer) throws KeywordSearchModuleException {
>>>>>>> 4c9ea7cc
            
            if (docBuffer.isEmpty()) {
                return;
            }

            try {
                boolean success = true;
                for (int reTryAttempt = 0; reTryAttempt < NUM_BATCH_UPDATE_RETRIES; reTryAttempt++) {
                    try {
                        success = true;
<<<<<<< HEAD
                        indexingClient.add(docBuffer);
=======
                        solrCore.add(docBuffer);
>>>>>>> 4c9ea7cc
                    } catch (Exception ex) {
                        success = false;
                        if (reTryAttempt < NUM_BATCH_UPDATE_RETRIES - 1) {
                            logger.log(Level.WARNING, "Unable to send document batch to Solr. Re-trying...", ex); //NON-NLS
                            try {
                                Thread.sleep(SLEEP_BETWEEN_RETRIES_MS);
<<<<<<< HEAD
                            } catch (InterruptedException ex1) {
                                throw new KeywordSearchModuleException(
                                        NbBundle.getMessage(this.getClass(), "Server.addDocBatch.exception.msg"), ex1); //NON-NLS
=======
                            } catch (InterruptedException ignore) {
                                throw new KeywordSearchModuleException(
                                        NbBundle.getMessage(this.getClass(), "Server.addDocBatch.exception.msg"), ex); //NON-NLS
>>>>>>> 4c9ea7cc
                            }
                        }                        
                    }
                    if (success) {
                        if (reTryAttempt > 0) {
                            logger.log(Level.INFO, "Batch update suceeded after {0} re-try", reTryAttempt); //NON-NLS
                        }
                        return;
                    }
                }
                // if we are here, it means all re-try attempts failed
                logger.log(Level.SEVERE, "Unable to send document batch to Solr. All re-try attempts failed!"); //NON-NLS
                throw new KeywordSearchModuleException(NbBundle.getMessage(this.getClass(), "Server.addDocBatch.exception.msg")); //NON-NLS
<<<<<<< HEAD
            } catch (Exception ex) {
                // Solr throws a lot of unexpected exception types
                logger.log(Level.SEVERE, "Could not add batched documents to index", ex); //NON-NLS
                throw new KeywordSearchModuleException(
                        NbBundle.getMessage(this.getClass(), "Could not add batched documents to index"), ex); //NON-NLS
=======
>>>>>>> 4c9ea7cc
            } finally {
                docBuffer.clear();
            }
        }

        /**
         * get the text from the content field for the given file
         *
         * @param contentID Solr document ID
         * @param chunkID Chunk ID of the Solr document
         *
         * @return Text from matching Solr document (as String). Null if no
         *         matching Solr document found or error while getting content
         *         from Solr
         */
        private String getSolrContent(long contentID, int chunkID) {
            final SolrQuery q = new SolrQuery();
            q.setQuery("*:*");
            String filterQuery = Schema.ID.toString() + ":" + KeywordSearchUtil.escapeLuceneQuery(Long.toString(contentID));
            if (chunkID != 0) {
                filterQuery = filterQuery + Server.CHUNK_ID_SEPARATOR + chunkID;
            }
            q.addFilterQuery(filterQuery);
            q.setFields(Schema.TEXT.toString());
            try {
                // Get the first result. 
                SolrDocumentList solrDocuments = queryClient.query(q).getResults();

                if (!solrDocuments.isEmpty()) {
                    SolrDocument solrDocument = solrDocuments.get(0);
                    if (solrDocument != null) {
                        java.util.Collection<Object> fieldValues = solrDocument.getFieldValues(Schema.TEXT.toString());
                        if (fieldValues.size() == 1) // The indexed text field for artifacts will only have a single value.
                        {
                            return fieldValues.toArray(new String[0])[0];
                        } else // The indexed text for files has 2 values, the file name and the file content.
                        // We return the file content value.
                        {
                            return fieldValues.toArray(new String[0])[1];
                        }
                    }
                }
            } catch (Exception ex) {
                // intentional "catch all" as Solr is known to throw all kinds of Runtime exceptions
                logger.log(Level.SEVERE, "Error getting content from Solr. Solr document id " + contentID + ", chunk id " + chunkID + ", query: " + filterQuery, ex); //NON-NLS
                return null;
            }

            return null;
        }

        synchronized void close() throws KeywordSearchModuleException {
<<<<<<< HEAD
=======

            // stop the periodic batch update task. If the task is already running, 
            // allow it to finish.
            ThreadUtils.shutDownTaskExecutor(periodicTasksExecutor);

            // We only unload cores for "single-user" cases.
            if (this.caseType == CaseType.MULTI_USER_CASE) {
                return;
            }

>>>>>>> 4c9ea7cc
            try {

                // stop the periodic batch update task. If the task is already running, 
                // allow it to finish.
                ThreadUtils.shutDownTaskExecutor(periodicTasksExecutor);

                // We only unload cores for "single-user" cases.
                if (this.caseType == CaseType.MULTI_USER_CASE) {
                    return;
                }
                
                CoreAdminRequest.unloadCore(this.name, localSolrServer);
            } catch (Exception ex) {
                // intentional "catch all" as Solr is known to throw all kinds of Runtime exceptions
                throw new KeywordSearchModuleException(
                        NbBundle.getMessage(this.getClass(), "Server.close.exception.msg"), ex);
            } finally {
                try {
                    queryClient.close();
                    queryClient = null;
                    indexingClient.close();
                    indexingClient = null;
                } catch (IOException ex) {
                    throw new KeywordSearchModuleException(
                        NbBundle.getMessage(this.getClass(), "Server.close.exception.msg2"), ex);
                }
            }
        }

        /**
         * Execute query that gets only number of all Solr files (not chunks)
         * indexed without actually returning the files
         *
         * @return int representing number of indexed files (entire files, not
         * chunks)
         *
         * @throws SolrServerException
         */
        private int queryNumIndexedFiles() throws SolrServerException, IOException {
            return queryNumIndexedDocuments() - queryNumIndexedChunks();
        }

        /**
         * Execute query that gets only number of all chunks (not logical
         * folders, or all documents) indexed without actually returning the
         * content
         *
         * @return int representing number of indexed chunks
         *
         * @throws SolrServerException
         */
        private int queryNumIndexedChunks() throws SolrServerException, IOException {
            SolrQuery q = new SolrQuery(Server.Schema.ID + ":*" + Server.CHUNK_ID_SEPARATOR + "*");
            q.setRows(0);
            int numChunks = (int) query(q).getResults().getNumFound();
            return numChunks;
        }

        /**
         * Execute query that gets only number of all Solr documents indexed
         * without actually returning the documents. Documents include entire
         * indexed files as well as chunks, which are treated as documents.
         *
         * @return int representing number of indexed documents (entire files
         * and chunks)
         *
         * @throws SolrServerException
         */
        private int queryNumIndexedDocuments() throws SolrServerException, IOException {
            SolrQuery q = new SolrQuery("*:*");
            q.setRows(0);
            return (int) query(q).getResults().getNumFound();
        }

        /**
         * Return true if the file is indexed (either as a whole as a chunk)
         *
         * @param contentID
         *
         * @return true if it is indexed
         *
         * @throws SolrServerException
         */
        private boolean queryIsIndexed(long contentID) throws SolrServerException, IOException {
            String id = KeywordSearchUtil.escapeLuceneQuery(Long.toString(contentID));
            SolrQuery q = new SolrQuery("*:*");
            q.addFilterQuery(Server.Schema.ID.toString() + ":" + id);
            //q.setFields(Server.Schema.ID.toString());
            q.setRows(0);
            return (int) query(q).getResults().getNumFound() != 0;
        }

        /**
         * Execute query that gets number of indexed file chunks for a file
         *
         * @param contentID file id of the original file broken into chunks and
         * indexed
         *
         * @return int representing number of indexed file chunks, 0 if there is
         * no chunks
         *
         * @throws SolrServerException
         */
        private int queryNumFileChunks(long contentID) throws SolrServerException, IOException {
            String id = KeywordSearchUtil.escapeLuceneQuery(Long.toString(contentID));
            final SolrQuery q
                    = new SolrQuery(Server.Schema.ID + ":" + id + Server.CHUNK_ID_SEPARATOR + "*");
            q.setRows(0);
            return (int) query(q).getResults().getNumFound();
        }
    }

    class ServerAction extends AbstractAction {

        private static final long serialVersionUID = 1L;

        @Override
        public void actionPerformed(ActionEvent e) {
            logger.log(Level.INFO, e.paramString().trim());
        }
    }

    /**
     * Exception thrown if solr port not available
     */
    class SolrServerNoPortException extends SocketException {

        private static final long serialVersionUID = 1L;

        /**
         * the port number that is not available
         */
        private final int port;

        SolrServerNoPortException(int port) {
            super(NbBundle.getMessage(Server.class, "Server.solrServerNoPortException.msg", port,
                    Server.PROPERTIES_CURRENT_SERVER_PORT));
            this.port = port;
        }

        int getPortNumber() {
            return port;
        }
    }
}<|MERGE_RESOLUTION|>--- conflicted
+++ resolved
@@ -1925,18 +1925,12 @@
 
         private final Index textIndex;
 
-<<<<<<< HEAD
         // We use different Solr clients for different operations. HttpSolrClient is geared towards query performance.
         // ConcurrentUpdateSolrClient is geared towards batching solr documents for better indexing throughput. We
         // have implemented our own batching algorithm so we will probably not use ConcurrentUpdateSolrClient.
         // CloudSolrClient is gaered towards SolrCloud deployments. These are only good for collection-specific operations.
         private HttpSolrClient queryClient;        
         private SolrClient indexingClient;
-=======
-        // the server to access a core needs to be built from a URL with the
-        // core in it, and is only good for core-specific operations
-        private final HttpSolrServer solrCore;
->>>>>>> 4c9ea7cc
         
         private final int maxBufferSize;
         private final List<SolrInputDocument> buffer;
@@ -1947,18 +1941,11 @@
         private static final int NUM_BATCH_UPDATE_RETRIES = 10;
         private static final long SLEEP_BETWEEN_RETRIES_MS = 10000; // 10 seconds
 
-<<<<<<< HEAD
         private Collection(String name, Case theCase, Index index) throws TimeoutException, InterruptedException, KeywordSearchModuleException {
-=======
-        private final int QUERY_TIMEOUT_MILLISECONDS = 86400000; // 24 Hours = 86,400,000 Milliseconds
-
-        private Core(String name, CaseType caseType, Index index) {
->>>>>>> 4c9ea7cc
             this.name = name;
             this.caseType = theCase.getCaseType();
             this.textIndex = index;
             bufferLock = new Object();
-<<<<<<< HEAD
             
             if (caseType == CaseType.SINGLE_USER_CASE) {
                 // get SolrJ client
@@ -1984,8 +1971,6 @@
             periodicTasksExecutor = new ScheduledThreadPoolExecutor(1, new ThreadFactoryBuilder().setNameFormat("periodic-batched-document-task-%d").build()); //NON-NLS
             periodicTasksExecutor.scheduleWithFixedDelay(new SendBatchedDocumentsTask(), PERIODIC_BATCH_SEND_INTERVAL_MINUTES, PERIODIC_BATCH_SEND_INTERVAL_MINUTES, TimeUnit.MINUTES);
         }
-=======
->>>>>>> 4c9ea7cc
 
         /**
          * A task that periodically sends batched documents to Solr. Batched documents
@@ -2010,7 +1995,6 @@
                     buffer.clear();
                 }
 
-<<<<<<< HEAD
                 try {
                     // send the cloned list to Solr
                     sendBufferedDocs(clone);
@@ -2018,47 +2002,7 @@
                     logger.log(Level.SEVERE, "Periodic  batched document update failed", ex); //NON-NLS
                 }
             }
-=======
-            // document batching
-            maxBufferSize = org.sleuthkit.autopsy.keywordsearch.UserPreferences.getDocumentsQueueSize();
-            logger.log(Level.INFO, "Using Solr document queue size = {0}", maxBufferSize); //NON-NLS
-            buffer = new ArrayList<>(maxBufferSize);
-            periodicTasksExecutor = new ScheduledThreadPoolExecutor(1, new ThreadFactoryBuilder().setNameFormat("periodic-batched-document-task-%d").build()); //NON-NLS
-            periodicTasksExecutor.scheduleWithFixedDelay(new SendBatchedDocumentsTask(), PERIODIC_BATCH_SEND_INTERVAL_MINUTES, PERIODIC_BATCH_SEND_INTERVAL_MINUTES, TimeUnit.MINUTES);
->>>>>>> 4c9ea7cc
-        }
-        
-        /**
-         * A task that periodically sends batched documents to Solr. Batched documents
-         * get sent automatically as soon as the batching buffer is gets full. However,
-         * if the buffer is not full, we want to periodically send the batched documents
-         * so that users are able to see them in their keyword searches.
-         */
-        private final class SendBatchedDocumentsTask implements Runnable {
-
-            @Override
-            public void run() {
-                List<SolrInputDocument> clone;
-                synchronized (bufferLock) {
-                    
-                    if (buffer.isEmpty()) {
-                        return;
-                    }
-                    
-                    // Buffer is full. Make a clone and release the lock, so that we don't
-                    // hold other ingest threads
-                    clone = buffer.stream().collect(toList());
-                    buffer.clear();
-                }
-
-                try {
-                    // send the cloned list to Solr
-                    sendBufferedDocs(clone);
-                } catch (KeywordSearchModuleException ex) {
-                    logger.log(Level.SEVERE, "Periodic  batched document update failed", ex); //NON-NLS
-                }
-            }
-        }        
+        }    
 
         /**
          * Get the name of the collection
@@ -2099,10 +2043,6 @@
         }
 
         private void commit() throws SolrServerException {
-<<<<<<< HEAD
-
-=======
->>>>>>> 4c9ea7cc
             List<SolrInputDocument> clone;
             synchronized (bufferLock) {
                 // Make a clone and release the lock, so that we don't
@@ -2116,11 +2056,7 @@
             } catch (KeywordSearchModuleException ex) {
                 throw new SolrServerException(NbBundle.getMessage(this.getClass(), "Server.commit.exception.msg"), ex);
             }
-<<<<<<< HEAD
-
-=======
-            
->>>>>>> 4c9ea7cc
+
             try {
                 //commit and block
                 indexingClient.commit(true, true);
@@ -2173,12 +2109,8 @@
          *
          * @throws KeywordSearchModuleException
          */
-<<<<<<< HEAD
         // ELTODO DECIDE ON SYNCHRONIZATION
-        private synchronized void sendBufferedDocs(List<SolrInputDocument> docBuffer) throws KeywordSearchModuleException {
-=======
         private void sendBufferedDocs(List<SolrInputDocument> docBuffer) throws KeywordSearchModuleException {
->>>>>>> 4c9ea7cc
             
             if (docBuffer.isEmpty()) {
                 return;
@@ -2189,26 +2121,16 @@
                 for (int reTryAttempt = 0; reTryAttempt < NUM_BATCH_UPDATE_RETRIES; reTryAttempt++) {
                     try {
                         success = true;
-<<<<<<< HEAD
                         indexingClient.add(docBuffer);
-=======
-                        solrCore.add(docBuffer);
->>>>>>> 4c9ea7cc
                     } catch (Exception ex) {
                         success = false;
                         if (reTryAttempt < NUM_BATCH_UPDATE_RETRIES - 1) {
                             logger.log(Level.WARNING, "Unable to send document batch to Solr. Re-trying...", ex); //NON-NLS
                             try {
                                 Thread.sleep(SLEEP_BETWEEN_RETRIES_MS);
-<<<<<<< HEAD
-                            } catch (InterruptedException ex1) {
-                                throw new KeywordSearchModuleException(
-                                        NbBundle.getMessage(this.getClass(), "Server.addDocBatch.exception.msg"), ex1); //NON-NLS
-=======
                             } catch (InterruptedException ignore) {
                                 throw new KeywordSearchModuleException(
                                         NbBundle.getMessage(this.getClass(), "Server.addDocBatch.exception.msg"), ex); //NON-NLS
->>>>>>> 4c9ea7cc
                             }
                         }                        
                     }
@@ -2222,14 +2144,11 @@
                 // if we are here, it means all re-try attempts failed
                 logger.log(Level.SEVERE, "Unable to send document batch to Solr. All re-try attempts failed!"); //NON-NLS
                 throw new KeywordSearchModuleException(NbBundle.getMessage(this.getClass(), "Server.addDocBatch.exception.msg")); //NON-NLS
-<<<<<<< HEAD
             } catch (Exception ex) {
                 // Solr throws a lot of unexpected exception types
                 logger.log(Level.SEVERE, "Could not add batched documents to index", ex); //NON-NLS
                 throw new KeywordSearchModuleException(
                         NbBundle.getMessage(this.getClass(), "Could not add batched documents to index"), ex); //NON-NLS
-=======
->>>>>>> 4c9ea7cc
             } finally {
                 docBuffer.clear();
             }
@@ -2282,19 +2201,6 @@
         }
 
         synchronized void close() throws KeywordSearchModuleException {
-<<<<<<< HEAD
-=======
-
-            // stop the periodic batch update task. If the task is already running, 
-            // allow it to finish.
-            ThreadUtils.shutDownTaskExecutor(periodicTasksExecutor);
-
-            // We only unload cores for "single-user" cases.
-            if (this.caseType == CaseType.MULTI_USER_CASE) {
-                return;
-            }
-
->>>>>>> 4c9ea7cc
             try {
 
                 // stop the periodic batch update task. If the task is already running, 
