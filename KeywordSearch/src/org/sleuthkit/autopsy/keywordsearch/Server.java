/*
 * Autopsy Forensic Browser
 *
 * Copyright 2011-2019 Basis Technology Corp.
 * Contact: carrier <at> sleuthkit <dot> org
 *
 * Licensed under the Apache License, Version 2.0 (the "License");
 * you may not use this file except in compliance with the License.
 * You may obtain a copy of the License at
 *
 *     http://www.apache.org/licenses/LICENSE-2.0
 *
 * Unless required by applicable law or agreed to in writing, software
 * distributed under the License is distributed on an "AS IS" BASIS,
 * WITHOUT WARRANTIES OR CONDITIONS OF ANY KIND, either express or implied.
 * See the License for the specific language governing permissions and
 * limitations under the License.
 */
package org.sleuthkit.autopsy.keywordsearch;

import java.awt.event.ActionEvent;
import java.beans.PropertyChangeListener;
import java.io.BufferedReader;
import java.io.BufferedWriter;
import java.io.File;
import java.io.FileOutputStream;
import java.io.IOException;
import java.io.InputStream;
import java.io.InputStreamReader;
import java.io.OutputStream;
import java.io.OutputStreamWriter;
import java.net.ConnectException;
import java.net.ServerSocket;
import java.net.SocketException;
import java.nio.charset.Charset;
import java.nio.file.Files;
import java.nio.file.Path;
import java.nio.file.Paths;
import java.util.ArrayList;
import java.util.Arrays;
import java.util.Collection;
import java.util.Iterator;
import java.util.List;
import java.util.Map;
import java.util.Random;
import java.util.concurrent.TimeUnit;
import java.util.concurrent.locks.ReentrantReadWriteLock;
import java.util.logging.Level;
import javax.swing.AbstractAction;
import org.apache.solr.client.solrj.SolrQuery;
import org.apache.solr.client.solrj.SolrRequest;
import org.apache.solr.client.solrj.SolrServerException;
import org.apache.solr.client.solrj.impl.HttpSolrClient;
// ELTODO figure out how to use this instead: import org.apache.solr.client.solrj.impl.CloudSolrClient;
import org.apache.solr.client.solrj.impl.XMLResponseParser;
import org.apache.solr.client.solrj.request.CoreAdminRequest;
import org.apache.solr.client.solrj.response.CoreAdminResponse;
import org.apache.solr.client.solrj.request.CollectionAdminRequest;
import org.apache.solr.client.solrj.response.CollectionAdminResponse;
import java.util.Properties;
import java.util.Set;
import org.apache.solr.client.solrj.impl.BaseHttpSolrClient.RemoteSolrException;
import org.apache.solr.client.solrj.response.QueryResponse;
import org.apache.solr.client.solrj.response.TermsResponse;
import org.apache.solr.common.SolrDocument;
import org.apache.solr.common.SolrDocumentList;
import org.apache.solr.common.SolrException;
import org.apache.solr.common.SolrInputDocument;
import org.apache.solr.common.params.CoreAdminParams;
import org.apache.solr.common.params.SolrParams;
import org.apache.solr.common.util.NamedList;
import org.openide.modules.InstalledFileLocator;
import org.openide.modules.Places;
import org.openide.util.NbBundle;
import org.openide.windows.WindowManager;
import org.sleuthkit.autopsy.casemodule.Case;
import org.sleuthkit.autopsy.casemodule.Case.CaseType;
import org.sleuthkit.autopsy.casemodule.CaseMetadata;
import org.sleuthkit.autopsy.core.UserPreferences;
import org.sleuthkit.autopsy.coreutils.Logger;
import org.sleuthkit.autopsy.coreutils.MessageNotifyUtil;
import org.sleuthkit.autopsy.coreutils.ModuleSettings;
import org.sleuthkit.autopsy.coreutils.PlatformUtil;
import org.sleuthkit.autopsy.healthmonitor.HealthMonitor;
import org.sleuthkit.autopsy.healthmonitor.TimingMetric;
import org.sleuthkit.autopsy.keywordsearchservice.KeywordSearchServiceException;
import org.sleuthkit.datamodel.Content;

/**
 * Handles management of a either a local or centralized Solr server and its
 * cores.
 */
public class Server {

    /**
     * Solr document field names.
     */
    public static enum Schema {

        ID {
            @Override
            public String toString() {
                return "id"; //NON-NLS
            }
        },
        IMAGE_ID {
            @Override
            public String toString() {
                return "image_id"; //NON-NLS
            }
        },
        // This is not stored or indexed. it is copied to text by the schema
        CONTENT {
            @Override
            public String toString() {
                return "content"; //NON-NLS
            }
        },
        // String representation for regular expression searching
        CONTENT_STR {
            @Override
            public String toString() {
                return "content_str"; //NON-NLS
            }
        },
        // default search field.  Populated by schema
        TEXT {
            @Override
            public String toString() {
                return "text"; //NON-NLS
            }
        },
        // no longer populated.  Was used for regular expression searching.
        // Should not be used. 
        CONTENT_WS {
            @Override
            public String toString() {
                return "content_ws"; //NON-NLS
            }
        },
        CONTENT_JA {
            @Override
            public String toString() {
                return "content_ja"; //NON-NLS
            }
        },
        LANGUAGE {
            @Override
            public String toString() {
                return "language"; //NON-NLS
            }
        },
        FILE_NAME {
            @Override
            public String toString() {
                return "file_name"; //NON-NLS
            }
        },
        // note that we no longer store or index this field
        CTIME {
            @Override
            public String toString() {
                return "ctime"; //NON-NLS
            }
        },
        // note that we no longer store or index this field
        ATIME {
            @Override
            public String toString() {
                return "atime"; //NON-NLS
            }
        },
        // note that we no longer store or index this field
        MTIME {
            @Override
            public String toString() {
                return "mtime"; //NON-NLS
            }
        },
        // note that we no longer store or index this field
        CRTIME {
            @Override
            public String toString() {
                return "crtime"; //NON-NLS
            }
        },
        NUM_CHUNKS {
            @Override
            public String toString() {
                return "num_chunks"; //NON-NLS
            }
        },
        CHUNK_SIZE {
            @Override
            public String toString() {
                return "chunk_size"; //NON-NLS
            }
        },
        /**
         * termfreq is a function which returns the number of times the term
         * appears. This is not an actual field defined in schema.xml, but can
         * be gotten from returned documents in the same way as fields.
         */
        TERMFREQ {
            @Override
            public String toString() {
                return "termfreq"; //NON-NLS
            }
        }
    };

    public static final String HL_ANALYZE_CHARS_UNLIMITED = "500000"; //max 1MB in a chunk. use -1 for unlimited, but -1 option may not be supported (not documented)
    //max content size we can send to Solr
    public static final long MAX_CONTENT_SIZE = 1L * 31 * 1024 * 1024;
    private static final Logger logger = Logger.getLogger(Server.class.getName());
    public static final String CORE_EVT = "CORE_EVT"; //NON-NLS
    @Deprecated
    public static final char ID_CHUNK_SEP = '_';
    public static final String CHUNK_ID_SEPARATOR = "_";
    private String javaPath = "java";
    public static final Charset DEFAULT_INDEXED_TEXT_CHARSET = Charset.forName("UTF-8"); ///< default Charset to index text as
    private Process curSolrProcess = null;
    static final String PROPERTIES_FILE = KeywordSearchSettings.MODULE_NAME;
    static final String PROPERTIES_CURRENT_SERVER_PORT = "IndexingServerPort"; //NON-NLS
    static final String PROPERTIES_CURRENT_STOP_PORT = "IndexingServerStopPort"; //NON-NLS
    private static final String KEY = "jjk#09s"; //NON-NLS
    static final String DEFAULT_SOLR_SERVER_HOST = "localhost"; //NON-NLS
    static final int DEFAULT_SOLR_SERVER_PORT = 23232;
    static final int DEFAULT_SOLR_STOP_PORT = 34343;
    private int currentSolrServerPort = 0;
    private int currentSolrStopPort = 0;
    private static final boolean DEBUG = false;//(Version.getBuildType() == Version.Type.DEVELOPMENT);
    private static final String SOLR = "solr";
    private static final String CORE_PROPERTIES = "core.properties";

    public enum CORE_EVT_STATES {

        STOPPED, STARTED
    };

    // A reference to the locally running Solr instance.
    private final HttpSolrClient localSolrServer;

    // A reference to the Solr server we are currently connected to for the Case.
    // This could be a local or remote server.
    private HttpSolrClient currentSolrServer;

    private Core currentCore;
    private final ReentrantReadWriteLock currentCoreLock;

    private final File solrFolder;
	private Path solrCmdPath;
    private Path solrHome;
    private final ServerAction serverAction;
    private InputStreamPrinterThread errorRedirectThread;

    /**
     * New instance for the server at the given URL
     *
     */
    Server() {
        initSettings();

        this.localSolrServer = new HttpSolrClient.Builder("http://localhost:" + currentSolrServerPort + "/solr").build(); //NON-NLS
        serverAction = new ServerAction();
        solrFolder = InstalledFileLocator.getDefault().locate("solr", Server.class.getPackage().getName(), false); //NON-NLS
        javaPath = PlatformUtil.getJavaPath();
        // This is our customized version of the Solr batch script to start/stop Solr.
        solrCmdPath = Paths.get(solrFolder.getAbsolutePath(), "bin", "autopsy-solr.cmd"); //NON-NLS

        solrHome = Paths.get(PlatformUtil.getUserDirectory().getAbsolutePath(), "solr"); //NON-NLS
        if (!solrHome.toFile().exists()) {
            try {
                Files.createDirectory(solrHome);
                Files.copy(Paths.get(solrFolder.getAbsolutePath(), "solr", "solr.xml"), solrHome.resolve("solr.xml")); //NON-NLS
                Files.copy(Paths.get(solrFolder.getAbsolutePath(), "solr", "zoo.cfg"), solrHome.resolve("zoo.cfg")); //NON-NLS
            } catch (IOException ex) {
                logger.log(Level.SEVERE, "Failed to create Solr home folder:", ex); //NON-NLS
            }
        }
        currentCoreLock = new ReentrantReadWriteLock(true);

        logger.log(Level.INFO, "Created Server instance using Java at {0}", javaPath); //NON-NLS
    }

    private void initSettings() {

        if (ModuleSettings.settingExists(PROPERTIES_FILE, PROPERTIES_CURRENT_SERVER_PORT)) {
            try {
                currentSolrServerPort = Integer.decode(ModuleSettings.getConfigSetting(PROPERTIES_FILE, PROPERTIES_CURRENT_SERVER_PORT));
            } catch (NumberFormatException nfe) {
                logger.log(Level.WARNING, "Could not decode indexing server port, value was not a valid port number, using the default. ", nfe); //NON-NLS
                currentSolrServerPort = DEFAULT_SOLR_SERVER_PORT;
            }
        } else {
            currentSolrServerPort = DEFAULT_SOLR_SERVER_PORT;
            ModuleSettings.setConfigSetting(PROPERTIES_FILE, PROPERTIES_CURRENT_SERVER_PORT, String.valueOf(currentSolrServerPort));
        }

        if (ModuleSettings.settingExists(PROPERTIES_FILE, PROPERTIES_CURRENT_STOP_PORT)) {
            try {
                currentSolrStopPort = Integer.decode(ModuleSettings.getConfigSetting(PROPERTIES_FILE, PROPERTIES_CURRENT_STOP_PORT));
            } catch (NumberFormatException nfe) {
                logger.log(Level.WARNING, "Could not decode indexing server stop port, value was not a valid port number, using default", nfe); //NON-NLS
                currentSolrStopPort = DEFAULT_SOLR_STOP_PORT;
            }
        } else {
            currentSolrStopPort = DEFAULT_SOLR_STOP_PORT;
            ModuleSettings.setConfigSetting(PROPERTIES_FILE, PROPERTIES_CURRENT_STOP_PORT, String.valueOf(currentSolrStopPort));
        }
    }

    @Override
    public void finalize() throws java.lang.Throwable {
        stop();
        super.finalize();
    }

    public void addServerActionListener(PropertyChangeListener l) {
        serverAction.addPropertyChangeListener(l);
    }

    int getCurrentSolrServerPort() {
        return currentSolrServerPort;
    }

    int getCurrentSolrStopPort() {
        return currentSolrStopPort;
    }

    /**
     * Helper threads to handle stderr/stdout from Solr process
     */
    private static class InputStreamPrinterThread extends Thread {

        InputStream stream;
        OutputStream out;
        volatile boolean doRun = true;

        InputStreamPrinterThread(InputStream stream, String type) {
            this.stream = stream;
            try {
                final String log = Places.getUserDirectory().getAbsolutePath()
                        + File.separator + "var" + File.separator + "log" //NON-NLS
                        + File.separator + "solr.log." + type; //NON-NLS
                File outputFile = new File(log.concat(".0"));
                File first = new File(log.concat(".1"));
                File second = new File(log.concat(".2"));
                if (second.exists()) {
                    second.delete();
                }
                if (first.exists()) {
                    first.renameTo(second);
                }
                if (outputFile.exists()) {
                    outputFile.renameTo(first);
                } else {
                    outputFile.createNewFile();
                }
                out = new FileOutputStream(outputFile);

            } catch (Exception ex) {
                logger.log(Level.WARNING, "Failed to create solr log file", ex); //NON-NLS
            }
        }

        void stopRun() {
            doRun = false;
        }

        @Override
        public void run() {

            try (InputStreamReader isr = new InputStreamReader(stream);
                    BufferedReader br = new BufferedReader(isr);
                    OutputStreamWriter osw = new OutputStreamWriter(out, PlatformUtil.getDefaultPlatformCharset());
                    BufferedWriter bw = new BufferedWriter(osw);) {

                String line = null;
                while (doRun && (line = br.readLine()) != null) {
                    bw.write(line);
                    bw.newLine();
                    if (DEBUG) {
                        //flush buffers if dev version for debugging
                        bw.flush();
                    }
                }
                bw.flush();
            } catch (IOException ex) {
                logger.log(Level.SEVERE, "Error redirecting Solr output stream", ex); //NON-NLS
            }
        }
    }

    /**
     * Run a Solr command with the given arguments.
     *
     * @param solrArguments Command line arguments to pass to the Solr command.
     *
     * @return
     *
     * @throws IOException
     */
    private Process runSolrCommand(List<String> solrArguments) throws IOException {
        final String MAX_SOLR_MEM_MB_PAR = "-Xmx" + UserPreferences.getMaxSolrVMSize() + "m"; //NON-NLS

        List<String> commandLine = new ArrayList<>();
		commandLine.add(solrCmdPath.toString());

		/* ELTODO
        commandLine.add(javaPath);
        commandLine.add(MAX_SOLR_MEM_MB_PAR);
        commandLine.add("-DSTOP.PORT=" + currentSolrStopPort); //NON-NLS
        commandLine.add("-Djetty.port=" + currentSolrServerPort); //NON-NLS
        commandLine.add("-DSTOP.KEY=" + KEY); //NON-NLS
        commandLine.add("-jar"); //NON-NLS
        commandLine.add("start.jar"); //NON-NLS */

        commandLine.addAll(solrArguments);

        ProcessBuilder solrProcessBuilder = new ProcessBuilder(commandLine);
        solrProcessBuilder.directory(solrFolder);

        // Redirect stdout and stderr to files to prevent blocking.
        Path solrStdoutPath = Paths.get(Places.getUserDirectory().getAbsolutePath(), "var", "log", "solr.log.stdout"); //NON-NLS
        solrProcessBuilder.redirectOutput(solrStdoutPath.toFile());

        Path solrStderrPath = Paths.get(Places.getUserDirectory().getAbsolutePath(), "var", "log", "solr.log.stderr"); //NON-NLS
        solrProcessBuilder.redirectError(solrStderrPath.toFile());

        solrProcessBuilder.environment().put("SOLR_JAVA_HOME", javaPath); // NON-NLS
        solrProcessBuilder.environment().put("SOLR_HOME", solrHome.toString()); // NON-NLS
        solrProcessBuilder.environment().put("STOP_KEY", KEY); // NON-NLS
        logger.log(Level.INFO, "Running Solr command: {0}", solrProcessBuilder.command()); //NON-NLS
        Process process = solrProcessBuilder.start();
        logger.log(Level.INFO, "Finished running Solr command"); //NON-NLS
        return process;
    }

    /**
     * Get list of PIDs of currently running Solr processes
     *
     * @return
     */
    List<Long> getSolrPIDs() {
        List<Long> pids = new ArrayList<>();

        //NOTE: these needs to be in sync with process start string in start()
        final String pidsQuery = "Args.*.eq=-DSTOP.KEY=" + KEY + ",Args.*.eq=start.jar"; //NON-NLS

        long[] pidsArr = PlatformUtil.getJavaPIDs(pidsQuery);
        if (pidsArr != null) {
            for (int i = 0; i < pidsArr.length; ++i) {
                pids.add(pidsArr[i]);
            }
        }

        return pids;
    }

    /**
     * Kill residual Solr processes. Note, this method should be used only if
     * Solr could not be stopped in a graceful manner.
     */
    void killSolr() {
        List<Long> solrPids = getSolrPIDs();
        for (long pid : solrPids) {
            logger.log(Level.INFO, "Trying to kill old Solr process, PID: {0}", pid); //NON-NLS
            PlatformUtil.killProcess(pid);
        }
    }

    /**
     * Tries to start a local Solr instance in a separate process. Returns
     * immediately (probably before the server is ready) and doesn't check
     * whether it was successful.
     */
    @NbBundle.Messages({
        "Server.status.failed.msg=Local Solr server did not respond to status request. This may be because the server failed to start or is taking too long to initialize.",})
    void start() throws KeywordSearchModuleException, SolrServerNoPortException {
        if (isRunning()) {
            // If a Solr server is running we stop it.
            stop();
        }

        if (!isPortAvailable(currentSolrServerPort)) {
            // There is something already listening on our port. Let's see if
            // this is from an earlier run that didn't successfully shut down
            // and if so kill it.
            final List<Long> pids = this.getSolrPIDs();

            // If the culprit listening on the port is not a Solr process
            // we refuse to start.
            if (pids.isEmpty()) {
                throw new SolrServerNoPortException(currentSolrServerPort);
            }

            // Ok, we've tried to stop it above but there still appears to be
            // a Solr process listening on our port so we forcefully kill it.
            killSolr();

            // If either of the ports are still in use after our attempt to kill 
            // previously running processes we give up and throw an exception.
            if (!isPortAvailable(currentSolrServerPort)) {
                throw new SolrServerNoPortException(currentSolrServerPort);
            }
            if (!isPortAvailable(currentSolrStopPort)) {
                throw new SolrServerNoPortException(currentSolrStopPort);
            }
        }

        logger.log(Level.INFO, "Starting Solr server from: {0}", solrFolder.getAbsolutePath()); //NON-NLS

        if (isPortAvailable(currentSolrServerPort)) {
            logger.log(Level.INFO, "Port [{0}] available, starting Solr", currentSolrServerPort); //NON-NLS
            try {
                curSolrProcess = runSolrCommand(new ArrayList<>(Arrays.asList("start", "-c", "-p", //NON-NLS
								Integer.toString(currentSolrServerPort),
                        		"-Dbootstrap_confdir=../solr/configsets/AutopsyConfig/conf", //NON-NLS
                                "-Dcollection.configName=AutopsyConfig"))); //NON-NLS

                // Wait for the Solr server to start and respond to a statusRequest request.
                for (int numRetries = 0; numRetries < 6; numRetries++) {
                    if (isRunning()) {
                        final List<Long> pids = this.getSolrPIDs();
                        logger.log(Level.INFO, "New Solr process PID: {0}", pids); //NON-NLS
                        return;
                    }

                    // Local Solr server did not respond so we sleep for
                    // 5 seconds before trying again.
                    try {
                        TimeUnit.SECONDS.sleep(5);
                    } catch (InterruptedException ex) {
                        logger.log(Level.WARNING, "Timer interrupted"); //NON-NLS
                    }
                }

                // If we get here the Solr server has not responded to connection
                // attempts in a timely fashion.
                logger.log(Level.WARNING, "Local Solr server failed to respond to status requests.");
                WindowManager.getDefault().invokeWhenUIReady(new Runnable() {
                    @Override
                    public void run() {
                        MessageNotifyUtil.Notify.error(
                                NbBundle.getMessage(this.getClass(), "Installer.errorInitKsmMsg"),
                                Bundle.Server_status_failed_msg());
                    }
                });
            } catch (SecurityException ex) {
                logger.log(Level.SEVERE, "Could not start Solr process!", ex); //NON-NLS
                throw new KeywordSearchModuleException(
                        NbBundle.getMessage(this.getClass(), "Server.start.exception.cantStartSolr.msg"), ex);
            } catch (IOException ex) {
                logger.log(Level.SEVERE, "Could not start Solr server process!", ex); //NON-NLS
                throw new KeywordSearchModuleException(
                        NbBundle.getMessage(this.getClass(), "Server.start.exception.cantStartSolr.msg2"), ex);
            }
        }
    }

    /**
     * Checks to see if a specific port is available.
     *
     * @param port the port to check for availability
     */
    static boolean isPortAvailable(int port) {
        ServerSocket ss = null;
        try {

            ss = new ServerSocket(port, 0, java.net.Inet4Address.getByName("localhost")); //NON-NLS
            if (ss.isBound()) {
                ss.setReuseAddress(true);
                ss.close();
                return true;
            }

        } catch (IOException e) {
        } finally {
            if (ss != null) {
                try {
                    ss.close();
                } catch (IOException e) {
                    /*
                     * should not be thrown
                     */
                }
            }
        }
        return false;
    }

    /**
     * Changes the current solr server port. Only call this after available.
     *
     * @param port Port to change to
     */
    void changeSolrServerPort(int port) {
        currentSolrServerPort = port;
        ModuleSettings.setConfigSetting(PROPERTIES_FILE, PROPERTIES_CURRENT_SERVER_PORT, String.valueOf(port));
    }

    /**
     * Changes the current solr stop port. Only call this after available.
     *
     * @param port Port to change to
     */
    void changeSolrStopPort(int port) {
        currentSolrStopPort = port;
        ModuleSettings.setConfigSetting(PROPERTIES_FILE, PROPERTIES_CURRENT_STOP_PORT, String.valueOf(port));
    }

    /**
     * Tries to stop the local Solr instance.
     *
     * Waits for the stop command to finish before returning.
     */
    synchronized void stop() {

        try {
            // Close any open core before stopping server
            closeCore();
        } catch (KeywordSearchModuleException e) {
            logger.log(Level.WARNING, "Failed to close core: ", e); //NON-NLS
        }

        try {
            logger.log(Level.INFO, "Stopping Solr server from: {0}", solrFolder.getAbsolutePath()); //NON-NLS

            //try graceful shutdown
// ELTODO Process process = runSolrCommand(new ArrayList<>(Arrays.asList("stop", "-k", KEY, "-p", Integer.toString(currentSolrServerPort)))); //NON-NLS
            Process process = runSolrCommand(new ArrayList<>(Arrays.asList("--stop"))); //NON-NLS

            logger.log(Level.INFO, "Waiting for Solr server to stop"); //NON-NLS
            process.waitFor();

            //if still running, forcefully stop it
            if (curSolrProcess != null) {
                curSolrProcess.destroy();
                curSolrProcess = null;
            }

        } catch (IOException | InterruptedException ex) {
            logger.log(Level.WARNING, "Error while attempting to stop Solr server", ex);
        } finally {
            //stop Solr stream -> log redirect threads
            try {
                if (errorRedirectThread != null) {
                    errorRedirectThread.stopRun();
                    errorRedirectThread = null;
                }
            } finally {
                //if still running, kill it
                killSolr();
            }

            logger.log(Level.INFO, "Finished stopping Solr server"); //NON-NLS
        }
    }

    /**
     * Tests if there's a local Solr server running by sending it a core-statusRequest
 request.
     *
     * @return false if the request failed with a connection error, otherwise
     * true
     */
    synchronized boolean isRunning() throws KeywordSearchModuleException {
        try {

            if (isPortAvailable(currentSolrServerPort)) {
                // ELTODO WHY FALSE?? return false;
                return false;
                //return true;
            }

            // making a statusRequest request here instead of just doing solrServer.ping(), because
            // that doesn't work when there are no cores
            //TODO handle timeout in cases when some other type of server on that port
            connectToSolrServer(localSolrServer);

            logger.log(Level.INFO, "Solr server is running"); //NON-NLS
        } catch (SolrServerException ex) {

            Throwable cause = ex.getRootCause();

            // TODO: check if SocketExceptions should actually happen (is
            // probably caused by starting a connection as the server finishes
            // shutting down)
            if (cause instanceof ConnectException || cause instanceof SocketException) { //|| cause instanceof NoHttpResponseException) {
                logger.log(Level.INFO, "Solr server is not running, cause: {0}", cause.getMessage()); //NON-NLS
                return false;
            } else {
                throw new KeywordSearchModuleException(
                        NbBundle.getMessage(this.getClass(), "Server.isRunning.exception.errCheckSolrRunning.msg"), ex);
            }
        } catch (SolrException ex) {
            // Just log 404 errors for now...
            logger.log(Level.INFO, "Solr server is not running", ex); //NON-NLS
            return false;
        } catch (IOException ex) {
            throw new KeywordSearchModuleException(
                    NbBundle.getMessage(this.getClass(), "Server.isRunning.exception.errCheckSolrRunning.msg2"), ex);
        }

        return true;
    }

    /*
     * ** Convenience methods for use while we only open one case at a time ***
     */
    /**
     * Creates/opens a Solr core (index) for a case.
     *
     * @param theCase The case for which the core is to be created/opened.
     * @param index The text index that the Solr core should be using.
     *
     * @throws KeywordSearchModuleException If an error occurs while
     * creating/opening the core.
     */
    void openCoreForCase(Case theCase, Index index) throws KeywordSearchModuleException {
        currentCoreLock.writeLock().lock();
        try {
            currentCore = openCore(theCase, index);

            try {
                // execute a test query. if it fails, an exception will be thrown
                queryNumIndexedFiles();
            } catch (NoOpenCoreException ex) {
                throw new KeywordSearchModuleException(NbBundle.getMessage(this.getClass(), "Server.openCore.exception.cantOpen.msg"), ex);
            }

            serverAction.putValue(CORE_EVT, CORE_EVT_STATES.STARTED);
        } finally {
            currentCoreLock.writeLock().unlock();
        }
    }

    /**
     * Determines whether or not there is a currently open core (index).
     *
     * @return true or false
     */
    boolean coreIsOpen() {
        currentCoreLock.readLock().lock();
        try {
            return (null != currentCore);
        } finally {
            currentCoreLock.readLock().unlock();
        }
    }

    Index getIndexInfo() throws NoOpenCoreException {
        currentCoreLock.readLock().lock();
        try {
            if (null == currentCore) {
                throw new NoOpenCoreException();
            }
            return currentCore.getIndexInfo();
        } finally {
            currentCoreLock.readLock().unlock();
        }
    }

    void closeCore() throws KeywordSearchModuleException {
        currentCoreLock.writeLock().lock();
        try {
            if (null != currentCore) {
                currentCore.close();
                currentCore = null;
                serverAction.putValue(CORE_EVT, CORE_EVT_STATES.STOPPED);
            }
        } finally {
            currentCoreLock.writeLock().unlock();
        }
    }

    void addDocument(SolrInputDocument doc) throws KeywordSearchModuleException, NoOpenCoreException {
        currentCoreLock.readLock().lock();
        try {
            if (null == currentCore) {
                throw new NoOpenCoreException();
            }
            TimingMetric metric = HealthMonitor.getTimingMetric("Solr: Index chunk");
            currentCore.addDocument(doc);
            HealthMonitor.submitTimingMetric(metric);
        } finally {
            currentCoreLock.readLock().unlock();
        }
    }

    /**
     * ** end single-case specific methods ***
     */
    /**
     * Deletes the keyword search core for a case.
     *
     * @param coreName The core name.
     */
    @NbBundle.Messages({
        "# {0} - core name", "Server.deleteCore.exception.msg=Failed to delete Solr core {0}",})
    void deleteCore(String coreName, CaseMetadata metadata) throws KeywordSearchServiceException {
        try {
            HttpSolrClient solrServer;
            if (metadata.getCaseType() == CaseType.SINGLE_USER_CASE) {
                Integer localSolrServerPort = Integer.decode(ModuleSettings.getConfigSetting(PROPERTIES_FILE, PROPERTIES_CURRENT_SERVER_PORT));
                solrServer = new HttpSolrClient.Builder("http://localhost:" + localSolrServerPort + "/solr").build(); //NON-NLS
            } else {
                IndexingServerProperties properties = getMultiUserServerProperties(metadata.getCaseDirectory());
                solrServer = new HttpSolrClient.Builder("http://" + properties.getHost() + ":" + properties.getPort() + "/solr").build(); //NON-NLS
            }
            connectToSolrServer(solrServer);
            CoreAdminResponse response = CoreAdminRequest.getStatus(coreName, solrServer);
            if (null != response.getCoreStatus(coreName).get("instanceDir")) {             //NON-NLS
                /*
                 * Send a core unload request to the Solr server, with the
                 * parameter set that request deleting the index and the
                 * instance directory (deleteInstanceDir = true). Note that this
                 * removes everything related to the core on the server (the
                 * index directory, the configuration files, etc.), but does not
                 * delete the actual Solr text index because it is currently
                 * stored in the case directory.
                 */
                org.apache.solr.client.solrj.request.CoreAdminRequest.unloadCore(coreName, true, true, solrServer);
            }
        } catch (SolrServerException | IOException ex) {
            // We will get a RemoteSolrException with cause == null and detailsMessage
            // == "Already closed" if the core is not loaded. This is not an error in this scenario.
            if (!ex.getMessage().equals("Already closed")) { // NON-NLS
                throw new KeywordSearchServiceException(Bundle.Server_deleteCore_exception_msg(coreName), ex);
            }
        }
    }

    /**
     * Creates/opens a Solr core (index) for a case.
     *
     * @param theCase The case for which the core is to be created/opened.
     * @param index The text index that the Solr core should be using.
     *
     * @return An object representing the created/opened core.
     *
     * @throws KeywordSearchModuleException If an error occurs while
     * creating/opening the core.
     */
    private Core openCore(Case theCase, Index index) throws KeywordSearchModuleException {

        try {
            if (theCase.getCaseType() == CaseType.SINGLE_USER_CASE) {
                currentSolrServer = this.localSolrServer;

                // check if the embedded Solr server is running
                if (!this.isRunning()) {
                    logger.log(Level.SEVERE, "Core create/open requested, but server not yet running"); //NON-NLS
                    throw new KeywordSearchModuleException(NbBundle.getMessage(this.getClass(), "Server.openCore.exception.msg"));
                }
            } else {
                IndexingServerProperties properties = getMultiUserServerProperties(theCase.getCaseDirectory());
                currentSolrServer = new HttpSolrClient.Builder("http://" + properties.getHost() + ":" + properties.getPort() + "/solr").build(); //NON-NLS
            }
            TimingMetric metric = HealthMonitor.getTimingMetric("Solr: Connectivity check");
            connectToSolrServer(currentSolrServer);
            HealthMonitor.submitTimingMetric(metric);

        } catch (SolrServerException | IOException ex) {
            throw new KeywordSearchModuleException(NbBundle.getMessage(Server.class, "Server.connect.exception.msg", ex.getLocalizedMessage()), ex);
        }

        try {
            File dataDir = new File(new File(index.getIndexPath()).getParent()); // "data dir" is the parent of the index directory
            if (!dataDir.exists()) {
                dataDir.mkdirs();
            }

            String collectionNameName = index.getIndexName();
            String existingCoreName = collectionExists(collectionNameName);
            if (existingCoreName.isEmpty()) {
                /*
                 * The core either does not exist or it is not loaded. Make a
                 * request that will cause the core to be created if it does not
                 * exist or loaded if it already exists.
                 */

                // In single user mode, if there is a core.properties file already,
                // we've hit a solr bug. Compensate by deleting it.
                if (theCase.getCaseType() == CaseType.SINGLE_USER_CASE) {
                    Path corePropertiesFile = Paths.get(solrFolder.toString(), SOLR, collectionNameName, CORE_PROPERTIES);
                    if (corePropertiesFile.toFile().exists()) {
                        try {
                            corePropertiesFile.toFile().delete();
                        } catch (Exception ex) {
                            logger.log(Level.INFO, "Could not delete pre-existing core.properties prior to opening the core."); //NON-NLS
                        }
                    }
                }

                /* CoreAdminRequest.Create createCoreRequest = new CoreAdminRequest.Create();
                createCoreRequest.setDataDir(dataDir.getAbsolutePath());
                createCoreRequest.setCoreName(coreName);
                createCoreRequest.setConfigSet("AutopsyConfig"); //NON-NLS
                createCoreRequest.setIsLoadOnStartup(false);
                createCoreRequest.setIsTransient(true);
                currentSolrServer.request(createCoreRequest);*/
                Properties properties = new Properties();
                properties.setProperty("dataDir", dataDir.getAbsolutePath());

                Integer numShards = 1;
                Integer numNrtReplicas = 1;
                Integer numTlogReplicas = 0;
                Integer numPullReplicas = 0;
                CollectionAdminRequest.Create createCollectionRequest = CollectionAdminRequest.createCollection(collectionNameName, "AutopsyConfig", numShards, numNrtReplicas, numTlogReplicas, numPullReplicas)
                        .setProperties(properties);
                CollectionAdminResponse createResponse = createCollectionRequest.process(currentSolrServer);
                //currentSolrServer.request(createCollectionRequest);
                if (createResponse.isSuccess()) {
                    logger.log(Level.INFO, "Collection {} successfully created.", collectionNameName);
                } else {
                    // ELTODO use different error string
                    throw new KeywordSearchModuleException(NbBundle.getMessage(this.getClass(), "Server.openCore.exception.noIndexDir.msg"));
                }

                Map<String, NamedList<Integer>> status = createResponse.getCollectionCoresStatus();
                existingCoreName = status.keySet().iterator().next();
            }

            if (!coreIndexFolderExists(existingCoreName)) {
                throw new KeywordSearchModuleException(NbBundle.getMessage(this.getClass(), "Server.openCore.exception.noIndexDir.msg"));
            }

            return new Core(existingCoreName, theCase.getCaseType(), index);

        } catch (Exception ex) {
            throw new KeywordSearchModuleException(NbBundle.getMessage(this.getClass(), "Server.openCore.exception.cantOpen.msg"), ex);
        }
    }

    /**
     * Get the host and port for a multiuser case. If the file solrserver.txt
     * exists, then use the values from that file. Otherwise use the settings
     * from the properties file.
     *
     * @param caseDirectory Current case directory
<<<<<<< HEAD
     * @return IndexingServerProperties containing the solr host/port for this
     * case
=======
     *
     * @return IndexingServerProperties containing the solr host/port for this
     *         case
>>>>>>> b90f1641
     */
    public static IndexingServerProperties getMultiUserServerProperties(String caseDirectory) {

        Path serverFilePath = Paths.get(caseDirectory, "solrserver.txt");
        if (serverFilePath.toFile().exists()) {
            try {
                List<String> lines = Files.readAllLines(serverFilePath);
                if (lines.isEmpty()) {
                    logger.log(Level.SEVERE, "solrserver.txt file does not contain any data");
                } else if (!lines.get(0).contains(",")) {
                    logger.log(Level.SEVERE, "solrserver.txt file is corrupt - could not read host/port from " + lines.get(0));
                } else {
                    String[] parts = lines.get(0).split(",");
                    if (parts.length != 2) {
                        logger.log(Level.SEVERE, "solrserver.txt file is corrupt - could not read host/port from " + lines.get(0));
                    } else {
                        return new IndexingServerProperties(parts[0], parts[1]);
                    }
                }
            } catch (IOException ex) {
                logger.log(Level.SEVERE, "solrserver.txt file could not be read", ex);
            }
        }

        // Default back to the user preferences if the solrserver.txt file was not found or if an error occurred
        String host = UserPreferences.getIndexingServerHost();
        String port = UserPreferences.getIndexingServerPort();
        return new IndexingServerProperties(host, port);
    }

    /**
     * Pick a solr server to use for this case and record it in the case
     * directory. Looks for a file named "solrServerList.txt" in the root output
     * directory - if this does not exist then no server is recorded.
     *
     * Format of solrServerList.txt: (host),(port) Ex: 10.1.2.34,8983
     *
     * @param rootOutputDirectory
     * @param caseDirectoryPath
<<<<<<< HEAD
=======
     *
>>>>>>> b90f1641
     * @throws KeywordSearchModuleException
     */
    public static void selectSolrServerForCase(Path rootOutputDirectory, Path caseDirectoryPath) throws KeywordSearchModuleException {
        // Look for the solr server list file
        String serverListName = "solrServerList.txt";
        Path serverListPath = Paths.get(rootOutputDirectory.toString(), serverListName);
        if (serverListPath.toFile().exists()) {

            // Read the list of solr servers
            List<String> lines;
            try {
                lines = Files.readAllLines(serverListPath);
            } catch (IOException ex) {
                throw new KeywordSearchModuleException(serverListName + " could not be read", ex);
            }

            // Remove any lines that don't contain a comma (these are likely just whitespace)
            for (Iterator<String> iterator = lines.iterator(); iterator.hasNext();) {
                String line = iterator.next();
                if (!line.contains(",")) {
                    // Remove the current element from the iterator and the list.
                    iterator.remove();
                }
            }
            if (lines.isEmpty()) {
                throw new KeywordSearchModuleException(serverListName + " had no valid server information");
            }

            // Choose which server to use
            int rnd = new Random().nextInt(lines.size());
            String[] parts = lines.get(rnd).split(",");
            if (parts.length != 2) {
                throw new KeywordSearchModuleException("Invalid server data: " + lines.get(rnd));
            }

            // Split it up just to do a sanity check on the data
            String host = parts[0];
            String port = parts[1];
            if (host.isEmpty() || port.isEmpty()) {
                throw new KeywordSearchModuleException("Invalid server data: " + lines.get(rnd));
            }

            // Write the server data to a file
            Path serverFile = Paths.get(caseDirectoryPath.toString(), "solrserver.txt");
            try {
                caseDirectoryPath.toFile().mkdirs();
                if (!caseDirectoryPath.toFile().exists()) {
                    throw new KeywordSearchModuleException("Case directory " + caseDirectoryPath.toString() + " does not exist");
                }
                Files.write(serverFile, lines.get(rnd).getBytes());
            } catch (IOException ex) {
                throw new KeywordSearchModuleException(serverFile.toString() + " could not be written", ex);
            }
        }
    }

    /**
     * Helper class to store the current server properties
     */
    public static class IndexingServerProperties {

        private final String host;
        private final String port;

        IndexingServerProperties(String host, String port) {
            this.host = host;
            this.port = port;
        }

        /**
         * Get the host
         *
         * @return host
         */
        public String getHost() {
            return host;
        }

        /**
         * Get the port
         *
         * @return port
         */
        public String getPort() {
            return port;
        }
    }

    /**
     * Commits current core if it exists
     *
     * @throws SolrServerException, NoOpenCoreException
     */
    void commit() throws SolrServerException, NoOpenCoreException {
        currentCoreLock.readLock().lock();
        try {
            if (null == currentCore) {
                throw new NoOpenCoreException();
            }
            currentCore.commit();
        } finally {
            currentCoreLock.readLock().unlock();
        }
    }

    NamedList<Object> request(SolrRequest request) throws SolrServerException, NoOpenCoreException {
        currentCoreLock.readLock().lock();
        try {
            if (null == currentCore) {
                throw new NoOpenCoreException();
            }
            return currentCore.request(request);
        } finally {
            currentCoreLock.readLock().unlock();
        }
    }

    /**
     * Execute query that gets only number of all Solr files indexed without
     * actually returning the files. The result does not include chunks, only
     * number of actual files.
     *
     * @return int representing number of indexed files
     *
     * @throws KeywordSearchModuleException
     * @throws NoOpenCoreException
     */
    public int queryNumIndexedFiles() throws KeywordSearchModuleException, NoOpenCoreException {
        currentCoreLock.readLock().lock();
        try {
            if (null == currentCore) {
                throw new NoOpenCoreException();
            }
            try {
                return currentCore.queryNumIndexedFiles();
            } catch (SolrServerException | IOException ex) {
                throw new KeywordSearchModuleException(NbBundle.getMessage(this.getClass(), "Server.queryNumIdxFiles.exception.msg"), ex);
            }
        } finally {
            currentCoreLock.readLock().unlock();
        }
    }

    /**
     * Execute query that gets only number of all Solr file chunks (not logical
     * files) indexed without actually returning the content.
     *
     * @return int representing number of indexed chunks
     *
     * @throws KeywordSearchModuleException
     * @throws NoOpenCoreException
     */
    public int queryNumIndexedChunks() throws KeywordSearchModuleException, NoOpenCoreException {
        currentCoreLock.readLock().lock();
        try {
            if (null == currentCore) {
                throw new NoOpenCoreException();
            }
            try {
                return currentCore.queryNumIndexedChunks();
            } catch (SolrServerException | IOException ex) {
                throw new KeywordSearchModuleException(NbBundle.getMessage(this.getClass(), "Server.queryNumIdxChunks.exception.msg"), ex);
            }
        } finally {
            currentCoreLock.readLock().unlock();
        }
    }

    /**
     * Execute query that gets only number of all Solr documents indexed (files
     * and chunks) without actually returning the documents
     *
     * @return int representing number of indexed files (files and chunks)
     *
     * @throws KeywordSearchModuleException
     * @throws NoOpenCoreException
     */
    public int queryNumIndexedDocuments() throws KeywordSearchModuleException, NoOpenCoreException {
        currentCoreLock.readLock().lock();
        try {
            if (null == currentCore) {
                throw new NoOpenCoreException();
            }
            try {
                return currentCore.queryNumIndexedDocuments();
            } catch (SolrServerException | IOException ex) {
                throw new KeywordSearchModuleException(NbBundle.getMessage(this.getClass(), "Server.queryNumIdxDocs.exception.msg"), ex);
            }
        } finally {
            currentCoreLock.readLock().unlock();
        }
    }

    /**
     * Return true if the file is indexed (either as a whole as a chunk)
     *
     * @param contentID
     *
     * @return true if it is indexed
     *
     * @throws KeywordSearchModuleException
     * @throws NoOpenCoreException
     */
    public boolean queryIsIndexed(long contentID) throws KeywordSearchModuleException, NoOpenCoreException {
        currentCoreLock.readLock().lock();
        try {
            if (null == currentCore) {
                throw new NoOpenCoreException();
            }
            try {
                return currentCore.queryIsIndexed(contentID);
            } catch (SolrServerException | IOException ex) {
                throw new KeywordSearchModuleException(NbBundle.getMessage(this.getClass(), "Server.queryIsIdxd.exception.msg"), ex);
            }

        } finally {
            currentCoreLock.readLock().unlock();
        }
    }

    /**
     * Execute query that gets number of indexed file chunks for a file
     *
     * @param fileID file id of the original file broken into chunks and indexed
     *
     * @return int representing number of indexed file chunks, 0 if there is no
     * chunks
     *
     * @throws KeywordSearchModuleException
     * @throws NoOpenCoreException
     */
    public int queryNumFileChunks(long fileID) throws KeywordSearchModuleException, NoOpenCoreException {
        currentCoreLock.readLock().lock();
        try {
            if (null == currentCore) {
                throw new NoOpenCoreException();
            }
            try {
                return currentCore.queryNumFileChunks(fileID);
            } catch (SolrServerException | IOException ex) {
                throw new KeywordSearchModuleException(NbBundle.getMessage(this.getClass(), "Server.queryNumFileChunks.exception.msg"), ex);
            }
        } finally {
            currentCoreLock.readLock().unlock();
        }
    }

    /**
     * Execute solr query
     *
     * @param sq query
     *
     * @return query response
     *
     * @throws KeywordSearchModuleException
     * @throws NoOpenCoreException
     */
    public QueryResponse query(SolrQuery sq) throws KeywordSearchModuleException, NoOpenCoreException, IOException {
        currentCoreLock.readLock().lock();
        try {
            if (null == currentCore) {
                throw new NoOpenCoreException();
            }
            try {
                return currentCore.query(sq);
            } catch (SolrServerException ex) {
                logger.log(Level.SEVERE, "Solr query failed: " + sq.getQuery(), ex); //NON-NLS
                throw new KeywordSearchModuleException(NbBundle.getMessage(this.getClass(), "Server.query.exception.msg", sq.getQuery()), ex);
            }
        } finally {
            currentCoreLock.readLock().unlock();
        }
    }

    /**
     * Execute solr query
     *
     * @param sq the query
     * @param method http method to use
     *
     * @return query response
     *
     * @throws KeywordSearchModuleException
     * @throws NoOpenCoreException
     */
    public QueryResponse query(SolrQuery sq, SolrRequest.METHOD method) throws KeywordSearchModuleException, NoOpenCoreException {
        currentCoreLock.readLock().lock();
        try {
            if (null == currentCore) {
                throw new NoOpenCoreException();
            }
            try {
                return currentCore.query(sq, method);
            } catch (SolrServerException | IOException ex) {
                logger.log(Level.SEVERE, "Solr query failed: " + sq.getQuery(), ex); //NON-NLS
                throw new KeywordSearchModuleException(NbBundle.getMessage(this.getClass(), "Server.query2.exception.msg", sq.getQuery()), ex);
            }
        } finally {
            currentCoreLock.readLock().unlock();
        }
    }

    /**
     * Execute Solr terms query
     *
     * @param sq the query
     *
     * @return terms response
     *
     * @throws KeywordSearchModuleException
     * @throws NoOpenCoreException
     */
    public TermsResponse queryTerms(SolrQuery sq) throws KeywordSearchModuleException, NoOpenCoreException {
        currentCoreLock.readLock().lock();
        try {
            if (null == currentCore) {
                throw new NoOpenCoreException();
            }
            try {
                return currentCore.queryTerms(sq);
            } catch (SolrServerException | IOException ex) {
                logger.log(Level.SEVERE, "Solr terms query failed: " + sq.getQuery(), ex); //NON-NLS
                throw new KeywordSearchModuleException(NbBundle.getMessage(this.getClass(), "Server.queryTerms.exception.msg", sq.getQuery()), ex);
            }
        } finally {
            currentCoreLock.readLock().unlock();
        }
    }

    /**
     * Delete a data source from SOLR.
     *
     * @param dataSourceId to delete
     *
     * @throws NoOpenCoreException
     */
    void deleteDataSource(Long dataSourceId) throws IOException, KeywordSearchModuleException, NoOpenCoreException, SolrServerException {
        try {
            currentCoreLock.writeLock().lock();
            if (null == currentCore) {
                throw new NoOpenCoreException();
            }
            currentCore.deleteDataSource(dataSourceId);
            currentCore.commit();
        } finally {
            currentCoreLock.writeLock().unlock();
        }
    }

    /**
     * Get the text contents of the given file as stored in SOLR.
     *
     * @param content to get the text for
     *
     * @return content text string or null on error
     *
     * @throws NoOpenCoreException
     */
    public String getSolrContent(final Content content) throws NoOpenCoreException {
        currentCoreLock.readLock().lock();
        try {
            if (null == currentCore) {
                throw new NoOpenCoreException();
            }
            return currentCore.getSolrContent(content.getId(), 0);
        } finally {
            currentCoreLock.readLock().unlock();
        }
    }

    /**
     * Get the text contents of a single chunk for the given file as stored in
     * SOLR.
     *
     * @param content to get the text for
     * @param chunkID chunk number to query (starting at 1), or 0 if there is no
     * chunks for that content
     *
     * @return content text string or null if error quering
     *
     * @throws NoOpenCoreException
     */
    public String getSolrContent(final Content content, int chunkID) throws NoOpenCoreException {
        currentCoreLock.readLock().lock();
        try {
            if (null == currentCore) {
                throw new NoOpenCoreException();
            }
            return currentCore.getSolrContent(content.getId(), chunkID);
        } finally {
            currentCoreLock.readLock().unlock();
        }
    }

    /**
     * Get the text contents for the given object id.
     *
     * @param objectID
     *
     * @return
     *
     * @throws NoOpenCoreException
     */
    public String getSolrContent(final long objectID) throws NoOpenCoreException {
        currentCoreLock.readLock().lock();
        try {
            if (null == currentCore) {
                throw new NoOpenCoreException();
            }
            return currentCore.getSolrContent(objectID, 0);
        } finally {
            currentCoreLock.readLock().unlock();
        }
    }

    /**
     * Get the text contents for the given object id and chunk id.
     *
     * @param objectID
     * @param chunkID
     *
     * @return
     *
     * @throws NoOpenCoreException
     */
    public String getSolrContent(final long objectID, final int chunkID) throws NoOpenCoreException {
        currentCoreLock.readLock().lock();
        try {
            if (null == currentCore) {
                throw new NoOpenCoreException();
            }
            return currentCore.getSolrContent(objectID, chunkID);
        } finally {
            currentCoreLock.readLock().unlock();
        }
    }

    /**
     * Given file parent id and child chunk ID, return the ID string of the
     * chunk as stored in Solr, e.g. FILEID_CHUNKID
     *
     * @param parentID the parent file id (id of the source content)
     * @param childID the child chunk id
     *
     * @return formatted string id
     */
    public static String getChunkIdString(long parentID, int childID) {
        return Long.toString(parentID) + Server.CHUNK_ID_SEPARATOR + Integer.toString(childID);
    }

    /**
     * Attempts to connect to the given Solr server.
     *
     * @param solrServer
     *
     * @throws SolrServerException
     * @throws IOException
     */
<<<<<<< HEAD
    void connectToSolrServer(HttpSolrClient solrServer) throws SolrServerException, IOException {
=======
    void connectToSolrServer(HttpSolrServer solrServer) throws SolrServerException, IOException {
>>>>>>> b90f1641
        TimingMetric metric = HealthMonitor.getTimingMetric("Solr: Connectivity check");
        CoreAdminRequest statusRequest = new CoreAdminRequest();
        statusRequest.setCoreName(null);
        statusRequest.setAction(CoreAdminParams.CoreAdminAction.STATUS);
        statusRequest.setIndexInfoNeeded(false);
        statusRequest.process(solrServer);
        HealthMonitor.submitTimingMetric(metric);
    }

    /**
     * Determines whether or not a particular Solr core exists and is loaded.
     *
     * @param coreName The name of the core.
     *
     * @return True if the core exists and is loaded, false if the core does not
     * exist or is not loaded
     *
     * @throws SolrServerException If there is a problem communicating with the
     * Solr server.
     * @throws IOException If there is a problem communicating with the Solr
     * server.
     */
    private boolean coreIsLoaded(String coreName) throws SolrServerException, IOException {
        CoreAdminResponse response = CoreAdminRequest.getStatus(coreName, currentSolrServer);
        return response.getCoreStatus(coreName).get("instanceDir") != null; //NON-NLS
    }
    
    private String collectionExists(String collectionName) throws SolrServerException, IOException {

        CollectionAdminRequest.ClusterStatus statusRequest = CollectionAdminRequest.getClusterStatus().setCollectionName(collectionName);
        CollectionAdminResponse statusResponse;
        try {
            statusResponse = statusRequest.process(currentSolrServer);
        } catch (RemoteSolrException ex) {
            // collection doesn't exist
            return "";
        }
        
        if (statusResponse == null) {
            return "";
        }
        
        NamedList error = (NamedList) statusResponse.getResponse().get("error");
        if (error != null) {
            return "";
        }
        
        
        // For some reason this returns info about all collections even though it's supposed to only return about the one we are requesting
        NamedList cluster = (NamedList) statusResponse.getResponse().get("cluster");
        NamedList collections = (NamedList) cluster.get("collections");
        if (collections != null) {
            return collectionName + "_shard1_replica_n1";
        } else {
            return "";
        }
        /*NamedList currectCollection = (NamedList) collections.get(collectionName);
        NamedList shards = (NamedList) currectCollection.get("shards");
        NamedList replicas = (NamedList) shards.get("replicas");
        String coreName = (String) replicas.get("core");*/
        
        /* ELTODO for some reason using collectionStatus(collectionName) returns info about all collections
        CollectionAdminRequest.ColStatus statusRequest = CollectionAdminRequest.collectionStatus(collectionName).setWithSegments(false).setWithSizeInfo(false).setWithRawSizeSummary(false)
                .setWithRawSizeInfo(false).setWithRawSizeDetails(false).setWithFieldInfo(false).setWithCoreInfo(true);
        SolrParams params = statusRequest.getParams();
        NamedList collectionData = (NamedList) statusResponse.get(collectionName);
        if (collectionData == null) {
            return "";
        }
        NamedList collectionData = (NamedList) statusResponse.getResponse().get(collectionName);
        NamedList shards = (NamedList) collectionData.get("shards");
        NamedList shard1 = (NamedList) shards.get("shard1");
        NamedList leader = (NamedList) shard1.get("leader");
        String coreName = (String) leader.get("core");        
        String coreName2 = (String)((NamedList)((NamedList)((NamedList) collectionData.get("shards")).get("shard1")).get("leader")).get("core");
        return coreName;*/
    }

    /**
     * Determines whether or not the index files folder for a Solr core exists.
     *
     * @param coreName the name of the core.
     *
     * @return true or false
     *
     * @throws SolrServerException
     * @throws IOException
     */
    private boolean coreIndexFolderExists(String coreName) throws SolrServerException, IOException {
        CoreAdminResponse response = CoreAdminRequest.getStatus(coreName, currentSolrServer);
        Object dataDirPath = response.getCoreStatus(coreName).get("dataDir"); //NON-NLS
        if (null != dataDirPath) {
            File indexDir = Paths.get((String) dataDirPath, "index").toFile();  //NON-NLS
            return indexDir.exists();
        } else {
            return false;
        }
    }

    class Core {

        // handle to the core in Solr
        private final String name;

        private final CaseType caseType;

        private final Index textIndex;

        // the server to access a core needs to be built from a URL with the
        // core in it, and is only good for core-specific operations
<<<<<<< HEAD
        private final HttpSolrClient solrCore;
=======
        private final HttpSolrServer solrCore;
>>>>>>> b90f1641

        private final int QUERY_TIMEOUT_MILLISECONDS = 86400000; // 24 Hours = 86,400,000 Milliseconds

        private Core(String name, CaseType caseType, Index index) {
            this.name = name;
            this.caseType = caseType;
            this.textIndex = index;

            this.solrCore = new HttpSolrClient.Builder(currentSolrServer.getBaseURL() + "/" + name)
                    .withSocketTimeout(QUERY_TIMEOUT_MILLISECONDS)
                    .allowCompression(true) // allowCompression defaults to false. Server side must support gzip or deflate for this to have any effect.
                    .build(); //NON-NLS

            //TODO test these settings
<<<<<<< HEAD
=======
            // socket read timeout, make large enough so can index larger files
            solrCore.setSoTimeout(QUERY_TIMEOUT_MILLISECONDS);
>>>>>>> b90f1641
            //solrCore.setConnectionTimeout(1000);
            // ELTODO solrCore.setDefaultMaxConnectionsPerHost(32);
            // ELTODO solrCore.setMaxTotalConnections(32);
            solrCore.setFollowRedirects(false);  // defaults to false

            solrCore.setParser(new XMLResponseParser()); // binary parser is used by default

        }

        /**
         * Get the name of the core
         *
         * @return the String name of the core
         */
        String getName() {
            return name;
        }

        private Index getIndexInfo() {
            return this.textIndex;
        }

        private QueryResponse query(SolrQuery sq) throws SolrServerException, IOException {
            return solrCore.query(sq);
        }

        private NamedList<Object> request(SolrRequest request) throws SolrServerException {
            try {
                return solrCore.request(request);
            } catch (IOException e) {
                logger.log(Level.WARNING, "Could not issue Solr request. ", e); //NON-NLS
                throw new SolrServerException(
                        NbBundle.getMessage(this.getClass(), "Server.request.exception.exception.msg"), e);
            }

        }

        private QueryResponse query(SolrQuery sq, SolrRequest.METHOD method) throws SolrServerException, IOException {
            return solrCore.query(sq, method);
        }

        private TermsResponse queryTerms(SolrQuery sq) throws SolrServerException, IOException {
            QueryResponse qres = solrCore.query(sq);
            return qres.getTermsResponse();
        }

        private void commit() throws SolrServerException {
            try {
                //commit and block
                solrCore.commit(true, true);
            } catch (IOException e) {
                logger.log(Level.WARNING, "Could not commit index. ", e); //NON-NLS
                throw new SolrServerException(NbBundle.getMessage(this.getClass(), "Server.commit.exception.msg"), e);
            }
        }

        private void deleteDataSource(Long dsObjId) throws IOException, SolrServerException {
            String dataSourceId = Long.toString(dsObjId);
            String deleteQuery = "image_id:" + dataSourceId;

            solrCore.deleteByQuery(deleteQuery);
        }

        void addDocument(SolrInputDocument doc) throws KeywordSearchModuleException {
            try {
                solrCore.add(doc);
            } catch (SolrServerException ex) {
                logger.log(Level.SEVERE, "Could not add document to index via update handler: " + doc.getField("id"), ex); //NON-NLS
                throw new KeywordSearchModuleException(
                        NbBundle.getMessage(this.getClass(), "Server.addDoc.exception.msg", doc.getField("id")), ex); //NON-NLS
            } catch (IOException ex) {
                logger.log(Level.SEVERE, "Could not add document to index via update handler: " + doc.getField("id"), ex); //NON-NLS
                throw new KeywordSearchModuleException(
                        NbBundle.getMessage(this.getClass(), "Server.addDoc.exception.msg2", doc.getField("id")), ex); //NON-NLS
            }
        }

        /**
         * get the text from the content field for the given file
         *
         * @param contentID Solr document ID
         * @param chunkID Chunk ID of the Solr document
         *
         * @return Text from matching Solr document (as String). Null if no
         *         matching Solr document found or error while getting content
         *         from Solr
         */
        private String getSolrContent(long contentID, int chunkID) {
            final SolrQuery q = new SolrQuery();
            q.setQuery("*:*");
            String filterQuery = Schema.ID.toString() + ":" + KeywordSearchUtil.escapeLuceneQuery(Long.toString(contentID));
            if (chunkID != 0) {
                filterQuery = filterQuery + Server.CHUNK_ID_SEPARATOR + chunkID;
            }
            q.addFilterQuery(filterQuery);
            q.setFields(Schema.TEXT.toString());
            try {
                // Get the first result. 
                SolrDocumentList solrDocuments = solrCore.query(q).getResults();

                if (!solrDocuments.isEmpty()) {
                    SolrDocument solrDocument = solrDocuments.get(0);
                    if (solrDocument != null) {
                        Collection<Object> fieldValues = solrDocument.getFieldValues(Schema.TEXT.toString());
                        if (fieldValues.size() == 1) // The indexed text field for artifacts will only have a single value.
                        {
                            return fieldValues.toArray(new String[0])[0];
                        } else // The indexed text for files has 2 values, the file name and the file content.
                        // We return the file content value.
                        {
                            return fieldValues.toArray(new String[0])[1];
                        }
                    }
                }
            } catch (SolrServerException | IOException ex) {
                logger.log(Level.SEVERE, "Error getting content from Solr. Solr document id " + contentID + ", chunk id " + chunkID + ", query: " + filterQuery, ex); //NON-NLS
                return null;
            }

            return null;
        }

        synchronized void close() throws KeywordSearchModuleException {
            // We only unload cores for "single-user" cases.
            if (this.caseType == CaseType.MULTI_USER_CASE) {
                return;
            }

            try {
                CoreAdminRequest.unloadCore(this.name, currentSolrServer);
            } catch (SolrServerException ex) {
                throw new KeywordSearchModuleException(
                        NbBundle.getMessage(this.getClass(), "Server.close.exception.msg"), ex);
            } catch (IOException ex) {
                throw new KeywordSearchModuleException(
                        NbBundle.getMessage(this.getClass(), "Server.close.exception.msg2"), ex);
            }
        }

        /**
         * Execute query that gets only number of all Solr files (not chunks)
         * indexed without actually returning the files
         *
         * @return int representing number of indexed files (entire files, not
         * chunks)
         *
         * @throws SolrServerException
         */
        private int queryNumIndexedFiles() throws SolrServerException, IOException {
            return queryNumIndexedDocuments() - queryNumIndexedChunks();
        }

        /**
         * Execute query that gets only number of all chunks (not logical
         * folders, or all documents) indexed without actually returning the
         * content
         *
         * @return int representing number of indexed chunks
         *
         * @throws SolrServerException
         */
        private int queryNumIndexedChunks() throws SolrServerException, IOException {
            SolrQuery q = new SolrQuery(Server.Schema.ID + ":*" + Server.CHUNK_ID_SEPARATOR + "*");
            q.setRows(0);
            int numChunks = (int) query(q).getResults().getNumFound();
            return numChunks;
        }

        /**
         * Execute query that gets only number of all Solr documents indexed
         * without actually returning the documents. Documents include entire
         * indexed files as well as chunks, which are treated as documents.
         *
         * @return int representing number of indexed documents (entire files
         * and chunks)
         *
         * @throws SolrServerException
         */
        private int queryNumIndexedDocuments() throws SolrServerException, IOException {
            SolrQuery q = new SolrQuery("*:*");
            q.setRows(0);
            return (int) query(q).getResults().getNumFound();
        }

        /**
         * Return true if the file is indexed (either as a whole as a chunk)
         *
         * @param contentID
         *
         * @return true if it is indexed
         *
         * @throws SolrServerException
         */
        private boolean queryIsIndexed(long contentID) throws SolrServerException, IOException {
            String id = KeywordSearchUtil.escapeLuceneQuery(Long.toString(contentID));
            SolrQuery q = new SolrQuery("*:*");
            q.addFilterQuery(Server.Schema.ID.toString() + ":" + id);
            //q.setFields(Server.Schema.ID.toString());
            q.setRows(0);
            return (int) query(q).getResults().getNumFound() != 0;
        }

        /**
         * Execute query that gets number of indexed file chunks for a file
         *
         * @param contentID file id of the original file broken into chunks and
         * indexed
         *
         * @return int representing number of indexed file chunks, 0 if there is
         * no chunks
         *
         * @throws SolrServerException
         */
        private int queryNumFileChunks(long contentID) throws SolrServerException, IOException {
            String id = KeywordSearchUtil.escapeLuceneQuery(Long.toString(contentID));
            final SolrQuery q
                    = new SolrQuery(Server.Schema.ID + ":" + id + Server.CHUNK_ID_SEPARATOR + "*");
            q.setRows(0);
            return (int) query(q).getResults().getNumFound();
        }
    }

    class ServerAction extends AbstractAction {

        private static final long serialVersionUID = 1L;

        @Override
        public void actionPerformed(ActionEvent e) {
            logger.log(Level.INFO, e.paramString().trim());
        }
    }

    /**
     * Exception thrown if solr port not available
     */
    class SolrServerNoPortException extends SocketException {

        private static final long serialVersionUID = 1L;

        /**
         * the port number that is not available
         */
        private final int port;

        SolrServerNoPortException(int port) {
            super(NbBundle.getMessage(Server.class, "Server.solrServerNoPortException.msg", port,
                    Server.PROPERTIES_CURRENT_SERVER_PORT));
            this.port = port;
        }

        int getPortNumber() {
            return port;
        }
    }
}<|MERGE_RESOLUTION|>--- conflicted
+++ resolved
@@ -58,7 +58,6 @@
 import org.apache.solr.client.solrj.request.CollectionAdminRequest;
 import org.apache.solr.client.solrj.response.CollectionAdminResponse;
 import java.util.Properties;
-import java.util.Set;
 import org.apache.solr.client.solrj.impl.BaseHttpSolrClient.RemoteSolrException;
 import org.apache.solr.client.solrj.response.QueryResponse;
 import org.apache.solr.client.solrj.response.TermsResponse;
@@ -67,7 +66,6 @@
 import org.apache.solr.common.SolrException;
 import org.apache.solr.common.SolrInputDocument;
 import org.apache.solr.common.params.CoreAdminParams;
-import org.apache.solr.common.params.SolrParams;
 import org.apache.solr.common.util.NamedList;
 import org.openide.modules.InstalledFileLocator;
 import org.openide.modules.Places;
@@ -940,14 +938,8 @@
      * from the properties file.
      *
      * @param caseDirectory Current case directory
-<<<<<<< HEAD
      * @return IndexingServerProperties containing the solr host/port for this
      * case
-=======
-     *
-     * @return IndexingServerProperties containing the solr host/port for this
-     *         case
->>>>>>> b90f1641
      */
     public static IndexingServerProperties getMultiUserServerProperties(String caseDirectory) {
 
@@ -987,10 +979,6 @@
      *
      * @param rootOutputDirectory
      * @param caseDirectoryPath
-<<<<<<< HEAD
-=======
-     *
->>>>>>> b90f1641
      * @throws KeywordSearchModuleException
      */
     public static void selectSolrServerForCase(Path rootOutputDirectory, Path caseDirectoryPath) throws KeywordSearchModuleException {
@@ -1449,11 +1437,7 @@
      * @throws SolrServerException
      * @throws IOException
      */
-<<<<<<< HEAD
     void connectToSolrServer(HttpSolrClient solrServer) throws SolrServerException, IOException {
-=======
-    void connectToSolrServer(HttpSolrServer solrServer) throws SolrServerException, IOException {
->>>>>>> b90f1641
         TimingMetric metric = HealthMonitor.getTimingMetric("Solr: Connectivity check");
         CoreAdminRequest statusRequest = new CoreAdminRequest();
         statusRequest.setCoreName(null);
@@ -1564,11 +1548,7 @@
 
         // the server to access a core needs to be built from a URL with the
         // core in it, and is only good for core-specific operations
-<<<<<<< HEAD
         private final HttpSolrClient solrCore;
-=======
-        private final HttpSolrServer solrCore;
->>>>>>> b90f1641
 
         private final int QUERY_TIMEOUT_MILLISECONDS = 86400000; // 24 Hours = 86,400,000 Milliseconds
 
@@ -1583,11 +1563,6 @@
                     .build(); //NON-NLS
 
             //TODO test these settings
-<<<<<<< HEAD
-=======
-            // socket read timeout, make large enough so can index larger files
-            solrCore.setSoTimeout(QUERY_TIMEOUT_MILLISECONDS);
->>>>>>> b90f1641
             //solrCore.setConnectionTimeout(1000);
             // ELTODO solrCore.setDefaultMaxConnectionsPerHost(32);
             // ELTODO solrCore.setMaxTotalConnections(32);
