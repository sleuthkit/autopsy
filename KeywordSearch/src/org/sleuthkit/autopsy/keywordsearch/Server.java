--- conflicted
+++ resolved
@@ -672,8 +672,6 @@
     synchronized void startLocalSolr(SOLR_VERSION version) throws KeywordSearchModuleException, SolrServerNoPortException, SolrServerException {
         
         logger.log(Level.INFO, "Starting local Solr " + version + " server"); //NON-NLS
-<<<<<<< HEAD
-=======
         if (version == SOLR_VERSION.SOLR8) {
             localSolrFolder = InstalledFileLocator.getDefault().locate("solr", Server.class.getPackage().getName(), false); //NON-NLS
         } else {
@@ -681,7 +679,6 @@
             localSolrFolder = InstalledFileLocator.getDefault().locate("solr4", Server.class.getPackage().getName(), false); //NON-NLS
         }
 
->>>>>>> b55a3882
         if (isLocalSolrRunning()) {
             if (localServerVersion.equals(version)) {
                 // this version of local server is already running
