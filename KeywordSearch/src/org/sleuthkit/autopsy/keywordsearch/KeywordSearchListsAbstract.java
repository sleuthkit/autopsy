--- conflicted
+++ resolved
@@ -412,21 +412,13 @@
         for (KeywordList list : newLists) {
 
             try {
-<<<<<<< HEAD
                 changeSupport.firePropertyChange(ListsEvt.LIST_ADDED.toString(), null, list.getName());
             } catch (Exception e) {
                 logger.log(Level.SEVERE, "KeywordSearchListsAbstractr listener threw exception", e);
-                MessageNotifyUtil.Notify.show("Module Error", "A module caused an error listening to KeywordSearchListsAbstract updates. See log to determine which module. Some data could be incomplete.", MessageNotifyUtil.MessageType.ERROR);
-=======
-                 changeSupport.firePropertyChange(ListsEvt.LIST_ADDED.toString(), null, list.getName());  
-            }
-            catch (Exception e) {
-                logger.log(Level.SEVERE, "KeywordSearchListsAbstract listener threw exception", e);
                 MessageNotifyUtil.Notify.show(
                         NbBundle.getMessage(this.getClass(), "KeywordSearchListsAbstract.moduleErr"),
                         NbBundle.getMessage(this.getClass(), "KeywordSearchListsAbstract.errMsg.listenerException5"),
                         MessageNotifyUtil.MessageType.ERROR);
->>>>>>> 0d3bb02e
             }
         }
 
@@ -458,27 +450,15 @@
         if (delList != null && !delList.isLocked()) {
             theLists.remove(name);
         }
-<<<<<<< HEAD
-=======
         
-            try {
-                changeSupport.firePropertyChange(ListsEvt.LIST_DELETED.toString(), null, name);
-            }
-            catch (Exception e) {
-                logger.log(Level.SEVERE, "KeywordSearchListsAbstract listener threw exception", e);
-                MessageNotifyUtil.Notify.show(
-                        NbBundle.getMessage(this.getClass(), "KeywordSearchListsAbstract.moduleErr"),
-                        NbBundle.getMessage(this.getClass(), "KeywordSearchListsAbstract.errMsg.listenerException7"),
-                        MessageNotifyUtil.MessageType.ERROR);
-            }
-        return true;
->>>>>>> 0d3bb02e
-
         try {
             changeSupport.firePropertyChange(ListsEvt.LIST_DELETED.toString(), null, name); // RJCTODO: Always fired (liar!)
         } catch (Exception e) {
             logger.log(Level.SEVERE, "KeywordSearchListsAbstract listener threw exception", e);
-            MessageNotifyUtil.Notify.show("Module Error", "A module caused an error listening to KeywordSearchListsAbstract updates. See log to determine which module. Some data could be incomplete.", MessageNotifyUtil.MessageType.ERROR);
+            MessageNotifyUtil.Notify.show(
+                    NbBundle.getMessage(this.getClass(), "KeywordSearchListsAbstract.moduleErr"),
+                    NbBundle.getMessage(this.getClass(), "KeywordSearchListsAbstract.errMsg.listenerException7"),
+                    MessageNotifyUtil.MessageType.ERROR);
         }
         
         return true; // RJCTODO: LOL, reports that it always succeeds (liar!)
