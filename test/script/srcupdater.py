--- conflicted
+++ resolved
@@ -17,11 +17,10 @@
 from regression_utils import *
 
 def compile(errore, attachli, parsedin):
-<<<<<<< HEAD
     global to
     global server
     global subj
-    global email_enabled 
+    global email_enabled
     global redo
     global tryredo
     global failedbool
@@ -41,7 +40,7 @@
             gitPull("sleuthkit")
         if(passed):
             vsBuild()
-            print("TSK") 
+            print("TSK")
         if(passed):
             gitPull("autopsy")
         if(passed):
@@ -61,7 +60,7 @@
     if(tryredo):
         errorem = ""
         errorem += "Rebuilt properly.\n"
-        if email_enabled: 
+        if email_enabled:
             Emailer.send_email(to, server, subj, errorem, attachl)
         attachl = []
         passed = True
@@ -83,70 +82,9 @@
         ccwd = os.path.join("..", "..")
     subprocess.call(call, stdout=sys.stdout, cwd=ccwd)
     gpout.close()
-=======
-	global redo
-	global tryredo
-	global failedbool
-	global errorem
-	errorem = errore
-	global attachl
-	attachl = attachli
-	global passed
-	global parsed
-	parsed = parsedin
-	passed = True
-	tryredo = False
-	redo = True
-	while(redo):
-		passed = True
-		if(passed):
-			gitPull("sleuthkit")
-		if(passed):
-			vsBuild()
-		if(passed):
-			gitPull("autopsy")
-		if(passed):
-			antBuild("datamodel", False)
-		if(passed):
-			antBuild("autopsy", True)
-		if(passed):
-			redo = False
-		else:
-			print("Compile Failed")
-			time.sleep(3600)
-	attachl = []
-	errorem = "The test standard didn't match the gold standard.\n"
-	failedbool = False
-	if(tryredo):
-		errorem = ""
-		errorem += "Rebuilt properly.\n"
-		Emailer.send_email(parsed, errorem, attachl, True)
-		attachl = []
-		passed = True
-
-#Pulls from git
-def gitPull(TskOrAutopsy):
-	global SYS
-	global errorem
-	global attachl
-	ccwd = ""
-	gppth = make_local_path("..", "GitPullOutput" + TskOrAutopsy + ".txt")
-	attachl.append(gppth)
-	gpout = open(gppth, 'a')
-	toPull = "https://www.github.com/sleuthkit/" + TskOrAutopsy
-	call = ["git", "pull", toPull]
-	if TskOrAutopsy == "sleuthkit":
-		ccwd = os.path.join("..", "..", "..", "sleuthkit")
-	else:
-		ccwd = os.path.join("..", "..")
-	subprocess.call(call, stdout=sys.stdout, cwd=ccwd)
-	gpout.close()
->>>>>>> 58f42808
-
 
 #Builds TSK as a win32 applicatiion
 def vsBuild():
-<<<<<<< HEAD
     global redo
     global tryredo
     global passed
@@ -176,52 +114,14 @@
         if(not tryredo):
             errorem += "LIBTSK C++ failed to build.\n"
             attachl.append(VSpth)
-            if email_enabled: 
+            if email_enabled:
                 Emailer.send_email(parsed, errorem, attachl, False)
         tryredo = True
         passed = False
         redo = True
-=======
-	global redo
-	global tryredo
-	global passed
-	global parsed
-	#Please ensure that the current working directory is $autopsy/testing/script
-	oldpath = os.getcwd()
-	os.chdir(os.path.join("..", "..", "..","sleuthkit", "win32"))
-	vs = []
-	vs.append("/cygdrive/c/windows/microsoft.NET/framework/v4.0.30319/MSBuild.exe")
-	vs.append(os.path.join("Tsk-win.sln"))
-	vs.append("/p:configuration=release")
-	vs.append("/p:platform=win32")
-	vs.append("/t:clean")
-	vs.append("/t:rebuild")
-	print(vs)
-	VSpth = make_local_path("..", "VSOutput.txt")
-	VSout = open(VSpth, 'a')
-	subprocess.call(vs, stdout=VSout)
-	VSout.close()
-	os.chdir(oldpath)
-	chk = os.path.join("..", "..", "..","sleuthkit", "win32", "Release", "libtsk_jni.dll")
-	try:
-		open(chk)
-	except IOError as e:
-		global errorem
-		global attachl
-		if(not tryredo):
-			errorem += "LIBTSK C++ failed to build.\n"
-			attachl.append(VSpth)
-			send_email(parsed, errorem, attachl, False)
-		tryredo = True
-		passed = False
-		redo = True
->>>>>>> 58f42808
-
-
 
 #Builds Autopsy or the Datamodel
 def antBuild(which, Build):
-<<<<<<< HEAD
     print("building: ", which)
     global redo
     global passed
@@ -257,7 +157,7 @@
             if(not tryredo):
                 errorem += "DataModel Java build failed.\n"
                 attachl.append(antpth)
-                if email_enabled: 
+                if email_enabled:
                     Emailer.send_email(to, server, subj, errorem, attachl)
             passed = False
             tryredo = True
@@ -274,7 +174,7 @@
     global email_enabled
     global to
     global server
-    global subj 
+    global subj
     errore = ""
     attachli = []
     config_file = ""
@@ -288,67 +188,13 @@
         subj = parsedin.getElementsByTagName("subject")[0].getAttribute("value").encode().decode("utf_8")
     except Exception:
         email_enabled = False
-    # email_enabled = (to is not None) and (server is not None) and (subj is not None) 
-    email_enabled = False 
+    # email_enabled = (to is not None) and (server is not None) and (subj is not None)
+    email_enabled = False
     compile(errore, attachli, parsedin)
-=======
-	global redo
-	global passed
-	global tryredo
-	global parsed
-	directory = os.path.join("..", "..")
-	ant = []
-	if which == "datamodel":
-		directory = os.path.join("..", "..", "..", "sleuthkit", "bindings", "java")
-	ant.append("ant")
-	ant.append("-f")
-	ant.append(directory)
-	ant.append("clean")
-	if(Build):
-		ant.append("build")
-	else:
-		ant.append("dist")
-	antpth = make_local_path("..", "ant" + which + "Output.txt")
-	antout = open(antpth, 'a')
-	succd = subprocess.call(ant, stdout=antout)
-	antout.close()
-	global errorem
-	global attachl
-	if which == "datamodel":
-		chk = os.path.join("..", "..", "..","sleuthkit",  "bindings", "java", "dist", "TSK_DataModel.jar")
-		try:
-			open(chk)
-		except IOError as e:
-			if(not tryredo):
-				errorem += "DataModel Java build failed.\n"
-				attachl.append(antpth)
-				Emailer.send_email(parsed, errorem, attachl, False)
-			passed = False
-			tryredo = True
-	elif (succd != 0 and (not tryredo)):
-		errorem += "Autopsy build failed.\n"
-		attachl.append(antpth)
-		Emailer.send_email(parsed, errorem, attachl, False)
-		tryredo = True
-	elif (succd != 0):
-		passed = False
-
-
-def main():
-	errore = ""
-	attachli = []
-	config_file = ""
-	arg = sys.argv.pop(0)
-	arg = sys.argv.pop(0)
-	config_file = arg
-	parsedin = parse(config_file)
-	compile(errore, attachli, parsedin)
->>>>>>> 58f42808
 
 class OS:
   LINUX, MAC, WIN, CYGWIN = range(4)
 if __name__ == "__main__":
-<<<<<<< HEAD
     global SYS
     if _platform == "linux" or _platform == "linux2":
         SYS = OS.LINUX
@@ -363,19 +209,3 @@
         main()
     else:
         print("We only support Windows and Cygwin at this time.")
-=======
-	global SYS
-	if _platform == "linux" or _platform == "linux2":
-		SYS = OS.LINUX
-	elif _platform == "darwin":
-		SYS = OS.MAC
-	elif _platform == "win32":
-		SYS = OS.WIN
-	elif _platform == "cygwin":
-		SYS = OS.CYGWIN
-
-	if SYS is OS.WIN or SYS is OS.CYGWIN:
-		main()
-	else:
-		print("We only support Windows and Cygwin at this time.")
->>>>>>> 58f42808
