/*
 * Autopsy Forensic Browser
 *
 * Copyright 2013-2019 Basis Technology Corp.
 * Contact: carrier <at> sleuthkit <dot> org
 *
 * Licensed under the Apache License, Version 2.0 (the "License");
 * you may not use this file except in compliance with the License.
 * You may obtain a copy of the License at
 *
 *     http://www.apache.org/licenses/LICENSE-2.0
 *
 * Unless required by applicable law or agreed to in writing, software
 * distributed under the License is distributed on an "AS IS" BASIS,
 * WITHOUT WARRANTIES OR CONDITIONS OF ANY KIND, either express or implied.
 * See the License for the specific language governing permissions and
 * limitations under the License.
 */
package org.sleuthkit.autopsy.imagegallery.datamodel;

import com.google.common.cache.Cache;
import com.google.common.cache.CacheBuilder;
import com.google.common.collect.HashMultimap;
import com.google.common.collect.Multimap;
import java.io.IOException;
import java.nio.file.Files;
import java.nio.file.Path;
import java.sql.Connection;
import java.sql.DriverManager;
import java.sql.PreparedStatement;
import java.sql.ResultSet;
import java.sql.SQLException;
import java.sql.Statement;
import java.util.ArrayList;
import java.util.Collection;
import java.util.Collections;
import java.util.HashMap;
import java.util.HashSet;
import java.util.LinkedHashSet;
import java.util.List;
import java.util.Map;
import static java.util.Objects.isNull;
import static java.util.Objects.nonNull;
import java.util.Set;
import java.util.concurrent.CompletableFuture;
import java.util.concurrent.ConcurrentHashMap;
import java.util.concurrent.ExecutionException;
import java.util.concurrent.TimeUnit;
import java.util.concurrent.locks.Lock;
import java.util.concurrent.locks.ReentrantReadWriteLock;
import java.util.logging.Level;
import java.util.stream.Collectors;
import javax.annotation.Nonnull;
import javax.annotation.concurrent.GuardedBy;
import javax.swing.SortOrder;
import static org.apache.commons.lang3.ObjectUtils.notEqual;
import org.apache.commons.lang3.StringUtils;
import org.sleuthkit.autopsy.casemodule.Case;
import org.sleuthkit.autopsy.coreutils.Logger;
import org.sleuthkit.autopsy.datamodel.DhsImageCategory;
import org.sleuthkit.autopsy.imagegallery.FileTypeUtils;
import org.sleuthkit.autopsy.imagegallery.ImageGalleryController;
import org.sleuthkit.autopsy.imagegallery.ImageGalleryModule;
import org.sleuthkit.autopsy.imagegallery.datamodel.grouping.GroupKey;
import org.sleuthkit.autopsy.imagegallery.datamodel.grouping.GroupManager;
import org.sleuthkit.autopsy.imagegallery.datamodel.grouping.GroupSortBy;
import static org.sleuthkit.autopsy.imagegallery.datamodel.grouping.GroupSortBy.GROUP_BY_VALUE;
import org.sleuthkit.datamodel.AbstractFile;
import org.sleuthkit.datamodel.BlackboardArtifact;
import org.sleuthkit.datamodel.BlackboardAttribute;
import org.sleuthkit.datamodel.CaseDbAccessManager.CaseDbAccessQueryCallback;
import org.sleuthkit.datamodel.Content;
import org.sleuthkit.datamodel.ContentTag;
import org.sleuthkit.datamodel.DataSource;
import org.sleuthkit.datamodel.SleuthkitCase;
import org.sleuthkit.datamodel.SleuthkitCase.CaseDbTransaction;
import org.sleuthkit.datamodel.TagName;
import org.sleuthkit.datamodel.TskCoreException;
import org.sleuthkit.datamodel.TskData.DbType;
import org.sleuthkit.datamodel.TskDataException;
import org.sleuthkit.datamodel.VersionNumber;
import org.sqlite.SQLiteJDBCLoader;

/**
 * Provides access to the drawables database and selected tables in the case
 * database.
 */
public final class DrawableDB {

    private static final Logger logger = Logger.getLogger(DrawableDB.class.getName());

    //column name constants//////////////////////
    private static final String ANALYZED = "analyzed"; //NON-NLS

    private static final String OBJ_ID = "obj_id"; //NON-NLS

    private static final String HASH_SET_NAME = "hash_set_name"; //NON-NLS

    private static final String GROUPS_TABLENAME = "image_gallery_groups"; //NON-NLS
    private static final String GROUPS_SEEN_TABLENAME = "image_gallery_groups_seen"; //NON-NLS

    private static final String IG_DB_INFO_TABLE = "image_gallery_db_info";
    
    private static final String IG_SCHEMA_MAJOR_VERSION_KEY = "IG_SCHEMA_MAJOR_VERSION";
    private static final String IG_SCHEMA_MINOR_VERSION_KEY = "IG_SCHEMA_MINOR_VERSION";
    private static final String IG_CREATION_SCHEMA_MAJOR_VERSION_KEY = "IG_CREATION_SCHEMA_MAJOR_VERSION";
    private static final String IG_CREATION_SCHEMA_MINOR_VERSION_KEY = "IG_CREATION_SCHEMA_MINOR_VERSION";
    
    private static final VersionNumber IG_STARTING_SCHEMA_VERSION = new VersionNumber(1, 2, 0);    // IG Schema Starting version
    private static final VersionNumber IG_SCHEMA_VERSION = new VersionNumber(1, 2, 0);    // IG Schema Current version
        
    private PreparedStatement insertHashSetStmt;

    private List<PreparedStatement> preparedStatements = new ArrayList<>();

    private PreparedStatement removeFileStmt;

    private PreparedStatement selectHashSetStmt;

    private PreparedStatement selectHashSetNamesStmt;

    private PreparedStatement insertHashHitStmt;

    private PreparedStatement removeHashHitStmt;

    private PreparedStatement updateDataSourceStmt;

    private PreparedStatement updateFileStmt;
    private PreparedStatement insertFileStmt;

    private PreparedStatement pathGroupStmt;

    private PreparedStatement nameGroupStmt;

    private PreparedStatement created_timeGroupStmt;

    private PreparedStatement modified_timeGroupStmt;

    private PreparedStatement makeGroupStmt;

    private PreparedStatement modelGroupStmt;

    private PreparedStatement analyzedGroupStmt;

    private PreparedStatement hashSetGroupStmt;

    private PreparedStatement pathGroupFilterByDataSrcStmt;
    
    private PreparedStatement deleteDataSourceStmt;

    /**
     * map from {@link DrawableAttribute} to the {@link PreparedStatement} that
     * is used to select groups for that attribute
     */
    private final Map<DrawableAttribute<?>, PreparedStatement> groupStatementMap = new HashMap<>();
    private final Map<DrawableAttribute<?>, PreparedStatement> groupStatementFilterByDataSrcMap = new HashMap<>();

    private final GroupManager groupManager;

    private final Path dbPath;

    @GuardedBy("DBLock")
    private Connection con;

    private final ReentrantReadWriteLock rwLock = new ReentrantReadWriteLock(true); //use fairness policy

    private final Lock DBLock = rwLock.writeLock(); // Currently serializing everything with one database connection

    // caches to make inserts / updates faster
    private Cache<String, Boolean> groupCache = CacheBuilder.newBuilder().expireAfterWrite(5, TimeUnit.MINUTES).build();
    private final Cache<GroupKey<?>, Boolean> groupSeenCache = CacheBuilder.newBuilder().expireAfterWrite(30, TimeUnit.SECONDS).build();
    private final Object cacheLock = new Object(); // protects access to the below cache-related objects
    private boolean areCachesLoaded = false; // if true, the below caches contain valid data
    private Set<Long> hasTagCache = new HashSet<>(); // contains obj id of files with tags
    private Set<Long> hasHashCache = new HashSet<>(); // obj id of files with hash set hits
    private Set<Long> hasExifCache = new HashSet<>(); // obj id of files with EXIF (make/model)
    private int cacheBuildCount = 0; // number of tasks taht requested the caches be built

    static {//make sure sqlite driver is loaded // possibly redundant
        try {
            Class.forName("org.sqlite.JDBC");
        } catch (ClassNotFoundException ex) {
            logger.log(Level.SEVERE, "Failed to load sqlite JDBC driver", ex); //NON-NLS
        }
    }
    private final SleuthkitCase tskCase;
    private final ImageGalleryController controller;

    /**
     * Enum to track Image gallery db rebuild status for a data source
     *
     * DO NOT add in the middle.
     */
    public enum DrawableDbBuildStatusEnum {
        UNKNOWN, /// no known status - not yet analyzed 
        IN_PROGRESS, /// ingest or db rebuild is in progress
        COMPLETE, /// At least one file in the data source had a MIME type.  Ingest filters may have been applied.
        REBUILT_STALE;        /// data source was rebuilt, but MIME types were missing during rebuild
    }

    private void dbWriteLock() {
        DBLock.lock();
    }

    private void dbWriteUnlock() {
        DBLock.unlock();
    }

    /**
     * Constructs an object that provides access to the drawables database and
     * selected tables in the case database. If the specified drawables database
     * does not already exist, it is created.
     *
     * @param dbPath     The path to the drawables database file.
     * @param controller The controller for the IMage Gallery tool.
     *
     * @throws IOException      The database directory could not be created.
     * @throws SQLException     The drawables database could not be created or
     *                          opened.
     * @throws TskCoreException The drawables database or the case database
     *                          could not be correctly initialized for Image
     *                          Gallery use.
     */
    private DrawableDB(Path dbPath, ImageGalleryController controller) throws IOException, SQLException, TskCoreException {
        this.dbPath = dbPath;
        this.controller = controller;
        tskCase = this.controller.getCaseDatabase();
        groupManager = this.controller.getGroupManager();
        Files.createDirectories(this.dbPath.getParent());
        dbWriteLock();
        try {
            con = DriverManager.getConnection("jdbc:sqlite:" + dbPath.toString()); //NON-NLS
            if (!initializeDBSchema() || !upgradeDBSchema() || !prepareStatements() || !initializeStandardGroups() || !initializeImageList()) {
                close();
                throw new TskCoreException("Failed to initialize drawables database for Image Gallery use"); //NON-NLS
            }
        } finally {
            dbWriteUnlock();
        }
    }

    private boolean prepareStatements() {
        try {
            updateFileStmt = prepareStatement(
                    "INSERT OR REPLACE INTO drawable_files (obj_id, data_source_obj_id, path, name, created_time, modified_time, make, model, analyzed) " //NON-NLS
                    + "VALUES (?,?,?,?,?,?,?,?,?)"); //NON-NLS
            insertFileStmt = prepareStatement(
                    "INSERT OR IGNORE INTO drawable_files (obj_id, data_source_obj_id, path, name, created_time, modified_time, make, model, analyzed) " //NON-NLS
                    + "VALUES (?,?,?,?,?,?,?,?,?)"); //NON-NLS
            updateDataSourceStmt = prepareStatement(
                    "INSERT OR REPLACE INTO datasources (ds_obj_id, drawable_db_build_status) " //NON-NLS
                    + " VALUES (?,?)"); //NON-NLS
            removeFileStmt = prepareStatement("DELETE FROM drawable_files WHERE obj_id = ?"); //NON-NLS
            pathGroupStmt = prepareStatement("SELECT obj_id , analyzed FROM drawable_files WHERE path  = ? ", DrawableAttribute.PATH); //NON-NLS
            nameGroupStmt = prepareStatement("SELECT obj_id , analyzed FROM drawable_files WHERE  name  = ? ", DrawableAttribute.NAME); //NON-NLS
            created_timeGroupStmt = prepareStatement("SELECT obj_id , analyzed FROM drawable_files WHERE created_time  = ? ", DrawableAttribute.CREATED_TIME); //NON-NLS
            modified_timeGroupStmt = prepareStatement("SELECT obj_id , analyzed FROM drawable_files WHERE  modified_time  = ? ", DrawableAttribute.MODIFIED_TIME); //NON-NLS
            makeGroupStmt = prepareStatement("SELECT obj_id , analyzed FROM drawable_files WHERE make  = ? ", DrawableAttribute.MAKE); //NON-NLS
            modelGroupStmt = prepareStatement("SELECT obj_id , analyzed FROM drawable_files WHERE model  = ? ", DrawableAttribute.MODEL); //NON-NLS
            analyzedGroupStmt = prepareStatement("SELECT obj_id , analyzed FROM drawable_files WHERE analyzed = ?", DrawableAttribute.ANALYZED); //NON-NLS
            hashSetGroupStmt = prepareStatement("SELECT drawable_files.obj_id AS obj_id, analyzed FROM drawable_files ,  hash_sets , hash_set_hits  WHERE drawable_files.obj_id = hash_set_hits.obj_id AND hash_sets.hash_set_id = hash_set_hits.hash_set_id AND hash_sets.hash_set_name = ?", DrawableAttribute.HASHSET); //NON-NLS
            pathGroupFilterByDataSrcStmt = prepareFilterByDataSrcStatement("SELECT obj_id , analyzed FROM drawable_files WHERE path  = ? AND data_source_obj_id = ?", DrawableAttribute.PATH);
            selectHashSetNamesStmt = prepareStatement("SELECT DISTINCT hash_set_name FROM hash_sets"); //NON-NLS
            insertHashSetStmt = prepareStatement("INSERT OR IGNORE INTO hash_sets (hash_set_name)  VALUES (?)"); //NON-NLS
            selectHashSetStmt = prepareStatement("SELECT hash_set_id FROM hash_sets WHERE hash_set_name = ?"); //NON-NLS
            insertHashHitStmt = prepareStatement("INSERT OR IGNORE INTO hash_set_hits (hash_set_id, obj_id) VALUES (?,?)"); //NON-NLS
            removeHashHitStmt = prepareStatement("DELETE FROM hash_set_hits WHERE obj_id = ?"); //NON-NLS
            deleteDataSourceStmt = prepareStatement("DELETE FROM datasources where ds_obj_id = ?"); //NON-NLS
            return true;
        } catch (TskCoreException | SQLException ex) {
            logger.log(Level.SEVERE, "Failed to prepare all statements", ex); //NON-NLS
            return false;
        }
    }

    private boolean initializeStandardGroups() {
        CaseDbTransaction caseDbTransaction = null;
        try {
            caseDbTransaction = tskCase.beginTransaction();
            for (DhsImageCategory cat : DhsImageCategory.values()) {
                insertGroup(cat.getDisplayName(), DrawableAttribute.CATEGORY, caseDbTransaction);
            }
            caseDbTransaction.commit();
            return true;
        } catch (TskCoreException ex) {
            logger.log(Level.SEVERE, "Failed to insert standard groups", ex); //NON-NLS
            if (null != caseDbTransaction) {
                try {
                    caseDbTransaction.rollback();
                } catch (TskCoreException ex2) {
                    logger.log(Level.SEVERE, "Failed to roll back case DB transaction", ex2);
                }
            }
            return false;
        }
    }

    /**
     * create PreparedStatement with the supplied string, and add the new
     * statement to the list of PreparedStatements used in {@link DrawableDB#closeStatements()
     *
     * @param stmtString the string representation of the sqlite statement to
     *                   prepare
     *
     * @return the prepared statement
     *
     * @throws SQLException if unable to prepare the statement
     */
    private PreparedStatement prepareStatement(String stmtString) throws TskCoreException, SQLException {
        dbWriteLock();
        try {
            if (isClosed()) {
                throw new TskCoreException("The drawables database is closed");
            }
            PreparedStatement statement = con.prepareStatement(stmtString);
            preparedStatements.add(statement);
            return statement;
        } catch (SQLException ex) {
            throw new SQLException(String.format("Error preparing statement %s", stmtString, ex));
        } finally {
            dbWriteUnlock();
        }
    }

    /**
     * calls {@link DrawableDB#prepareStatement(java.lang.String) ,
     *  and then add the statement to the groupStatmentMap used to lookup
     * statements by the attribute/column they group on
     *
     * @param stmtString the string representation of the sqlite statement to
     *                   prepare
     * @param attr       the {@link DrawableAttribute} this query groups by
     *
     * @return the prepared statement
     *
     * @throws SQLExceptionif unable to prepare the statement
     */
    private PreparedStatement prepareStatement(String stmtString, DrawableAttribute<?> attr) throws TskCoreException, SQLException {
        PreparedStatement statement = prepareStatement(stmtString);
        if (attr != null) {
            groupStatementMap.put(attr, statement);
        }
        return statement;
    }

    /**
     * calls {@link DrawableDB#prepareStatement(java.lang.String) ,
     *  and then add the statement to the groupStatementFilterByDataSrcMap map used to lookup
     * statements by the attribute/column they group on
     *
     * @param stmtString the string representation of the sqlite statement to
     *                   prepare
     * @param attr       the {@link DrawableAttribute} this query groups by
     *      *
     * @return the prepared statement
     *
     * @throws SQLExceptionif unable to prepare the statement
     */
    private PreparedStatement prepareFilterByDataSrcStatement(String stmtString, DrawableAttribute<?> attr) throws TskCoreException, SQLException {
        PreparedStatement statement = prepareStatement(stmtString);
        if (attr != null) {
            groupStatementFilterByDataSrcMap.put(attr, statement);
        }
        return statement;
    }

    private void setQueryParams(PreparedStatement statement, GroupKey<?> groupKey) throws SQLException {

        statement.setObject(1, groupKey.getValue());

        if (groupKey.getDataSource().isPresent()
                && (groupKey.getAttribute() == DrawableAttribute.PATH)) {
            statement.setObject(2, groupKey.getDataSourceObjId());
        }
    }

    /**
     * Public factory method. Creates and opens a connection to a new database *
     * at the given path. If there is already a db at the path, it is checked
     * for compatibility, and deleted if it is incompatible, before a connection
     * is opened.
     *
     * @param controller
     *
     * @return A DrawableDB for the given controller.
     *
     * @throws org.sleuthkit.datamodel.TskCoreException
     */
    public static DrawableDB getDrawableDB(ImageGalleryController controller) throws TskCoreException {
        Path dbPath = ImageGalleryModule.getModuleOutputDir(controller.getCase()).resolve("drawable.db");
        try {
            deleteDatabaseIfOlderVersion(dbPath);
        } catch (SQLException ex) {
            throw new TskCoreException("Failed to check for obsolete drawables database schema", ex); //NON-NLS
        } catch (IOException ex) {
            throw new TskCoreException("Failed to delete obsolete drawables database", ex); //NON-NLS
        }

        try {
            return new DrawableDB(dbPath, controller);
        } catch (IOException ex) {
            throw new TskCoreException("Failed to create drawables database directory", ex); //NON-NLS
        } catch (SQLException ex) {
            throw new TskCoreException("Failed to create/open the drawables database", ex); //NON-NLS
        }
    }

    /**
     * Checks if the specified table exists in Drawable DB
     * 
     * @param tableName table to check
     * @return true if the table exists in the database
     * 
     * @throws SQLException 
     */
    private boolean doesTableExist(String tableName) throws SQLException {
        ResultSet tableQueryResults = null;
        boolean tableExists = false;
        try (Statement stmt = con.createStatement()) {
            tableQueryResults = stmt.executeQuery("SELECT name FROM sqlite_master WHERE type='table'");  //NON-NLS
            while (tableQueryResults.next()) {
                if (tableQueryResults.getString("name").equalsIgnoreCase(tableName)) {
                    tableExists = true;
                    break;
                }
            }
        }
        finally {
            if (tableQueryResults != null) {
                tableQueryResults.close();
            } 
        }
        return tableExists;
    }
    
    private static void deleteDatabaseIfOlderVersion(Path dbPath) throws SQLException, IOException {
        if (Files.exists(dbPath)) {
            boolean hasDrawableFilesTable = false;
            boolean hasDataSourceIdColumn = false;
            try (Connection con = DriverManager.getConnection("jdbc:sqlite:" + dbPath.toString())) {
                Statement stmt = con.createStatement();
                try (ResultSet tableQueryResults = stmt.executeQuery("SELECT name FROM sqlite_master WHERE type='table'")) { //NON-NLS
                    while (tableQueryResults.next()) {
                        if ("drawable_files".equals(tableQueryResults.getString("name"))) {
                            hasDrawableFilesTable = true;
                            break;
                        }
                    }
                }
                if (hasDrawableFilesTable) {
                    try (ResultSet results = stmt.executeQuery("PRAGMA table_info('drawable_files')")) {
                        while (results.next()) {
                            if ("data_source_obj_id".equals(results.getString("name"))) {
                                hasDataSourceIdColumn = true;
                                break;
                            }
                        }
                    }
                }
            }
            if (!hasDrawableFilesTable || !hasDataSourceIdColumn) {
                Files.delete(dbPath);
            }
        }
    }

    private void setPragmas() throws SQLException {
        dbWriteLock();
        try {
            if (isClosed()) {
                throw new SQLException("The drawables database is closed");
            }

            //this should match Sleuthkit db setupt
            try (Statement statement = con.createStatement()) {
                //reduce i/o operations, we have no OS crash recovery anyway
                statement.execute("PRAGMA synchronous = OFF;"); //NON-NLS
                //allow to query while in transaction - no need read locks
                statement.execute("PRAGMA read_uncommitted = True;"); //NON-NLS

                //used for data source deletion
                statement.execute("PRAGMA foreign_keys = ON"); //NON-NLS

                //TODO: test this
                statement.execute("PRAGMA journal_mode  = MEMORY"); //NON-NLS

                //we don't use this feature, so turn it off for minimal speed up on queries
                //this is deprecated and not recomended
                statement.execute("PRAGMA count_changes = OFF;"); //NON-NLS
                //this made a big difference to query speed
                statement.execute("PRAGMA temp_store = MEMORY"); //NON-NLS
                //this made a modest improvement in query speeds
                statement.execute("PRAGMA cache_size = 50000"); //NON-NLS
                //we never delete anything so...
                statement.execute("PRAGMA auto_vacuum = 0"); //NON-NLS
            }

            try {
                logger.log(Level.INFO, String.format("sqlite-jdbc version %s loaded in %s mode", //NON-NLS
                        SQLiteJDBCLoader.getVersion(), SQLiteJDBCLoader.isNativeMode()
                        ? "native" : "pure-java")); //NON-NLS
            } catch (Exception exception) {
                logger.log(Level.SEVERE, "exception while checking sqlite-jdbc version and mode", exception); //NON-NLS
            }

        } finally {
            dbWriteUnlock();
        }
    }

    /**
     * create the table and indices if they don't already exist
     *
     * @return the number of rows in the table , count > 0 indicating an
     *         existing table
     */
    private boolean initializeDBSchema() {
        dbWriteLock();
        try {
            boolean drawableDbTablesExist = true;
                                  
            if (isClosed()) {
                logger.log(Level.SEVERE, "The drawables database is closed"); //NON-NLS
                return false;
            }

            try {
                setPragmas();
            } catch (SQLException ex) {
                logger.log(Level.SEVERE, "Failed to set pragmas", ex); //NON-NLS
                return false;
            }

            /*
             * Create tables in the drawables database.
             */
            try (Statement stmt = con.createStatement()) {
                
                // Check if the database is new or an existing database
                drawableDbTablesExist = doesTableExist("drawable_files");
                if (false == doesTableExist(IG_DB_INFO_TABLE)) {
                    try {
                         VersionNumber ig_creation_schema_version = drawableDbTablesExist 
                                                    ? IG_STARTING_SCHEMA_VERSION
                                                    : IG_SCHEMA_VERSION;
                         
                        stmt.execute("CREATE TABLE IF NOT EXISTS " + IG_DB_INFO_TABLE + " (name TEXT PRIMARY KEY, value TEXT NOT NULL)");
                        
                        // backfill creation schema ver
                        stmt.execute(String.format("INSERT INTO %s (name, value) VALUES ('%s', '%s')", IG_DB_INFO_TABLE, IG_CREATION_SCHEMA_MAJOR_VERSION_KEY, ig_creation_schema_version.getMajor() ));
                        stmt.execute(String.format("INSERT INTO %s (name, value) VALUES ('%s', '%s')", IG_DB_INFO_TABLE, IG_CREATION_SCHEMA_MINOR_VERSION_KEY, ig_creation_schema_version.getMinor() ));
                        
                        // set current schema ver: at DB initialization - current version is same as starting version
                        stmt.execute(String.format("INSERT INTO %s (name, value) VALUES ('%s', '%s')", IG_DB_INFO_TABLE, IG_SCHEMA_MAJOR_VERSION_KEY, ig_creation_schema_version.getMajor() ));
                        stmt.execute(String.format("INSERT INTO %s (name, value) VALUES ('%s', '%s')", IG_DB_INFO_TABLE, IG_SCHEMA_MINOR_VERSION_KEY, ig_creation_schema_version.getMinor() ));
                        
                    } catch (SQLException ex) {
                        logger.log(Level.SEVERE, "Failed to create ig_db_info table", ex); //NON-NLS
                        return false;
                    }
                }
                        
                try {
                    String sql = "CREATE TABLE IF NOT EXISTS datasources " //NON-NLS
                            + "( id INTEGER PRIMARY KEY, " //NON-NLS
                            + " ds_obj_id BIGINT UNIQUE NOT NULL, "
                            + " drawable_db_build_status VARCHAR(128) )"; //NON-NLS
                    stmt.execute(sql);
                } catch (SQLException ex) {
                    logger.log(Level.SEVERE, "Failed to create datasources table", ex); //NON-NLS
                    return false;
                }

                try {
                    String sql = "CREATE TABLE  if not exists drawable_files " //NON-NLS
                            + "( obj_id BIGINT PRIMARY KEY, " //NON-NLS
                            + " data_source_obj_id BIGINT NOT NULL, "
                            + " path TEXT, " //NON-NLS
                            + " name TEXT, " //NON-NLS
                            + " created_time integer, " //NON-NLS
                            + " modified_time integer, " //NON-NLS
<<<<<<< HEAD
                            + " make TEXT DEFAULT NULL, " //NON-NLS
                            + " model TEXT DEFAULT NULL, " //NON-NLS
                            + " analyzed integer DEFAULT 0)"; //NON-NLS
=======
                            + " make VARCHAR(255) DEFAULT NULL, " //NON-NLS
                            + " model VARCHAR(255) DEFAULT NULL, " //NON-NLS
                            + " analyzed integer DEFAULT 0, " //NON-NLS
                            + " FOREIGN KEY (data_source_obj_id) REFERENCES datasources(ds_obj_id) ON DELETE CASCADE)"; //NON-NLS
>>>>>>> 732ac992
                    stmt.execute(sql);
                } catch (SQLException ex) {
                    logger.log(Level.SEVERE, "Failed to create drawable_files table", ex); //NON-NLS
                    return false;
                }

                try {
                    String sql = "CREATE TABLE if not exists hash_sets " //NON-NLS
                            + "( hash_set_id INTEGER primary key," //NON-NLS
                            + " hash_set_name TEXT UNIQUE NOT NULL)"; //NON-NLS
                    stmt.execute(sql);
                } catch (SQLException ex) {
                    logger.log(Level.SEVERE, "Failed to create hash_sets table", ex); //NON-NLS
                    return false;
                }

                try {
                    String sql = "CREATE TABLE if not exists hash_set_hits " //NON-NLS
                            + "(hash_set_id INTEGER REFERENCES hash_sets(hash_set_id) not null, " //NON-NLS
                            + " obj_id BIGINT NOT NULL, " //NON-NLS
                            + " PRIMARY KEY (hash_set_id, obj_id), " //NON-NLS
                            + " FOREIGN KEY (obj_id) REFERENCES drawable_files(obj_id) ON DELETE CASCADE)"; //NON-NLS
                    stmt.execute(sql);
                } catch (SQLException ex) {
                    logger.log(Level.SEVERE, "Failed to create hash_set_hits table", ex); //NON-NLS
                    return false;
                }

                try {
                    String sql = "CREATE INDEX if not exists path_idx ON drawable_files(path)"; //NON-NLS
                    stmt.execute(sql);
                } catch (SQLException ex) {
                    logger.log(Level.WARNING, "Failed to create path_idx", ex); //NON-NLS
                }

                try {
                    String sql = "CREATE INDEX if not exists name_idx ON drawable_files(name)"; //NON-NLS
                    stmt.execute(sql);
                } catch (SQLException ex) {
                    logger.log(Level.WARNING, "Failed to create name_idx", ex); //NON-NLS
                }

                try {
                    String sql = "CREATE INDEX if not exists make_idx ON drawable_files(make)"; //NON-NLS
                    stmt.execute(sql);
                } catch (SQLException ex) {
                    logger.log(Level.WARNING, "Failed to create  make_idx", ex); //NON-NLS
                }

                try {
                    String sql = "CREATE  INDEX if not exists model_idx ON drawable_files(model)"; //NON-NLS
                    stmt.execute(sql);
                } catch (SQLException ex) {
                    logger.log(Level.WARNING, "Failed to create model_idx", ex); //NON-NLS
                }

                try {
                    String sql = "CREATE  INDEX if not exists analyzed_idx ON drawable_files(analyzed)"; //NON-NLS
                    stmt.execute(sql);
                } catch (SQLException ex) {
                    logger.log(Level.WARNING, "Failed to create analyzed_idx", ex); //NON-NLS
                }
            } catch (SQLException ex) {
                logger.log(Level.SEVERE, "Failed to create statement", ex); //NON-NLS
                return false;
            }

            /*
             * Create tables in the case database.
             */
            String autogenKeyType = (DbType.POSTGRESQL == tskCase.getDatabaseType()) ? "BIGSERIAL" : "INTEGER";
            
            try {
                    boolean caseDbTablesExist = tskCase.getCaseDbAccessManager().tableExists(GROUPS_TABLENAME);
                    VersionNumber ig_creation_schema_version = caseDbTablesExist 
                            ? IG_STARTING_SCHEMA_VERSION
                            : IG_SCHEMA_VERSION;
                                                    
                    String tableSchema = "( id " + autogenKeyType + " PRIMARY KEY, "
                            + " name TEXT UNIQUE NOT NULL,"
                            + " value TEXT NOT NULL )";
                    tskCase.getCaseDbAccessManager().createTable(IG_DB_INFO_TABLE, tableSchema);
                    
                    // backfill creation version
                    String creationMajorVerSQL = String.format(" (name, value) VALUES ('%s', '%s')", IG_CREATION_SCHEMA_MAJOR_VERSION_KEY, ig_creation_schema_version.getMajor());
                    String creationMinorVerSQL = String.format(" (name, value) VALUES ('%s', '%s')", IG_CREATION_SCHEMA_MINOR_VERSION_KEY, ig_creation_schema_version.getMinor());
                    
                    // set current version - at the onset, current version is same as creation version
                    String currentMajorVerSQL = String.format(" (name, value) VALUES ('%s', '%s')", IG_SCHEMA_MAJOR_VERSION_KEY, ig_creation_schema_version.getMajor());
                    String currentMinorVerSQL = String.format(" (name, value) VALUES ('%s', '%s')", IG_SCHEMA_MINOR_VERSION_KEY, ig_creation_schema_version.getMinor());
                    
                    if (DbType.POSTGRESQL == tskCase.getDatabaseType()) {
                        creationMajorVerSQL += " ON CONFLICT DO NOTHING ";
                        creationMinorVerSQL += " ON CONFLICT DO NOTHING ";
                        
                        currentMajorVerSQL += " ON CONFLICT DO NOTHING ";
                        currentMinorVerSQL += " ON CONFLICT DO NOTHING ";
                    }
                    
                    tskCase.getCaseDbAccessManager().insert(IG_DB_INFO_TABLE, creationMajorVerSQL);
                    tskCase.getCaseDbAccessManager().insert(IG_DB_INFO_TABLE, creationMinorVerSQL);
                    
                    tskCase.getCaseDbAccessManager().insert(IG_DB_INFO_TABLE, currentMajorVerSQL);
                    tskCase.getCaseDbAccessManager().insert(IG_DB_INFO_TABLE, currentMinorVerSQL);
                    
                } catch (TskCoreException ex) {
                    logger.log(Level.SEVERE, "Failed to create ig_db_info table in Case database", ex); //NON-NLS
                    return false;
                } 
                  
            try {
                String tableSchema
                        = "( group_id " + autogenKeyType + " PRIMARY KEY, " //NON-NLS
                        + " data_source_obj_id BIGINT DEFAULT 0, "
                        + " value TEXT not null, " //NON-NLS
                        + " attribute TEXT not null, " //NON-NLS
                        + " is_analyzed integer DEFAULT 0, "
                        + " UNIQUE(data_source_obj_id, value, attribute) )"; //NON-NLS

                tskCase.getCaseDbAccessManager().createTable(GROUPS_TABLENAME, tableSchema);
            } catch (TskCoreException ex) {
                logger.log(Level.SEVERE, String.format("Failed to create %s table in case database", GROUPS_TABLENAME), ex); //NON-NLS
                return false;
            }
            try {

                String tableSchema
                        = "( id " + autogenKeyType + " PRIMARY KEY, " //NON-NLS
                        + " group_id integer not null, " //NON-NLS
                        + " examiner_id integer not null, " //NON-NLS
                        + " seen integer DEFAULT 0, " //NON-NLS
                        + " UNIQUE(group_id, examiner_id),"
                        + " FOREIGN KEY(group_id) REFERENCES " + GROUPS_TABLENAME + "(group_id) ON DELETE CASCADE,"
                        + " FOREIGN KEY(examiner_id) REFERENCES  tsk_examiners(examiner_id)"
                        + " )"; //NON-NLS

                tskCase.getCaseDbAccessManager().createTable(GROUPS_SEEN_TABLENAME, tableSchema);
            } catch (TskCoreException ex) {
                logger.log(Level.SEVERE, String.format("Failed to create %s table in case database", GROUPS_SEEN_TABLENAME), ex); //NON-NLS
                return false;
            }

            return true;

        } finally {
            dbWriteUnlock();
        }
    }

    /**
     * Gets the Schema version from DrawableDB
     * 
     * @return image gallery schema version in DrawableDB
     * @throws SQLException
     * @throws TskCoreException 
     */
    private VersionNumber getDrawableDbIgSchemaVersion() throws SQLException, TskCoreException {
        
        Statement statement = con.createStatement();
        ResultSet resultSet = null;

        try { 
            int majorVersion = -1;
            String majorVersionStr = null;
            resultSet = statement.executeQuery(String.format("SELECT value FROM %s  WHERE name='%s'", IG_DB_INFO_TABLE,  IG_SCHEMA_MAJOR_VERSION_KEY));
            if (resultSet.next()) {
                majorVersionStr = resultSet.getString("value");
                try {
                    majorVersion = Integer.parseInt(majorVersionStr);
                } catch (NumberFormatException ex) {
                    throw new TskCoreException("Bad value for schema major version = " + majorVersionStr, ex);
                }
            } else {
                 throw new TskCoreException("Failed to read schema major version from ig_db_info table");
            }
        
            int minorVersion = -1;
            String minorVersionStr = null;
            resultSet = statement.executeQuery(String.format("SELECT value FROM %s  WHERE name='%s'", IG_DB_INFO_TABLE,  IG_SCHEMA_MINOR_VERSION_KEY));
            if (resultSet.next()) {
                minorVersionStr = resultSet.getString("value");
                try {
                    minorVersion = Integer.parseInt(minorVersionStr);
                } catch (NumberFormatException ex) {
                    throw new TskCoreException("Bad value for schema minor version = " + minorVersionStr, ex);
                }
            } else {
                throw new TskCoreException("Failed to read schema minor version from ig_db_info table");
            }

            return new VersionNumber(majorVersion, minorVersion, 0 );
        } 
        finally {
            if (resultSet != null) {
                resultSet.close();
            }
            if (statement != null) {
                statement.close();
            }
        }
    }

    /**
     * Gets the ImageGallery schema version from CaseDB
     * 
     * @return image gallery schema version in CaseDB
     * @throws SQLException
     * @throws TskCoreException 
     */
    private VersionNumber getCaseDbIgSchemaVersion() throws TskCoreException {
        
        // Callback to process result of get version query
        class GetSchemaVersionQueryResultProcessor implements CaseDbAccessQueryCallback {

            private int version = -1;
            
            int getVersion() { 
                return version;
            }
            
            @Override
            public void process(ResultSet resultSet) {
                try { 
                    if (resultSet.next()) {            
                        String  versionStr = resultSet.getString("value");
                        try {
                            version = Integer.parseInt(versionStr);
                        } catch (NumberFormatException ex) {
                            logger.log(Level.SEVERE, "Bad value for version = " + versionStr, ex);
                        }
                    } else {
                        logger.log(Level.SEVERE, "Failed to get version");
                    }
                }
                catch (SQLException ex) {
                    logger.log(Level.SEVERE, "Failed to get version", ex); //NON-NLS
                }
            }
        }
       
        GetSchemaVersionQueryResultProcessor majorVersionResultProcessor = new GetSchemaVersionQueryResultProcessor();
        GetSchemaVersionQueryResultProcessor minorVersionResultProcessor = new GetSchemaVersionQueryResultProcessor();
        
        String versionQueryTemplate = "value FROM %s WHERE name = \'%s\' ";    
        tskCase.getCaseDbAccessManager().select(String.format(versionQueryTemplate, IG_DB_INFO_TABLE, IG_SCHEMA_MAJOR_VERSION_KEY), majorVersionResultProcessor);
        tskCase.getCaseDbAccessManager().select(String.format(versionQueryTemplate, IG_DB_INFO_TABLE, IG_SCHEMA_MINOR_VERSION_KEY), minorVersionResultProcessor);
         
        return new VersionNumber(majorVersionResultProcessor.getVersion(), minorVersionResultProcessor.getVersion(), 0);
    }
    
    /**
     * Updates the IG schema version in the Drawable DB
     * 
     * @param version new version number
     * @param transaction transaction under which the update happens
     * 
     * @throws SQLException
     */
    private void updateDrawableDbIgSchemaVersion(VersionNumber version, DrawableTransaction transaction) throws SQLException, TskCoreException {
        
        if (transaction == null) {
           throw new TskCoreException("Schema version update must be done in a transaction");
        }
        
        dbWriteLock();
        try {
            Statement statement = con.createStatement();
            
            // update schema version
            statement.execute(String.format("UPDATE %s  SET value = '%s' WHERE name = '%s'", IG_DB_INFO_TABLE, version.getMajor(), IG_SCHEMA_MAJOR_VERSION_KEY ));
            statement.execute(String.format("UPDATE %s  SET value = '%s' WHERE name = '%s'", IG_DB_INFO_TABLE, version.getMinor(), IG_SCHEMA_MINOR_VERSION_KEY ));
                
            statement.close();
        }
        finally {
            dbWriteUnlock();
        }
    }
    
    /**
     * Updates the IG schema version in CaseDB
     * 
     * @param version new version number
     * @param caseDbTransaction transaction to use to update the CaseDB
     * 
     * @throws SQLException
     */
    private void updateCaseDbIgSchemaVersion(VersionNumber version, CaseDbTransaction caseDbTransaction) throws TskCoreException {
        
        String updateSQLTemplate = " SET value = %s  WHERE name = '%s' ";
        tskCase.getCaseDbAccessManager().update(IG_DB_INFO_TABLE, String.format(updateSQLTemplate, version.getMajor(), IG_SCHEMA_MAJOR_VERSION_KEY), caseDbTransaction);
        tskCase.getCaseDbAccessManager().update(IG_DB_INFO_TABLE, String.format(updateSQLTemplate, version.getMinor(), IG_SCHEMA_MINOR_VERSION_KEY), caseDbTransaction);          
    }
    
    
    /**
     * Upgrades the DB schema.
     *
     * @return true if the upgrade is successful
     * 
     * @throws SQLException
     * 
     */
    private boolean upgradeDBSchema() throws TskCoreException, SQLException {
        
        // Read current version from the DBs
        VersionNumber drawableDbIgSchemaVersion  = getDrawableDbIgSchemaVersion();
        VersionNumber caseDbIgSchemaVersion = getCaseDbIgSchemaVersion();

        // Upgrade Schema in both DrawableDB and CaseDB
        CaseDbTransaction caseDbTransaction = tskCase.beginTransaction();
        DrawableTransaction transaction = beginTransaction();
         
        try {
            caseDbIgSchemaVersion = upgradeCaseDbIgSchema1dot0TO1dot1(caseDbIgSchemaVersion, caseDbTransaction);
            drawableDbIgSchemaVersion = upgradeDrawableDbIgSchema1dot0TO1dot1(drawableDbIgSchemaVersion, transaction);

            // update the versions in the tables
            updateCaseDbIgSchemaVersion(caseDbIgSchemaVersion, caseDbTransaction );
            updateDrawableDbIgSchemaVersion(drawableDbIgSchemaVersion, transaction);      
           
            caseDbTransaction.commit();
            caseDbTransaction = null;
            commitTransaction(transaction, false);
            transaction = null;
        }
        catch (TskCoreException | SQLException ex) {
            if (null != caseDbTransaction) {
                try {
                    caseDbTransaction.rollback();
                } catch (TskCoreException ex2) {
                    logger.log(Level.SEVERE, String.format("Failed to roll back case db transaction after error: %s", ex.getMessage()), ex2); //NON-NLS
                }
            }
            if (null != transaction) {
                try {
                    rollbackTransaction(transaction);
                } catch (SQLException ex2) {
                    logger.log(Level.SEVERE, String.format("Failed to roll back drawables db transaction after error: %s", ex.getMessage()), ex2); //NON-NLS
                }
            }
            throw ex;
        }
        return true;    
    }
    
    /**
     * Upgrades IG tables in CaseDB from 1.0 to 1.1
     * Does nothing if the incoming version is not 1.0 
     * 
     * @param currVersion version to upgrade from 
     * @param caseDbTransaction transaction to use for all updates
     * 
     * @return new version number
     * @throws TskCoreException 
     */
    private VersionNumber upgradeCaseDbIgSchema1dot0TO1dot1(VersionNumber currVersion, CaseDbTransaction caseDbTransaction ) throws TskCoreException  {
        
        // Upgrade if current version is 1.0
        // or 1.1 - a bug in versioning alllowed some databases to be versioned as 1.1 without the actual corresponding upgrade.  This allows such databases to be fixed, if needed.
        if (!(currVersion.getMajor() == 1 && 
             (currVersion.getMinor() == 0 || currVersion.getMinor() == 1))) {
            return currVersion;
        }
                
        // Add a 'is_analyzed' column to groups table in CaseDB
        String alterSQL = " ADD COLUMN is_analyzed integer DEFAULT 1 "; //NON-NLS
        if (false == tskCase.getCaseDbAccessManager().columnExists(GROUPS_TABLENAME, "is_analyzed", caseDbTransaction )) {
            tskCase.getCaseDbAccessManager().alterTable(GROUPS_TABLENAME, alterSQL, caseDbTransaction);
        }    
         return new VersionNumber(1,1,0);
    }
    
    /**
     * Upgrades IG tables in DrawableDB from 1.0 to 1.1
     * Does nothing if the incoming version is not 1.0 
     * 
     * @param currVersion version to upgrade from 
     * @param transaction transaction to use for all updates
     * 
     * @return new version number
     * @throws TskCoreException 
     */
    private VersionNumber upgradeDrawableDbIgSchema1dot0TO1dot1(VersionNumber currVersion, DrawableTransaction transaction ) throws TskCoreException  {
        
        if (currVersion.getMajor() != 1 || 
            currVersion.getMinor() != 0) {  
            return currVersion;
        }
 
        // There are no changes in DrawableDB schema in 1.0 -> 1.1
        return new VersionNumber(1,1,0);
    }
    
    @Override
    protected void finalize() throws Throwable {
        /*
         * This finalizer is a safety net for freeing this resource. See
         * "Effective Java" by Joshua Block, Item #7.
         */
        dbWriteLock();
        try {
            if (!isClosed()) {
                logger.log(Level.SEVERE, "Closing drawable.db in finalizer, this should never be necessary"); //NON-NLS
                try {
                    close();
                } finally {
                    super.finalize();
                }
            }
        } finally {
            dbWriteUnlock();
        }
    }

    public void close() {
        dbWriteLock();
        try {
            if (!isClosed()) {
                logger.log(Level.INFO, "Closing the drawable.db"); //NON-NLS
                for (PreparedStatement pStmt : preparedStatements) {
                    try {
                        pStmt.close();
                    } catch (SQLException ex) {
                        logger.log(Level.SEVERE, String.format("Failed to close prepared statement %s for drawable.db", pStmt.toString()), ex); //NON-NLS
                    }
                }
                try {
                    con.close();
                } catch (SQLException ex) {
                    logger.log(Level.SEVERE, "Failed to close connection to drawable.db", ex); //NON-NLS
                }
            }
        } finally {
            con = null;
            dbWriteUnlock();
        }
    }

    private boolean isClosed() {
        dbWriteLock();
        try {
            return ((con == null) || (con.isClosed()));
        } catch (SQLException unused) {
            return false;
        } finally {
            dbWriteUnlock();
        }
    }

    /**
     * get the names of the hashsets that the given fileID belongs to
     *
     * @param fileID the fileID to get all the Hashset names for
     *
     * @return a set of hash set names, each of which the given file belongs to
     *
     * @throws TskCoreException
     *
     *
     * //TODO: this is mostly a cut and paste from *
     * AbstractContent.getHashSetNames, is there away to dedupe?
     */
    Set<String> getHashSetsForFile(long fileID) throws TskCoreException {
        Set<String> hashNames = new HashSet<>();
        ArrayList<BlackboardArtifact> artifacts = tskCase.getBlackboardArtifacts(BlackboardArtifact.ARTIFACT_TYPE.TSK_HASHSET_HIT, fileID);

        for (BlackboardArtifact a : artifacts) {
            BlackboardAttribute attribute = a.getAttribute(new BlackboardAttribute.Type(BlackboardAttribute.ATTRIBUTE_TYPE.TSK_SET_NAME));
            if (attribute != null) {
                hashNames.add(attribute.getValueString());
            }
        }
        return Collections.unmodifiableSet(hashNames);
    }

    /**
     * get all the hash set names used in the db
     *
     * @return a set of the names of all the hash sets that have hash set hits
     */
    public Set<String> getHashSetNames() {
        Set<String> names = new HashSet<>();
        // "SELECT DISTINCT hash_set_name FROM hash_sets"
        dbWriteLock();
        try (ResultSet rs = selectHashSetNamesStmt.executeQuery();) {
            while (rs.next()) {
                names.add(rs.getString(HASH_SET_NAME));
            }
        } catch (SQLException sQLException) {
            logger.log(Level.WARNING, "failed to get hash set names", sQLException); //NON-NLS
        } finally {
            dbWriteUnlock();
        }
        return names;
    }

    static private String getGroupIdQuery(GroupKey<?> groupKey) {
        // query to find the group id from attribute/value
        return String.format(" SELECT group_id FROM " + GROUPS_TABLENAME
                + " WHERE attribute = \'%s\' AND value = \'%s\' AND data_source_obj_id = %d",
                SleuthkitCase.escapeSingleQuotes(groupKey.getAttribute().attrName.toString()),
                SleuthkitCase.escapeSingleQuotes(groupKey.getValueDisplayName()),
                (groupKey.getAttribute() == DrawableAttribute.PATH) ? groupKey.getDataSourceObjId() : 0);
    }

    /**
     * Returns true if the specified group has been any examiner
     *
     * @param groupKey
     *
     * @return
     */
    public boolean isGroupSeen(GroupKey<?> groupKey) {
        return isGroupSeenByExaminer(groupKey, -1);
    }

    /**
     * Returns true if the specified group has been seen by the specified
     * examiner
     *
     * @param groupKey   - key to identify the group
     * @param examinerId
     *
     * @return true if the examine has this group, false otherwise
     */
    public boolean isGroupSeenByExaminer(GroupKey<?> groupKey, long examinerId) {

        // Callback to process result of seen query
        class GroupSeenQueryResultProcessor extends CompletableFuture<Boolean> implements CaseDbAccessQueryCallback {

            @Override
            public void process(ResultSet resultSet) {
                try {
                    if (resultSet != null) {
                        while (resultSet.next()) {
                            complete(resultSet.getInt("count") > 0); //NON-NLS;
                            return;
                        }
                    }
                } catch (SQLException ex) {
                    completeExceptionally(ex);
                }
            }
        }
        // Callback to process result of seen query
        GroupSeenQueryResultProcessor queryResultProcessor = new GroupSeenQueryResultProcessor();

        try {
            String groupSeenQueryStmt = "COUNT(*) as count FROM " + GROUPS_SEEN_TABLENAME
                    + " WHERE seen = 1 "
                    + " AND group_id in ( " + getGroupIdQuery(groupKey) + ")"
                    + (examinerId > 0 ? " AND examiner_id = " + examinerId : "");// query to find the group id from attribute/value 

            tskCase.getCaseDbAccessManager().select(groupSeenQueryStmt, queryResultProcessor);
            return queryResultProcessor.get();
        } catch (ExecutionException | InterruptedException | TskCoreException ex) {
            String msg = String.format("Failed to get is group seen for group key %s", groupKey.getValueDisplayName()); //NON-NLS
            logger.log(Level.SEVERE, msg, ex);
        }

        return false;
    }

    /**
     * Record in the DB that the group with the given key is seen
     * by given examiner id.
     *
     * @param groupKey key identifying the group.
     * @param examinerID examiner id.
     *
     * @throws TskCoreException
     */
    public void markGroupSeen(GroupKey<?> groupKey, long examinerID) throws TskCoreException {

        /*
         * Check the groupSeenCache to see if the seen status for this group was set recently.
         * If recently set to seen, there's no need to update it
         */
        Boolean cachedValue = groupSeenCache.getIfPresent(groupKey);
        if (cachedValue != null && cachedValue == true) {
            return;
        }
        
        // query to find the group id from attribute/value
        String innerQuery = String.format("( SELECT group_id FROM " + GROUPS_TABLENAME  //NON-NLS
                + " WHERE attribute = \'%s\' AND value = \'%s\' and data_source_obj_id = %d )", //NON-NLS
                SleuthkitCase.escapeSingleQuotes(groupKey.getAttribute().attrName.toString()),
                SleuthkitCase.escapeSingleQuotes(groupKey.getValueDisplayName()),
                groupKey.getAttribute() == DrawableAttribute.PATH ? groupKey.getDataSourceObjId() : 0);

        String insertSQL = String.format(" (group_id, examiner_id, seen) VALUES (%s, %d, %d)", innerQuery, examinerID, 1); //NON-NLS
        if (DbType.POSTGRESQL == tskCase.getDatabaseType()) {
            insertSQL += String.format(" ON CONFLICT (group_id, examiner_id) DO UPDATE SET seen = %d", 1); //NON-NLS
        }

        tskCase.getCaseDbAccessManager().insertOrUpdate(GROUPS_SEEN_TABLENAME, insertSQL);

        groupSeenCache.put(groupKey, true);
    }

    /**
     * Record in the DB that given group is unseen.
     * The group is marked unseen for ALL examiners that have seen the group.
     *
     * @param groupKey key identifying the group.
     *
     * @throws TskCoreException
     */
    public void markGroupUnseen(GroupKey<?> groupKey) throws TskCoreException {

        /*
         * Check the groupSeenCache to see if the seen status for this group was set recently.
         * If recently set to unseen, there's no need to update it
         */
        Boolean cachedValue = groupSeenCache.getIfPresent(groupKey);
        if (cachedValue != null && cachedValue == false) {
            return;
        }
        
        String updateSQL = String.format(" SET seen = 0 WHERE group_id in ( " + getGroupIdQuery(groupKey) + ")" ); //NON-NLS
        tskCase.getCaseDbAccessManager().update(GROUPS_SEEN_TABLENAME, updateSQL);
      
        groupSeenCache.put(groupKey, false);
    }
    
    /**
     * Sets the isAnalysed flag in the groups table for the given group to true.
     *
     * @param groupKey group key.
     *
     * @throws TskCoreException
     */
    public void markGroupAnalyzed(GroupKey<?> groupKey) throws TskCoreException {

        
        String updateSQL = String.format(" SET is_analyzed = %d "
                + " WHERE attribute = \'%s\' AND value = \'%s\' and data_source_obj_id = %d ",
                1,
                SleuthkitCase.escapeSingleQuotes(groupKey.getAttribute().attrName.toString()),
                SleuthkitCase.escapeSingleQuotes(groupKey.getValueDisplayName()),
                groupKey.getAttribute() == DrawableAttribute.PATH ? groupKey.getDataSourceObjId() : 0);

        tskCase.getCaseDbAccessManager().update(GROUPS_TABLENAME, updateSQL);
    }
    
    /**
     * Removes a file from the drawables databse.
     *
     * @param id The object id of the file.
     *
     * @return True or false.
     *
     * @throws TskCoreException
     * @throws SQLException
     */
    public void removeFile(long id) throws TskCoreException, SQLException {
        DrawableTransaction trans = null;
        try {
            trans = beginTransaction();
            removeFile(id, trans);
            commitTransaction(trans, true);
        } catch (TskCoreException | SQLException ex) {
            if (null != trans) {
                try {
                    rollbackTransaction(trans);
                } catch (SQLException ex2) {
                    logger.log(Level.SEVERE, String.format("Failed to roll back drawables db transaction after error: %s", ex.getMessage()), ex2); //NON-NLS
                }
            }
            throw ex;
        }
    }

    /**
     * Updates the image file.
     * 
     * @param f file to update.
     * 
     * @throws TskCoreException
     * @throws SQLException 
     */
    public void updateFile(DrawableFile f) throws TskCoreException, SQLException {
        DrawableTransaction trans = null;
        CaseDbTransaction caseDbTransaction = null;
        try {
            trans = beginTransaction();
            caseDbTransaction = tskCase.beginTransaction();
            updateFile(f, trans, caseDbTransaction);
            caseDbTransaction.commit();
            commitTransaction(trans, true);
        } catch (TskCoreException | SQLException ex) {
            if (null != caseDbTransaction) {
                try {
                    caseDbTransaction.rollback();
                } catch (TskCoreException ex2) {
                    logger.log(Level.SEVERE, String.format("Failed to roll back case db transaction after error: %s", ex.getMessage()), ex2); //NON-NLS
                }
            }
            if (null != trans) {
                try {
                    rollbackTransaction(trans);
                } catch (SQLException ex2) {
                    logger.log(Level.SEVERE, String.format("Failed to roll back drawables db transaction after error: %s", ex.getMessage()), ex2); //NON-NLS
                }
            }
            throw ex;
        }
    }

   
    /**
     * Update an existing entry (or make a new one) into the DB that includes
     * group information. Called when a file has been analyzed or during a bulk
     * rebuild
     *
     * @param f file to update
     * @param tr 
     * @param caseDbTransaction
     */
    public void updateFile(DrawableFile f, DrawableTransaction tr, CaseDbTransaction caseDbTransaction) {
        insertOrUpdateFile(f, tr, caseDbTransaction, true);
    }

    /**
     * Populate caches based on current state of Case DB
     */
    public void buildFileMetaDataCache() {

        synchronized (cacheLock) {
            cacheBuildCount++;
            if (areCachesLoaded == true) {
                return;
            }

            try {
                // get tags
                try (SleuthkitCase.CaseDbQuery dbQuery = tskCase.executeQuery("SELECT obj_id FROM content_tags")) {
                    ResultSet rs = dbQuery.getResultSet();
                    while (rs.next()) {
                        long id = rs.getLong("obj_id");
                        hasTagCache.add(id);
                    }
                } catch (SQLException ex) {
                    logger.log(Level.SEVERE, "Error getting tags from DB", ex); //NON-NLS
                }
            } catch (TskCoreException ex) {
                logger.log(Level.SEVERE, "Error executing query to get tags", ex); //NON-NLS
            }

            try {
                // hash sets
                try (SleuthkitCase.CaseDbQuery dbQuery = tskCase.executeQuery("SELECT obj_id FROM blackboard_artifacts WHERE artifact_type_id = " + BlackboardArtifact.ARTIFACT_TYPE.TSK_HASHSET_HIT.getTypeID())) {
                    ResultSet rs = dbQuery.getResultSet();
                    while (rs.next()) {
                        long id = rs.getLong("obj_id");
                        hasHashCache.add(id);
                    }

                } catch (SQLException ex) {
                    logger.log(Level.SEVERE, "Error getting hashsets from DB", ex); //NON-NLS
                }
            } catch (TskCoreException ex) {
                logger.log(Level.SEVERE, "Error executing query to get hashsets", ex); //NON-NLS
            }

            try {
                // EXIF
                try (SleuthkitCase.CaseDbQuery dbQuery = tskCase.executeQuery("SELECT obj_id FROM blackboard_artifacts WHERE artifact_type_id = " + BlackboardArtifact.ARTIFACT_TYPE.TSK_METADATA_EXIF.getTypeID())) {
                    ResultSet rs = dbQuery.getResultSet();
                    while (rs.next()) {
                        long id = rs.getLong("obj_id");
                        hasExifCache.add(id);
                    }

                } catch (SQLException ex) {
                    logger.log(Level.SEVERE, "Error getting EXIF from DB", ex); //NON-NLS
                }
            } catch (TskCoreException ex) {
                logger.log(Level.SEVERE, "Error executing query to get EXIF", ex); //NON-NLS
            }

            areCachesLoaded = true;
        }
    }

    /**
     * Add a file to cache of files that have EXIF data
     *
     * @param objectID ObjId of file with EXIF
     */
    public void addExifCache(long objectID) {
        synchronized (cacheLock) {
            // bail out if we are not maintaining caches
            if (cacheBuildCount == 0) {
                return;
            }
            hasExifCache.add(objectID);
        }
    }

    /**
     * Add a file to cache of files that have hash set hits
     *
     * @param objectID ObjId of file with hash set
     */
    public void addHashSetCache(long objectID) {
        synchronized (cacheLock) {
            // bail out if we are not maintaining caches
            if (cacheBuildCount == 0) {
                return;
            }
            hasHashCache.add(objectID);
        }
    }

    /**
     * Add a file to cache of files that have tags
     *
     * @param objectID ObjId of file with tags
     */
    public void addTagCache(long objectID) {
        synchronized (cacheLock) {
            // bail out if we are not maintaining caches
            if (cacheBuildCount == 0) {
                return;
            }
            hasTagCache.add(objectID);
        }
    }

    /**
     * Free the cached case DB data
     */
    public void freeFileMetaDataCache() {
        synchronized (cacheLock) {
            // dont' free these if there is another task still using them
            if (--cacheBuildCount > 0) {
                return;
            }

            areCachesLoaded = false;
            hasTagCache.clear();
            hasHashCache.clear();
            hasExifCache.clear();
        }
    }

    /**
     * Update (or insert) a file in(to) the drawable db. Weather this is an
     * insert or an update depends on the given prepared statement. This method
     * also inserts hash set hits and groups into their respective tables for
     * the given file.
     *
     * //TODO: this is a kinda weird design, is their a better way? //TODO:
     * implement batch version -jm
     *
     * @param f                 The file to insert.
     * @param tr                a transaction to use, must not be null
     * @param caseDbTransaction
     * @param addGroups         True if groups for file should be inserted into
     *                          db too
     */
    private void insertOrUpdateFile(DrawableFile f, @Nonnull DrawableTransaction tr, @Nonnull CaseDbTransaction caseDbTransaction, boolean addGroups) {

        PreparedStatement stmt;

        if (tr.isCompleted()) {
            throw new IllegalArgumentException("can't update database with closed transaction");
        }

        // assume that we are doing an update if we are adding groups - i.e. not pre-populating
        if (addGroups) {
            stmt = updateFileStmt;
        } else {
            stmt = insertFileStmt;
        }

        // get data from caches. Default to true and force the DB lookup if we don't have caches
        boolean hasExif = true;
        boolean hasHashSet = true;
        boolean hasTag = true;
        synchronized (cacheLock) {
            if (areCachesLoaded) {
                hasExif = hasExifCache.contains(f.getId());
                hasHashSet = hasHashCache.contains(f.getId());
                hasTag = hasTagCache.contains(f.getId());
            }
        }

        // if we are going to just add basic data, then mark flags that we do not have metadata to prevent lookups
        if (addGroups == false) {
            hasExif = false;
            hasHashSet = false;
            hasTag = false;
        }

        dbWriteLock();
        try {
            // "INSERT OR IGNORE/ INTO drawable_files (obj_id, data_source_obj_id, path, name, created_time, modified_time, make, model, analyzed)"
            stmt.setLong(1, f.getId());
            stmt.setLong(2, f.getAbstractFile().getDataSourceObjectId());
            stmt.setString(3, f.getDrawablePath());
            stmt.setString(4, f.getName());
            stmt.setLong(5, f.getCrtime());
            stmt.setLong(6, f.getMtime());
            if (hasExif) {
                stmt.setString(7, f.getMake());
                stmt.setString(8, f.getModel());
            } else {
                stmt.setString(7, "");
                stmt.setString(8, "");
            }
            stmt.setBoolean(9, f.isAnalyzed());
            stmt.executeUpdate();

            // Update the list of file IDs in memory
            addImageFileToList(f.getId());

            // update the groups if we are not doing pre-populating
            if (addGroups) {

                // Update the hash set tables
                if (hasHashSet) {
                    try {
                        for (String name : f.getHashSetNames()) {

                            // "insert or ignore into hash_sets (hash_set_name)  values (?)"
                            insertHashSetStmt.setString(1, name);
                            insertHashSetStmt.executeUpdate();

                            //TODO: use nested select to get hash_set_id rather than seperate statement/query
                            //"select hash_set_id from hash_sets where hash_set_name = ?"
                            selectHashSetStmt.setString(1, name);
                            try (ResultSet rs = selectHashSetStmt.executeQuery()) {
                                while (rs.next()) {
                                    int hashsetID = rs.getInt("hash_set_id"); //NON-NLS
                                    //"insert or ignore into hash_set_hits (hash_set_id, obj_id) values (?,?)";
                                    insertHashHitStmt.setInt(1, hashsetID);
                                    insertHashHitStmt.setLong(2, f.getId());
                                    insertHashHitStmt.executeUpdate();
                                    break;
                                }
                            }
                        }
                    } catch (TskCoreException ex) {
                        logger.log(Level.SEVERE, "failed to insert/update hash hits for file" + f.getContentPathSafe(), ex); //NON-NLS
                    }
                }

                //and update all groups this file is in
                for (DrawableAttribute<?> attr : DrawableAttribute.getGroupableAttrs()) {
                    // skip attributes that we do not have data for
                    if ((attr == DrawableAttribute.TAGS) && (hasTag == false)) {
                        continue;
                    } else if ((attr == DrawableAttribute.MAKE || attr == DrawableAttribute.MODEL) && (hasExif == false)) {
                        continue;
                    }
                    Collection<? extends Comparable<?>> vals = attr.getValue(f);
                    for (Comparable<?> val : vals) {
                        if ((null != val) && (val.toString().isEmpty() == false)) {
                            if (attr == DrawableAttribute.PATH) {
                                insertGroup(f.getAbstractFile().getDataSource().getId(), val.toString(), attr, caseDbTransaction);
                            } else {
                                insertGroup(val.toString(), attr, caseDbTransaction);
                            }
                        }
                    }
                }
            }

            // @@@ Consider storing more than ID so that we do not need to requery each file during commit
            tr.addUpdatedFile(f.getId());

        } catch (SQLException | NullPointerException | TskCoreException ex) {
            /*
             * This is one of the places where we get an error if the case is
             * closed during processing, which doesn't need to be reported here.
             */
            if (Case.isCaseOpen()) {
                logger.log(Level.SEVERE, "failed to insert/update file" + f.getContentPathSafe(), ex); //NON-NLS
            }

        } finally {
            dbWriteUnlock();
        }
    }

    /**
     * Gets all data source object ids from datasources table, and their
     * DrawableDbBuildStatusEnum
     *
     * @return map of known data source object ids, and their db status
     *
     * @throws org.sleuthkit.datamodel.TskCoreException
     */
    public Map<Long, DrawableDbBuildStatusEnum> getDataSourceDbBuildStatus() throws TskCoreException {
        Statement statement = null;
        Map<Long, DrawableDbBuildStatusEnum> map = new HashMap<>();
        dbWriteLock();
        try {
            if (isClosed()) {
                throw new TskCoreException("The drawables database is closed");
            }
            statement = con.createStatement();
            ResultSet rs = statement.executeQuery("SELECT ds_obj_id, drawable_db_build_status FROM datasources "); //NON-NLS
            while (rs.next()) {
                map.put(rs.getLong("ds_obj_id"), DrawableDbBuildStatusEnum.valueOf(rs.getString("drawable_db_build_status")));
            }
        } catch (SQLException e) {
            throw new TskCoreException("SQLException while getting data source object ids", e);
        } finally {
            if (statement != null) {
                try {
                    statement.close();
                } catch (SQLException ex) {
                    logger.log(Level.SEVERE, "Error closing statement ", ex); //NON-NLS
                }
            }
            dbWriteUnlock();
        }
        return map;
    }
    
    /**
     * Get the build status for the given data source.
     * Will return UNKNOWN if the data source is not yet in the database.
     * 
     * @param dataSourceId
     * 
     * @return The status of the data source or UKNOWN if it is not found.
     * 
     * @throws TskCoreException 
     */
    public DrawableDbBuildStatusEnum getDataSourceDbBuildStatus(Long dataSourceId) throws TskCoreException {   
        Map<Long, DrawableDbBuildStatusEnum> statusMap = getDataSourceDbBuildStatus();
        if (statusMap.containsKey(dataSourceId) == false) {
            return DrawableDbBuildStatusEnum.UNKNOWN;
        }
        return statusMap.get(dataSourceId);
    } 

    /**
     * Insert/update given data source object id and it's DB rebuild status in
     * the datasources table.
     *
     * If the object id exists in the table already, it updates the status
     *
     * @param dsObjectId data source object id to insert
     * @param status     The db build statsus for datasource.
     */
    public void insertOrUpdateDataSource(long dsObjectId, DrawableDbBuildStatusEnum status) {
        dbWriteLock();
        try {
            // "INSERT OR REPLACE INTO datasources (ds_obj_id, drawable_db_build_status) " //NON-NLS
            updateDataSourceStmt.setLong(1, dsObjectId);
            updateDataSourceStmt.setString(2, status.name());

            updateDataSourceStmt.executeUpdate();
        } catch (SQLException | NullPointerException ex) {
            logger.log(Level.SEVERE, "failed to insert/update datasources table", ex); //NON-NLS
        } finally {
            dbWriteUnlock();
        }
    }

    public DrawableTransaction beginTransaction() throws TskCoreException, SQLException {
        return new DrawableTransaction();
    }

    /**
     *
     * @param tr
     * @param notifyGM If true, notify GroupManager about the changes.
     */
    public void commitTransaction(DrawableTransaction tr, Boolean notifyGM) throws SQLException {
        if (tr.isCompleted()) {
            throw new IllegalArgumentException("Attempt to commit completed transaction");
        }
        tr.commit(notifyGM);
    }

    public void rollbackTransaction(DrawableTransaction tr) throws SQLException {
        if (tr.isCompleted()) {
            throw new IllegalArgumentException("Attempt to roll back completed transaction");
        }
        tr.rollback();
    }

    public Boolean areFilesAnalyzed(Collection<Long> fileIds) throws SQLException {
        dbWriteLock();
        try {
            if (isClosed()) {
                throw new SQLException("The drawables database is closed");
            }
            try (Statement stmt = con.createStatement()) {
                //Can't make this a preprared statement because of the IN ( ... )
                ResultSet analyzedQuery = stmt.executeQuery("SELECT COUNT(analyzed) AS analyzed FROM drawable_files WHERE analyzed = 1 AND obj_id IN (" + StringUtils.join(fileIds, ", ") + ")"); //NON-NLS
                while (analyzedQuery.next()) {
                    return analyzedQuery.getInt(ANALYZED) == fileIds.size();
                }
                return false;
            }
        } finally {
            dbWriteUnlock();
        }
    }

    /**
     * Returns whether or not the given group is analyzed and ready to be viewed.
     * 
     * @param groupKey group key.
     * @return true if the group is analyzed.
     * @throws SQLException
     * @throws TskCoreException 
     */
    public Boolean isGroupAnalyzed(GroupKey<?> groupKey) throws SQLException, TskCoreException {
        
        // Callback to process result of isAnalyzed query
        class IsGroupAnalyzedQueryResultProcessor implements CaseDbAccessQueryCallback {

            private boolean isAnalyzed = false;
            
            boolean getIsAnalyzed() { 
                return isAnalyzed;
            }
            
            @Override
            public void process(ResultSet resultSet) {
                try { 
                    if (resultSet.next()) {                     
                        isAnalyzed = resultSet.getInt("is_analyzed") == 1 ? true: false;
                    }
                } catch (SQLException ex) {
                    logger.log(Level.SEVERE, "Failed to get group is_analyzed", ex); //NON-NLS
                }
            }
        }
       
        IsGroupAnalyzedQueryResultProcessor queryResultProcessor = new IsGroupAnalyzedQueryResultProcessor();
        try {
            String groupAnalyzedQueryStmt = String.format("is_analyzed FROM " + GROUPS_TABLENAME
                   + " WHERE attribute = \'%s\' AND value = \'%s\' and data_source_obj_id = %d ",
                SleuthkitCase.escapeSingleQuotes(groupKey.getAttribute().attrName.toString()),
                SleuthkitCase.escapeSingleQuotes(groupKey.getValueDisplayName()),
                groupKey.getAttribute() == DrawableAttribute.PATH ? groupKey.getDataSourceObjId() : 0);
               
            tskCase.getCaseDbAccessManager().select(groupAnalyzedQueryStmt, queryResultProcessor);
            return queryResultProcessor.getIsAnalyzed();
        } catch ( TskCoreException ex) {
            String msg = String.format("Failed to get group is_analyzed for group key %s", groupKey.getValueDisplayName()); //NON-NLS
            logger.log(Level.SEVERE, msg, ex);
        }

        return false;
    }

    /**
     * Find and return list of all ids of files matching the specific Where
     * clause
     *
     * @param sqlWhereClause a SQL where clause appropriate for the desired
     *                       files (do not begin the WHERE clause with the word
     *                       WHERE!)
     *
     * @return a list of file ids each of which satisfy the given WHERE clause
     *
     * @throws TskCoreException
     */
    public Set<Long> findAllFileIdsWhere(String sqlWhereClause) throws TskCoreException {
        dbWriteLock();
        try {
            if (isClosed()) {
                throw new TskCoreException("The drawables database is closed");
            }
            try (Statement statement = con.createStatement()) {
                ResultSet rs = statement.executeQuery("SELECT obj_id FROM drawable_files WHERE " + sqlWhereClause);
                Set<Long> ret = new HashSet<>();
                while (rs.next()) {
                    ret.add(rs.getLong(1));
                }
                return ret;
            } catch (SQLException ex) {
                throw new TskCoreException(String.format("Failed to query file id for WHERE clause %s", sqlWhereClause), ex);
            }
        } finally {
            dbWriteUnlock();
        }
    }

    /**
     * Return the number of files matching the given clause.
     *
     * @param sqlWhereClause a SQL where clause appropriate for the desired
     *                       files (do not begin the WHERE clause with the word
     *                       WHERE!)
     *
     * @return Number of files matching the given where clause
     *
     * @throws TskCoreException
     */
    public long countFilesWhere(String sqlWhereClause) throws TskCoreException {
        dbWriteLock();
        try {
            if (isClosed()) {
                throw new TskCoreException("The drawables database is closed");
            }
            try (Statement statement = con.createStatement()) {
                ResultSet rs = statement.executeQuery("SELECT COUNT(*) AS COUNT FROM drawable_files WHERE " + sqlWhereClause);
                return rs.getLong("COUNT");
            } catch (SQLException e) {
                throw new TskCoreException("SQLException thrown when calling 'DrawableDB.countFilesWhere(): " + sqlWhereClause, e);
            }
        } finally {
            dbWriteUnlock();
        }
    }

    /**
     * Get all the values that are in db for the given attribute.
     *
     *
     * @param <A>        The type of values for the given attribute.
     * @param groupBy    The attribute to get the values for.
     * @param sortBy     The way to sort the results. Only GROUP_BY_VAL and
     *                   FILE_COUNT are supported.
     * @param sortOrder  Sort ascending or descending.
     * @param dataSource
     *
     * @return Map of data source (or null of group by attribute ignores data
     *         sources) to list of unique group values
     *
     * @throws org.sleuthkit.datamodel.TskCoreException
     */
    @SuppressWarnings("unchecked")
    public <A extends Comparable<A>> Multimap<DataSource, A> findValuesForAttribute(DrawableAttribute<A> groupBy, GroupSortBy sortBy, SortOrder sortOrder, DataSource dataSource) throws TskCoreException {

        switch (groupBy.attrName) {
            case ANALYZED:
            case CATEGORY:
            case HASHSET:
                //these are somewhat special cases for now as they have fixed values, or live in the main autopsy database
                //they should have special handling at a higher level of the stack.
                throw new UnsupportedOperationException();
            default:
                dbWriteLock();
                try {
                    if (isClosed()) {
                        throw new TskCoreException("The drawables database is closed");
                    }
                    //TODO: convert this to prepared statement 
                    StringBuilder query = new StringBuilder("SELECT data_source_obj_id, " + groupBy.attrName.toString() + ", COUNT(*) FROM drawable_files "); //NON-NLS

                    // skip any null/blank values
                    query.append("WHERE LENGTH(" + groupBy.attrName.toString() + ") > 0 ");
                    
                    if (dataSource != null) {
                        query.append(" AND data_source_obj_id = ").append(dataSource.getId());
                    }

                    query.append(" GROUP BY data_source_obj_id, ").append(groupBy.attrName.toString());

                    String orderByClause = "";

                    if (sortBy == GROUP_BY_VALUE) {
                        orderByClause = " ORDER BY " + groupBy.attrName.toString();
                    } else if (sortBy == GroupSortBy.FILE_COUNT) {
                        orderByClause = " ORDER BY COUNT(*)";
                    }

                    query.append(orderByClause);

                    if (orderByClause.isEmpty() == false) {
                        String sortOrderClause = "";

                        switch (sortOrder) {
                            case DESCENDING:
                                sortOrderClause = " DESC"; //NON-NLS
                                break;
                            case ASCENDING:
                                sortOrderClause = " ASC"; //NON-NLS
                                break;
                            default:
                                orderByClause = "";
                        }
                        query.append(sortOrderClause);
                    }

                    try (Statement stmt = con.createStatement()) {
                        ResultSet results = stmt.executeQuery(query.toString());
                        Multimap<DataSource, A> values = HashMultimap.create();
                        while (results.next()) {
                            /*
                             * I don't like that we have to do this cast to A
                             * here, but can't think of a better alternative at
                             * the momment unless something has gone seriously
                             * wrong, we know this should be of type A even if
                             * JAVA doesn't
                             */
                            values.put(tskCase.getDataSource(results.getLong("data_source_obj_id")),
                                    (A) results.getObject(groupBy.attrName.toString()));
                        }
                        return values;
                    } catch (SQLException | TskDataException ex) {
                        throw new TskCoreException("Unable to get values for attribute", ex); //NON-NLS
                    }

                } finally {
                    dbWriteUnlock();
                }
        }
    }

    /**
     * Insert new group into DB
     *
     * @param value             Value of the group (unique to the type)
     * @param groupBy           Type of the grouping (CATEGORY, MAKE, etc.)
     * @param caseDbTransaction transaction to use for CaseDB insert/updates
     *
     * @throws TskCoreException
     */
    private void insertGroup(final String value, DrawableAttribute<?> groupBy, CaseDbTransaction caseDbTransaction) throws TskCoreException {
        insertGroup(0, value, groupBy, caseDbTransaction);
    }

    /**
     * Insert new group into DB
     *
     * @param ds_obj_id         data source object id
     * @param value             Value of the group (unique to the type)
     * @param groupBy           Type of the grouping (CATEGORY, MAKE, etc.)
     * @param caseDbTransaction transaction to use for CaseDB insert/updates
     */
    private void insertGroup(long ds_obj_id, final String value, DrawableAttribute<?> groupBy, CaseDbTransaction caseDbTransaction) throws TskCoreException {
        /*
         * Check the groups cache to see if the group has already been added to
         * the case database.
         */
        String cacheKey = Long.toString(ds_obj_id) + "_" + value + "_" + groupBy.getDisplayName();
        if (groupCache.getIfPresent(cacheKey) != null) {
            return;
        }

        int isAnalyzed = (groupBy == DrawableAttribute.PATH) ? 0 : 1;  
        String insertSQL = String.format(" (data_source_obj_id, value, attribute, is_analyzed) VALUES (%d, \'%s\', \'%s\', %d)",
                ds_obj_id, SleuthkitCase.escapeSingleQuotes(value), SleuthkitCase.escapeSingleQuotes(groupBy.attrName.toString()), isAnalyzed);
        if (DbType.POSTGRESQL == tskCase.getDatabaseType()) {
            insertSQL += " ON CONFLICT DO NOTHING";
        }
        tskCase.getCaseDbAccessManager().insert(GROUPS_TABLENAME, insertSQL, caseDbTransaction);
        groupCache.put(cacheKey, Boolean.TRUE);
    }

    /**
     * @param id the obj_id of the file to return
     *
     * @return a DrawableFile for the given obj_id
     *
     * @throws TskCoreException if unable to get a file from the currently open
     *                          {@link SleuthkitCase}
     */
    public DrawableFile getFileFromID(Long id) throws TskCoreException {
        AbstractFile f = tskCase.getAbstractFileById(id);
        try {
            return DrawableFile.create(f, areFilesAnalyzed(Collections.singleton(id)), isVideoFile(f));
        } catch (SQLException ex) {
            throw new TskCoreException(String.format("Failed to get file (id=%d)", id), ex);
        }
    }

    public Set<Long> getFileIDsInGroup(GroupKey<?> groupKey) throws TskCoreException {

        if (groupKey.getAttribute().isDBColumn == false) {
            switch (groupKey.getAttribute().attrName) {
                case MIME_TYPE:
                    return groupManager.getFileIDsWithMimeType((String) groupKey.getValue());
                case CATEGORY:
                    return groupManager.getFileIDsWithCategory((DhsImageCategory) groupKey.getValue());
                case TAGS:
                    return groupManager.getFileIDsWithTag((TagName) groupKey.getValue());
            }
        }
        Set<Long> files = new HashSet<>();
        dbWriteLock();
        try {
            PreparedStatement statement = getGroupStatment(groupKey);
            setQueryParams(statement, groupKey);

            try (ResultSet valsResults = statement.executeQuery()) {
                while (valsResults.next()) {
                    files.add(valsResults.getLong(OBJ_ID));
                }
            }
        } catch (SQLException ex) {
            logger.log(Level.WARNING, "failed to get file for group:" + groupKey.getAttribute() + " == " + groupKey.getValue(), ex); //NON-NLS
        } finally {
            dbWriteUnlock();
        }

        return files;
    }

    private PreparedStatement getGroupStatment(GroupKey<?> groupKey) {
        DrawableAttribute<?> groupBy = groupKey.getAttribute();
        if ((groupBy == DrawableAttribute.PATH) && groupKey.getDataSource().isPresent()) {

            return this.groupStatementFilterByDataSrcMap.get(groupBy);
        }

        return groupStatementMap.get(groupBy);
    }

    public long countAllFiles() throws TskCoreException {
        return countFilesWhere(" 1 ");
    }


    /**
     * delete the row with obj_id = id.
     *
     * @param id the obj_id of the row to be deleted
     */
    public void removeFile(long id, DrawableTransaction tr) {
        if (tr.isCompleted()) {
            throw new IllegalArgumentException("Attempt to use a completed transaction");
        }
        dbWriteLock();
        try {
            // Update the list of file IDs in memory
            removeImageFileFromList(id);

            //"delete from hash_set_hits where (obj_id = " + id + ")"
            removeHashHitStmt.setLong(1, id);
            removeHashHitStmt.executeUpdate();

            //"delete from drawable_files where (obj_id = " + id + ")"
            removeFileStmt.setLong(1, id);
            removeFileStmt.executeUpdate();
            tr.addRemovedFile(id);

        } catch (SQLException ex) {
            logger.log(Level.WARNING, "failed to delete row for obj_id = " + id, ex); //NON-NLS
        } finally {
            dbWriteUnlock();

        }
    }

    /**
     * delete the datasource from the database with cascade.
     *
     * @param id the obj_id of the row to be deleted
     */
    public void deleteDataSource(long dataSourceId) {
        dbWriteLock();
        DrawableTransaction trans = null;
        try {
            trans = beginTransaction();
            deleteDataSourceStmt.setLong(1, dataSourceId);
            deleteDataSourceStmt.executeUpdate();
            commitTransaction(trans, true);
        } catch (SQLException | TskCoreException ex) {
            logger.log(Level.WARNING, "failed to deletesource for obj_id = " + dataSourceId, ex); //NON-NLS
        } finally {
            dbWriteUnlock();
        }
    }

    public class MultipleTransactionException extends IllegalStateException {

        public MultipleTransactionException() {
            super("cannot have more than one open transaction");//NON-NLS
        }
    }

    /**
     * For performance reasons, keep a list of all file IDs currently in the
     * drawable database. Otherwise the database is queried many times to
     * retrieve the same data.
     */
    @GuardedBy("fileIDlist")
    private final Set<Long> fileIDsInDB = new HashSet<>();

    public boolean isInDB(Long id) {
        synchronized (fileIDsInDB) {
            return fileIDsInDB.contains(id);
        }
    }

    private void addImageFileToList(Long id) {
        synchronized (fileIDsInDB) {
            fileIDsInDB.add(id);
        }
    }

    private void removeImageFileFromList(Long id) {
        synchronized (fileIDsInDB) {
            fileIDsInDB.remove(id);
        }
    }

    public int getNumberOfImageFilesInList() {
        synchronized (fileIDsInDB) {
            return fileIDsInDB.size();
        }
    }

    private boolean initializeImageList() {
        dbWriteLock();
        try {
            if (isClosed()) {
                logger.log(Level.SEVERE, "The drawables database is closed"); //NON-NLS
                return false;
            }
            try (Statement stmt = con.createStatement()) {
                ResultSet analyzedQuery = stmt.executeQuery("select obj_id from drawable_files");
                while (analyzedQuery.next()) {
                    addImageFileToList(analyzedQuery.getLong(OBJ_ID));
                }
                return true;
            } catch (SQLException ex) {
                logger.log(Level.SEVERE, "Failed to add image file object ids in drawables database to cache", ex); //NON-NLS
                return false;
            }
        } finally {
            dbWriteUnlock();
        }
    }

    /**
     * For performance reasons, keep the file type in memory
     */
    private final Map<Long, Boolean> videoFileMap = new ConcurrentHashMap<>();

    /**
     * is this File a video file?
     *
     * @param f check if this file is a video. will return false for null file.
     *
     * @return returns true if this file is a video as determined by {@link ImageGalleryModule#isVideoFile(org.sleuthkit.datamodel.AbstractFile)
     *         } but caches the result. returns false if passed a null AbstractFile
     */
    public boolean isVideoFile(AbstractFile f) {
        return isNull(f) ? false
                : videoFileMap.computeIfAbsent(f.getId(), id -> FileTypeUtils.hasVideoMIMEType(f));
    }

    /**
     * get the number of files with the given category.
     *
     * NOTE: although the category data is stored in autopsy as Tags, this
     * method is provided on DrawableDb to provide a single point of access for
     * ImageGallery data.
     *
     * //TODO: think about moving this and similar methods that don't actually
     * get their data form the drawabledb to a layer wrapping the drawable db:
     * something like ImageGalleryCaseData?
     *
     * @param cat the category to count the number of files for
     *
     * @return the number of the with the given category
     */
    public long getCategoryCount(DhsImageCategory cat) {
        try {
            TagName tagName = controller.getTagsManager().getTagName(cat);
            if (nonNull(tagName)) {
                return tskCase.getContentTagsByTagName(tagName).stream()
                        .map(ContentTag::getContent)
                        .map(Content::getId)
                        .filter(this::isInDB)
                        .count();
            }
        } catch (IllegalStateException ex) {
            logger.log(Level.WARNING, "Case closed while getting files"); //NON-NLS
        } catch (TskCoreException ex1) {
            logger.log(Level.SEVERE, "Failed to get content tags by tag name.", ex1); //NON-NLS
        }
        return -1;

    }

    /**
     * get the number of files in the given set that are uncategorized(Cat-0).
     *
     * NOTE: although the category data is stored in autopsy as Tags, this
     * method is provided on DrawableDb to provide a single point of access for
     * ImageGallery data.
     *
     * //TODO: think about moving this and similar methods that don't actually
     * get their data form the drawabledb to a layer wrapping the drawable db:
     * something like ImageGalleryCaseData?
     *
     * @param fileIDs the the files ids to count within
     *
     * @return the number of files in the given set with Cat-0
     */
    public long getUncategorizedCount(Collection<Long> fileIDs) throws TskCoreException {

        // if the fileset is empty, return count as 0
        if (fileIDs.isEmpty()) {
            return 0;
        }

        // get a comma seperated list of TagName ids for non zero categories
        DrawableTagsManager tagsManager = controller.getTagsManager();

        String catTagNameIDs = tagsManager.getCategoryTagNames().stream()
                .filter(tagName -> notEqual(tagName.getDisplayName(), DhsImageCategory.ZERO.getDisplayName()))
                .map(TagName::getId)
                .map(Object::toString)
                .collect(Collectors.joining(",", "(", ")"));

        String fileIdsList = "(" + StringUtils.join(fileIDs, ",") + " )";

        //count the file ids that are in the given list and don't have a non-zero category assigned to them.
        String name
                = "SELECT COUNT(obj_id) as obj_count FROM tsk_files where obj_id IN " + fileIdsList //NON-NLS
                + " AND obj_id NOT IN (SELECT obj_id FROM content_tags WHERE content_tags.tag_name_id IN " + catTagNameIDs + ")"; //NON-NLS
        try (SleuthkitCase.CaseDbQuery executeQuery = tskCase.executeQuery(name);
                ResultSet resultSet = executeQuery.getResultSet();) {
            while (resultSet.next()) {
                return resultSet.getLong("obj_count"); //NON-NLS
            }
        } catch (SQLException ex) {
            throw new TskCoreException("Error getting category count.", ex); //NON-NLS
        }

        return -1;

    }

    /**
     * Encapsulates a drawables database transaction that uses the enclosing
     * DrawableDB object's single JDBC connection. The transaction is begun when
     * the DrawableTransaction object is created; clients MUST call either
     * commit or rollback.
     *
     * IMPORTANT: This transaction must be thread-confined. It acquires and
     * release a lock specific to a single thread.
     */
    public class DrawableTransaction {

        // The files are processed ORDERED BY parent path
        // We want to preserve that order here, so that we can detect a 
		// change in path, and thus mark the path group as analyzed
		// Hence we use a LinkedHashSet here.
        private final Set<Long> updatedFiles = new LinkedHashSet<>();
        private final Set<Long> removedFiles = new LinkedHashSet<>();
        
        private boolean completed;

        private DrawableTransaction() throws TskCoreException, SQLException {
            dbWriteLock(); // Normally released when commit or rollback is called.
            if (DrawableDB.this.isClosed()) {
                dbWriteUnlock();
                throw new TskCoreException("The drawables database is closed");
            }
            try {
                con.setAutoCommit(false);
                completed = false;
            } catch (SQLException ex) {
                completed = true;
                dbWriteUnlock();
                throw new SQLException("Failed to begin transaction", ex);
            }
        }

        synchronized public void rollback() throws SQLException {
            if (!completed) {
                try {
                    updatedFiles.clear();
                    con.rollback();
                } finally {
                    complete();
                }
            }
        }

        /**
         * Commit changes that happened during this transaction
         *
         * @param notifyGM If true, notify GroupManager about the changes.
         */
        synchronized public void commit(Boolean notifyGM) throws SQLException {
            if (!completed) {
                try {

                    con.commit();

                    /*
                     * Need to close the transaction before notifying the Group
                     * Manager, so that the lock is released.
                     */
                    complete();

                    if (notifyGM) {
                        if (groupManager != null) {
                            groupManager.handleFileUpdate(updatedFiles);
                            groupManager.handleFileRemoved(removedFiles);
                        }
                    }
                } catch (SQLException ex) {
                    logger.log(Level.SEVERE, "Failed to commit transaction, will attempt rollback", ex); //NON-NLS
                    rollback();
                }
            }
        }

        synchronized private void complete() {
            if (!completed) {
                try {
                    con.setAutoCommit(true);
                } catch (SQLException ex) {
                    logger.log(Level.SEVERE, "Failed to set auto-commit to false", ex); //NON-NLS
                } finally {
                    completed = true;
                    dbWriteUnlock();
                }
            }
        }

        synchronized private Boolean isCompleted() {
            return completed;
        }

        synchronized private void addUpdatedFile(Long f) {
            updatedFiles.add(f);
        }

        synchronized private void addRemovedFile(long id) {
            removedFiles.add(id);
        }
    }
}<|MERGE_RESOLUTION|>--- conflicted
+++ resolved
@@ -579,16 +579,14 @@
                             + " name TEXT, " //NON-NLS
                             + " created_time integer, " //NON-NLS
                             + " modified_time integer, " //NON-NLS
-<<<<<<< HEAD
                             + " make TEXT DEFAULT NULL, " //NON-NLS
                             + " model TEXT DEFAULT NULL, " //NON-NLS
-                            + " analyzed integer DEFAULT 0)"; //NON-NLS
-=======
+                            + " analyzed integer DEFAULT 0, " //NON-NLS
+                            + " FOREIGN KEY (data_source_obj_id) REFERENCES datasources(ds_obj_id) ON DELETE CASCADE)" //NON-NLS
                             + " make VARCHAR(255) DEFAULT NULL, " //NON-NLS
                             + " model VARCHAR(255) DEFAULT NULL, " //NON-NLS
                             + " analyzed integer DEFAULT 0, " //NON-NLS
                             + " FOREIGN KEY (data_source_obj_id) REFERENCES datasources(ds_obj_id) ON DELETE CASCADE)"; //NON-NLS
->>>>>>> 732ac992
                     stmt.execute(sql);
                 } catch (SQLException ex) {
                     logger.log(Level.SEVERE, "Failed to create drawable_files table", ex); //NON-NLS
