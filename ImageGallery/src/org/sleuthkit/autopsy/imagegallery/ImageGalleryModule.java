--- conflicted
+++ resolved
@@ -210,8 +210,8 @@
                     }
                 } catch (NoCurrentCaseException ex) {
                     logger.log(Level.SEVERE, "Attempted to access ImageGallery with no case open.", ex); //NON-NLS
-            } catch (TskCoreException ex) {
-                logger.log(Level.SEVERE, "Error getting ImageGalleryController.", ex); //NON-NLS
+                } catch (TskCoreException ex) {
+                    logger.log(Level.SEVERE, "Error getting ImageGalleryController.", ex); //NON-NLS
                 }
             } else if (IngestManager.IngestModuleEvent.valueOf(evt.getPropertyName()) == DATA_ADDED) {
                 ModuleDataEvent mde = (ModuleDataEvent) evt.getOldValue();
@@ -238,88 +238,74 @@
 
         @Override
         public void propertyChange(PropertyChangeEvent evt) {
+            /*
+             * If running in "headless" mode, there is no need to process any
+             * events. Note that this check cannot be done earlier because the
+             * switch to core components inactive may not have been made at
+             * start up.
+             */
             if (RuntimeProperties.runningWithGUI() == false) {
+                Case.removePropertyChangeListener(this);
+                return;
+            }
+
+            if (Case.Events.valueOf(evt.getPropertyName()) == Case.Events.CURRENT_CASE) {
                 /*
-                 * Running in "headless" mode, no need to process any events.
-                 * This cannot be done earlier because the switch to core
-                 * components inactive may not have been made at start up.
+                 * If the event is a case closed event, free resources.
                  */
-                Case.removePropertyChangeListener(this);
-                return;
-            }
-<<<<<<< HEAD
-
-            if (Case.Events.valueOf(evt.getPropertyName()) == Case.Events.CURRENT_CASE) {
-                synchronized (controllerLock) {
-                    if (evt.getOldValue() != null) {
-
-                        /*
-                         * The current case has been closed, free resources.
-                         */
-=======
-            ImageGalleryController con;
-            try {
-                con = getController();
-            } catch (NoCurrentCaseException ex) {
-                logger.log(Level.SEVERE, "Attempted to access ImageGallery with no case open.", ex); //NON-NLS
-                return;
-            } catch (TskCoreException ex) {
-                logger.log(Level.SEVERE, "Error getting ImageGalleryController.", ex); //NON-NLS
-                return;
-            }
-            switch (Case.Events.valueOf(evt.getPropertyName())) {
-                case CURRENT_CASE:
+                if (evt.getOldValue() != null) {
                     synchronized (controllerLock) {
-                        // case has changes: close window, reset everything 
->>>>>>> 7cb77779
                         SwingUtilities.invokeLater(ImageGalleryTopComponent::closeTopComponent);
                         if (controller != null) {
                             controller.shutDown();
                         }
                         controller = null;
-
-                    } else {
-                        ImageGalleryController con;
-                        try {
-                            con = getController();
-                        } catch (NoCurrentCaseException ex) {
-                            logger.log(Level.SEVERE, "Attempt to process a Case.Event with no case open", ex); //NON-NLS
-                            return;
-                        }
-                        switch (Case.Events.valueOf(evt.getPropertyName())) {
-                            case DATA_SOURCE_ADDED:
-                                //For a data source added on the local node, prepopulate all file data to drawable database
-                                if (((AutopsyEvent) evt).getSourceType() == AutopsyEvent.SourceType.LOCAL) {
-                                    Content newDataSource = (Content) evt.getNewValue();
-                                    if (con.isListeningEnabled()) {
-                                        con.queueDBTask(new ImageGalleryController.PrePopulateDataSourceFiles(newDataSource.getId(), controller));
-                                    }
-                                }
-                                break;
-                            case CONTENT_TAG_ADDED:
-                                final ContentTagAddedEvent tagAddedEvent = (ContentTagAddedEvent) evt;
-
-                                long objId = tagAddedEvent.getAddedTag().getContent().getId();
-
-                                // update the cache
-                                DrawableDB drawableDB = controller.getDatabase();
-                                drawableDB.addTagCache(objId);
-
-                                if (con.getDatabase().isInDB(objId)) {
-                                    con.getTagsManager().fireTagAddedEvent(tagAddedEvent);
-                                }
-                                break;
-                            case CONTENT_TAG_DELETED:
-                                final ContentTagDeletedEvent tagDeletedEvent = (ContentTagDeletedEvent) evt;
-                                if (con.getDatabase().isInDB(tagDeletedEvent.getDeletedTagInfo().getContentID())) {
-                                    con.getTagsManager().fireTagDeletedEvent(tagDeletedEvent);
-                                }
-                                break;
-                            default:
-                                //we don't need to do anything for other events.
-                                break;
-                        }
                     }
+                }
+            } else {
+                String eventType = evt.getPropertyName();
+                ImageGalleryController con;
+                try {
+                    con = getController();
+                } catch (NoCurrentCaseException ex) {
+                    logger.log(Level.SEVERE, String.format("Received a Case.Event.%s event with no case open", eventType), ex); //NON-NLS
+                    return;
+                } catch (TskCoreException ex) {
+                    logger.log(Level.SEVERE, String.format("Error processing a Case.Event.%s event", eventType), ex); //NON-NLS
+                    return;
+                }
+                switch (Case.Events.valueOf(eventType)) {
+                    case DATA_SOURCE_ADDED:
+                        //For a data source added on the local node, prepopulate all file data to drawable database
+                        if (((AutopsyEvent) evt).getSourceType() == AutopsyEvent.SourceType.LOCAL) {
+                            Content newDataSource = (Content) evt.getNewValue();
+                            if (con.isListeningEnabled()) {
+                                con.queueDBTask(new ImageGalleryController.PrePopulateDataSourceFiles(newDataSource.getId(), controller));
+                            }
+                        }
+                        break;
+                    case CONTENT_TAG_ADDED:
+                        final ContentTagAddedEvent tagAddedEvent = (ContentTagAddedEvent) evt;
+
+                        long objId = tagAddedEvent.getAddedTag().getContent().getId();
+
+                        // update the cache
+                        DrawableDB drawableDB = controller.getDatabase();
+                        drawableDB.addTagCache(objId);
+
+                        if (con.getDatabase().isInDB(objId)) {
+                            con.getTagsManager().fireTagAddedEvent(tagAddedEvent);
+                        }
+                        break;
+                    case CONTENT_TAG_DELETED:
+                        final ContentTagDeletedEvent tagDeletedEvent = (ContentTagDeletedEvent) evt;
+                        if (con.getDatabase().isInDB(tagDeletedEvent.getDeletedTagInfo().getContentID())) {
+                            con.getTagsManager().fireTagDeletedEvent(tagDeletedEvent);
+                        }
+                        break;
+                    default:
+                        //we don't need to do anything for other events.
+                        break;
                 }
             }
         }
@@ -364,36 +350,13 @@
                             case JOptionPane.CANCEL_OPTION:
                             default:
                                 break; //do nothing
-                        }
+                            }
                     });
                 }
             } catch (NoCurrentCaseException ex) {
                 logger.log(Level.SEVERE, "Attempted to access ImageGallery with no case open.", ex); //NON-NLS
-<<<<<<< HEAD
-                return;
-            }
-            con.setStale(true);
-            if (con.isListeningEnabled() && ImageGalleryTopComponent.isImageGalleryOpen()) {
-                SwingUtilities.invokeLater(() -> {
-                    int showAnswer = JOptionPane.showConfirmDialog(ImageGalleryTopComponent.getTopComponent(),
-                            Bundle.ImageGalleryController_dataSourceAnalyzed_confDlg_msg(),
-                            Bundle.ImageGalleryController_dataSourceAnalyzed_confDlg_title(),
-                            JOptionPane.YES_NO_CANCEL_OPTION, JOptionPane.WARNING_MESSAGE);
-
-                    switch (showAnswer) {
-                        case JOptionPane.YES_OPTION:
-                            con.rebuildDB();
-                            break;
-                        case JOptionPane.NO_OPTION:
-                        case JOptionPane.CANCEL_OPTION:
-                        default:
-                            break; //do nothing
-                        }
-                });
-=======
             } catch (TskCoreException ex) {
                 logger.log(Level.SEVERE, "Error getting ImageGalleryController.", ex); //NON-NLS
->>>>>>> 7cb77779
             }
         }
     }
