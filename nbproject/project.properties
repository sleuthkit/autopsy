app.icon=branding/core/core.jar/org/netbeans/core/startup/frame48.gif
### Title of the application
app.title=Autopsy
### lowercase version of above
app.name=${branding.token}
### if left unset, version will default to today's date
app.version=3.1.0
### Build type isn't used at this point, but it may be useful
### Must be one of: DEVELOPMENT, RELEASE
#build.type=RELEASE
build.type=DEVELOPMENT
<<<<<<< HEAD
project.org.sleuthkit.autopsy.imageanalyzer=ImageAnalyzer
#build.type=DEVELOPMENT
=======
>>>>>>> ea430736
update_versions=false
#custom JVM options
#Note: can be higher on 64 bit systems, should be in sync with build.xml
# for Japanese version add:  -J-Duser.language=ja
run.args.extra=-J-Xms24m -J-XX:MaxPermSize=128M -J-Xverify:none
auxiliary.org-netbeans-modules-apisupport-installer.license-type=apache.v2
auxiliary.org-netbeans-modules-apisupport-installer.os-linux=false
auxiliary.org-netbeans-modules-apisupport-installer.os-macosx=false
auxiliary.org-netbeans-modules-apisupport-installer.os-solaris=false
auxiliary.org-netbeans-modules-apisupport-installer.os-windows=true
auxiliary.org-netbeans-modules-apisupport-installer.pack200-enabled=false
modules=\
    ${project.org.sleuthkit.autopsy.keywordsearch}:\
    ${project.org.sleuthkit.autopsy.recentactivity}:\
    ${project.org.sleuthkit.autopsy.testing}:\
    ${project.org.sleuthkit.autopsy.thunderbirdparser}:\
    ${project.org.sleuthkit.autopsy.core}:\
    ${project.org.sleuthkit.autopsy.corelibs}:\
    ${project.org.sleuthkit.autopsy.scalpel}:\
    ${project.org.sleuthkit.autopsy.imageanalyzer}
project.org.sleuthkit.autopsy.core=Core
project.org.sleuthkit.autopsy.corelibs=CoreLibs
project.org.sleuthkit.autopsy.keywordsearch=KeywordSearch
project.org.sleuthkit.autopsy.recentactivity=RecentActivity
project.org.sleuthkit.autopsy.testing=Testing
project.org.sleuthkit.autopsy.thunderbirdparser=thunderbirdparser
project.org.sleuthkit.autopsy.scalpel=ScalpelCarver
<|MERGE_RESOLUTION|>--- conflicted
+++ resolved
@@ -9,11 +9,7 @@
 ### Must be one of: DEVELOPMENT, RELEASE
 #build.type=RELEASE
 build.type=DEVELOPMENT
-<<<<<<< HEAD
 project.org.sleuthkit.autopsy.imageanalyzer=ImageAnalyzer
-#build.type=DEVELOPMENT
-=======
->>>>>>> ea430736
 update_versions=false
 #custom JVM options
 #Note: can be higher on 64 bit systems, should be in sync with build.xml
