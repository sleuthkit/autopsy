/*
 * Autopsy Forensic Browser
 *
 * Copyright 2011-2014 Basis Technology Corp.
 * Contact: carrier <at> sleuthkit <dot> org
 *
 * Licensed under the Apache License, Version 2.0 (the "License");
 * you may not use this file except in compliance with the License.
 * You may obtain a copy of the License at
 *
 *     http://www.apache.org/licenses/LICENSE-2.0
 *
 * Unless required by applicable law or agreed to in writing, software
 * distributed under the License is distributed on an "AS IS" BASIS,
 * WITHOUT WARRANTIES OR CONDITIONS OF ANY KIND, either express or implied.
 * See the License for the specific language governing permissions and
 * limitations under the License.
 */
package org.sleuthkit.autopsy.filetypeid;

import java.util.SortedSet;
import org.apache.tika.Tika;
import org.apache.tika.mime.MediaType;
import org.apache.tika.mime.MimeTypes;

import org.sleuthkit.datamodel.AbstractFile;

class TikaFileTypeDetector implements FileTypeDetectionInterface {

    private static Tika tikaInst = new Tika();

    @Override
    public FileTypeDetectionInterface.FileIdInfo attemptMatch(AbstractFile abstractFile) {
        try {
            FileTypeDetectionInterface.FileIdInfo ret = new FileTypeDetectionInterface.FileIdInfo();
            final int maxBytesInitial = 100; //how many bytes to read on first pass
            byte buffer[] = new byte[maxBytesInitial];

            boolean found = false;
            try {
<<<<<<< HEAD
                String mimetype = tikaInst.detect(buffer);

                // Remove tika's name out of the general types like msoffice and ooxml
                ret.type = mimetype.replace("tika-", "");
=======
                // the xml detection in Tika tries to parse the entire file and throws exceptions
                // for files that are not complete
                try {
                    String tagHeader = new String(buffer, 0, 5);
                    if (tagHeader.equals("<?xml")) {
                        ret.type = "text/xml";
                        found = true;
                    }
                }
                catch (IndexOutOfBoundsException e) {
                    // do nothing
                }
                
                if (found == false) {
                    String mimetype = tikaInst.detect(buffer);
                    // Remove tika's name out of the general types like msoffice and ooxml
                    ret.type = mimetype.replace("tika-", "");
                }
>>>>>>> 91469131
            } catch (Exception ex) {
                //do nothing
            }

            return ret;

        } catch (Exception ex) {
            return new FileTypeDetectionInterface.FileIdInfo();
        }
    }

    /**
     * Validate if a given mime type is in the registry. For Tika, we remove the
     * string "tika" from all MIME names, e.g. use "application/x-msoffice" NOT
     * "application/x-tika-msoffice"
     *
     * @param mimeType Full string of mime type, e.g. "text/html"
     * @return true if detectable
     */
    @Override
    public boolean isMimeTypeDetectable(String mimeType) {
        boolean ret = false;

        SortedSet<MediaType> m = MimeTypes.getDefaultMimeTypes().getMediaTypeRegistry().getTypes();
        String[] split = mimeType.split("/");

        if (split.length == 2) {
            String type = split[0];
            String subtype = split[1];
            MediaType mediaType = new MediaType(type, subtype);
            ret = m.contains(mediaType);
        }

        return ret;
    }
}<|MERGE_RESOLUTION|>--- conflicted
+++ resolved
@@ -38,12 +38,6 @@
 
             boolean found = false;
             try {
-<<<<<<< HEAD
-                String mimetype = tikaInst.detect(buffer);
-
-                // Remove tika's name out of the general types like msoffice and ooxml
-                ret.type = mimetype.replace("tika-", "");
-=======
                 // the xml detection in Tika tries to parse the entire file and throws exceptions
                 // for files that are not complete
                 try {
@@ -62,7 +56,6 @@
                     // Remove tika's name out of the general types like msoffice and ooxml
                     ret.type = mimetype.replace("tika-", "");
                 }
->>>>>>> 91469131
             } catch (Exception ex) {
                 //do nothing
             }
