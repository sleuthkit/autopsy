--- conflicted
+++ resolved
@@ -1,9 +1,5 @@
 #Updated by build script
-<<<<<<< HEAD
-#Wed, 17 Dec 2014 13:11:49 -0500
-=======
-#Wed, 11 17 Dec 2014 13:11:49 -0500
->>>>>>> c50842fe
+Wed, 17 Dec 2014 13:11:49 -0500
 LBL_splash_window_title=Starting Autopsy
 SPLASH_HEIGHT=314
 SPLASH_WIDTH=538
