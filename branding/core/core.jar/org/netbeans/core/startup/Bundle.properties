--- conflicted
+++ resolved
@@ -1,9 +1,5 @@
 #Updated by build script
-<<<<<<< HEAD
-#Fri, 19 Nov 2021 17:01:30 -0500
-=======
-#Tue, 30 Nov 2021 17:19:50 -0500
->>>>>>> 97e8a974
+#Wed, 01 Dec 2021 12:53:03 -0500
 LBL_splash_window_title=Starting Autopsy
 SPLASH_HEIGHT=314
 SPLASH_WIDTH=538
