--- conflicted
+++ resolved
@@ -1,9 +1,5 @@
 #Updated by build script
-<<<<<<< HEAD
-#Wed, 06 Apr 2016 23:42:27 -0400
-=======
-#Thu, 31 Mar 2016 11:20:09 -0400
->>>>>>> 9c3cbc80
+#Wed, 06 Apr 2016 23:58:02 -0400
 LBL_splash_window_title=Starting Autopsy
 SPLASH_HEIGHT=314
 SPLASH_WIDTH=538
