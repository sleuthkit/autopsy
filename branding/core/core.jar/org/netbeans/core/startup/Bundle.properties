--- conflicted
+++ resolved
@@ -1,9 +1,5 @@
 #Updated by build script
-<<<<<<< HEAD
-#Tue, 29 Mar 2022 14:28:23 -0400
-=======
-#Wed, 28 Sep 2022 13:57:05 -0400
->>>>>>> 80255a53
+#Tue, 14 Mar 2023 11:56:07 -0400
 LBL_splash_window_title=Starting Autopsy
 SPLASH_HEIGHT=314
 SPLASH_WIDTH=538
@@ -12,4 +8,4 @@
 SplashRunningTextColor=0x0
 SplashRunningTextFontSize=19
 
-currentVersion=Autopsy 4.19.3+currentVersion=Autopsy 4.20.0