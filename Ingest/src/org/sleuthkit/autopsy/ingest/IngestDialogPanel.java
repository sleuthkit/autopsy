--- conflicted
+++ resolved
@@ -161,7 +161,7 @@
         servicesTable = new javax.swing.JTable();
         advancedButton = new javax.swing.JButton();
         simplePanel = new javax.swing.JPanel();
-        jSeparator1 = new javax.swing.JSeparator();
+        jSeparator2 = new javax.swing.JSeparator();
 
         freqSlider.setMajorTickSpacing(5);
         freqSlider.setMaximum(30);
@@ -206,63 +206,40 @@
         layout.setHorizontalGroup(
             layout.createParallelGroup(javax.swing.GroupLayout.Alignment.LEADING)
             .addGroup(layout.createSequentialGroup()
-<<<<<<< HEAD
-                .addContainerGap()
-                .addGroup(layout.createParallelGroup(javax.swing.GroupLayout.Alignment.LEADING)
-                    .addGroup(layout.createParallelGroup(javax.swing.GroupLayout.Alignment.LEADING, false)
-                        .addComponent(freqSlider, 0, 0, Short.MAX_VALUE)
-                        .addComponent(servicesScrollPane, javax.swing.GroupLayout.DEFAULT_SIZE, javax.swing.GroupLayout.DEFAULT_SIZE, Short.MAX_VALUE))
-                    .addComponent(freqSliderLabel))
-                .addPreferredGap(javax.swing.LayoutStyle.ComponentPlacement.RELATED)
-                .addGroup(layout.createParallelGroup(javax.swing.GroupLayout.Alignment.TRAILING)
-                    .addComponent(jSeparator1, javax.swing.GroupLayout.Alignment.LEADING)
-                    .addComponent(simplePanel, javax.swing.GroupLayout.Alignment.LEADING, javax.swing.GroupLayout.DEFAULT_SIZE, javax.swing.GroupLayout.DEFAULT_SIZE, Short.MAX_VALUE)
-                    .addComponent(advancedButton))
-=======
                 .addGroup(layout.createParallelGroup(javax.swing.GroupLayout.Alignment.TRAILING)
                     .addGroup(javax.swing.GroupLayout.Alignment.LEADING, layout.createSequentialGroup()
                         .addContainerGap()
                         .addGroup(layout.createParallelGroup(javax.swing.GroupLayout.Alignment.LEADING, false)
                             .addComponent(freqSlider, 0, 0, Short.MAX_VALUE)
-                            .addComponent(servicesScrollPane, javax.swing.GroupLayout.DEFAULT_SIZE, 177, Short.MAX_VALUE))
+                            .addComponent(servicesScrollPane, javax.swing.GroupLayout.DEFAULT_SIZE, javax.swing.GroupLayout.DEFAULT_SIZE, Short.MAX_VALUE))
                         .addPreferredGap(javax.swing.LayoutStyle.ComponentPlacement.RELATED)
-                        .addComponent(simplePanel, javax.swing.GroupLayout.DEFAULT_SIZE, 300, Short.MAX_VALUE))
-                    .addGroup(layout.createSequentialGroup()
+                        .addGroup(layout.createParallelGroup(javax.swing.GroupLayout.Alignment.TRAILING)
+                            .addComponent(jSeparator2, javax.swing.GroupLayout.DEFAULT_SIZE, 300, Short.MAX_VALUE)
+                            .addComponent(simplePanel, javax.swing.GroupLayout.Alignment.LEADING, javax.swing.GroupLayout.DEFAULT_SIZE, javax.swing.GroupLayout.DEFAULT_SIZE, Short.MAX_VALUE)
+                            .addComponent(advancedButton)))
+                    .addGroup(javax.swing.GroupLayout.Alignment.LEADING, layout.createSequentialGroup()
                         .addGap(37, 37, 37)
-                        .addComponent(freqSliderLabel)
-                        .addPreferredGap(javax.swing.LayoutStyle.ComponentPlacement.RELATED, 250, Short.MAX_VALUE)
-                        .addComponent(advancedButton)))
->>>>>>> eaa8431b
+                        .addComponent(freqSliderLabel)))
                 .addContainerGap())
         );
         layout.setVerticalGroup(
             layout.createParallelGroup(javax.swing.GroupLayout.Alignment.LEADING)
             .addGroup(javax.swing.GroupLayout.Alignment.TRAILING, layout.createSequentialGroup()
                 .addContainerGap()
-                .addGroup(layout.createParallelGroup(javax.swing.GroupLayout.Alignment.TRAILING)
+                .addGroup(layout.createParallelGroup(javax.swing.GroupLayout.Alignment.LEADING)
                     .addGroup(layout.createSequentialGroup()
-<<<<<<< HEAD
-                        .addComponent(servicesScrollPane, javax.swing.GroupLayout.DEFAULT_SIZE, javax.swing.GroupLayout.DEFAULT_SIZE, Short.MAX_VALUE)
-=======
-                        .addComponent(servicesScrollPane, javax.swing.GroupLayout.DEFAULT_SIZE, 249, Short.MAX_VALUE)
->>>>>>> eaa8431b
+                        .addComponent(servicesScrollPane, javax.swing.GroupLayout.DEFAULT_SIZE, 279, Short.MAX_VALUE)
                         .addPreferredGap(javax.swing.LayoutStyle.ComponentPlacement.RELATED)
                         .addComponent(freqSlider, javax.swing.GroupLayout.PREFERRED_SIZE, javax.swing.GroupLayout.DEFAULT_SIZE, javax.swing.GroupLayout.PREFERRED_SIZE))
-                    .addComponent(simplePanel, javax.swing.GroupLayout.DEFAULT_SIZE, javax.swing.GroupLayout.DEFAULT_SIZE, Short.MAX_VALUE))
+                    .addGroup(layout.createSequentialGroup()
+                        .addComponent(simplePanel, javax.swing.GroupLayout.PREFERRED_SIZE, 291, javax.swing.GroupLayout.PREFERRED_SIZE)
+                        .addPreferredGap(javax.swing.LayoutStyle.ComponentPlacement.RELATED)
+                        .addComponent(jSeparator2, javax.swing.GroupLayout.PREFERRED_SIZE, 10, javax.swing.GroupLayout.PREFERRED_SIZE)
+                        .addGap(0, 0, 0)
+                        .addComponent(advancedButton)))
                 .addPreferredGap(javax.swing.LayoutStyle.ComponentPlacement.RELATED)
-                .addGroup(layout.createParallelGroup(javax.swing.GroupLayout.Alignment.LEADING)
-<<<<<<< HEAD
-                    .addComponent(freqSliderLabel)
-                    .addGroup(layout.createSequentialGroup()
-                        .addComponent(jSeparator1, javax.swing.GroupLayout.PREFERRED_SIZE, 4, javax.swing.GroupLayout.PREFERRED_SIZE)
-                        .addPreferredGap(javax.swing.LayoutStyle.ComponentPlacement.RELATED)
-                        .addComponent(advancedButton)))
+                .addComponent(freqSliderLabel)
                 .addContainerGap())
-=======
-                    .addComponent(advancedButton)
-                    .addComponent(freqSliderLabel))
-                .addGap(16, 16, 16))
->>>>>>> eaa8431b
         );
     }// </editor-fold>//GEN-END:initComponents
 
@@ -285,7 +262,7 @@
     private javax.swing.JButton advancedButton;
     private javax.swing.JSlider freqSlider;
     private javax.swing.JLabel freqSliderLabel;
-    private javax.swing.JSeparator jSeparator1;
+    private javax.swing.JSeparator jSeparator2;
     private javax.swing.JScrollPane servicesScrollPane;
     private javax.swing.JTable servicesTable;
     private javax.swing.JPanel simplePanel;
@@ -366,14 +343,9 @@
      * To be called whenever the next, close, or start buttons are pressed.
      * 
      */
-<<<<<<< HEAD
-    void save() {
-        if (currentService != null && currentService.hasSimpleConfiguration()) {
-=======
     @Override
     public void save() {
-        if (currentService != null) {
->>>>>>> eaa8431b
+        if (currentService != null && currentService.hasSimpleConfiguration()) {
             currentService.saveSimpleConfiguration();
         }
     }
